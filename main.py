"""Main entry point for the capstone-llm-agents project."""

import asyncio

from components.agents.assistant_agent import ASSISTANT_AGENT
from components.agents.calendar_agent import CALENDAR_AGENT
from components.agents.travel_planner_agent import TRAVEL_PLANNER_AGENT
from components.agents.weather_agent import WEATHER_AGENT
from components.agents.websearch_agent import WEBSEARCH_AGENT
from llm_mas.client.account.client import Client
from llm_mas.client.ui.textual_app.app import TextualApp
from llm_mas.mas.mas import MAS
from llm_mas.mcp_client.client import MCPClient
from llm_mas.mcp_client.connected_server import SSEConnectedServer
<<<<<<< HEAD
from llm_mas.utils.config.general_config import GeneralConfig
=======
from llm_mas.utils.config.general_config import GENERAL_CONFIG, GeneralConfig
>>>>>>> 1b7303e1


def main() -> None:
    """Run the main application logic."""
    mas = MAS()

    mas.add_agent(ASSISTANT_AGENT)
    mas.add_agent(TRAVEL_PLANNER_AGENT)
    mas.add_agent(CALENDAR_AGENT)
    mas.add_agent(WEATHER_AGENT)
    mas.add_agent(WEBSEARCH_AGENT)

    mcp_client = MCPClient()
    mcp_client.add_connected_server(SSEConnectedServer("http://localhost:8080/sse"))
    mcp_client.add_connected_server(SSEConnectedServer("http://localhost:8081/sse"))

<<<<<<< HEAD
    config = None
    try:
        config = GeneralConfig("./config/models.yaml", "./config/vector.yaml")
    except Exception as e:
        msg = f"Failed to initialize configuration manager. {e} \n\n Please update or create the valid configuration files. It is recommended to run `python init_config.py` to create the config via a CLI."  # noqa: E501
        raise RuntimeError(msg) from e
=======
    config = GENERAL_CONFIG
>>>>>>> 1b7303e1

    client = Client("Test User", mas, mcp_client, config)

    # user
    user = client.user

    # friendships
    user.add_friend(ASSISTANT_AGENT)
    ASSISTANT_AGENT.add_friend(WEATHER_AGENT)
    ASSISTANT_AGENT.add_friend(CALENDAR_AGENT)
    ASSISTANT_AGENT.add_friend(TRAVEL_PLANNER_AGENT)
    ASSISTANT_AGENT.add_friend(WEBSEARCH_AGENT)

    app = TextualApp(client)
    app.run()

    # shutdown
    asyncio.run(app.on_shutdown())


if __name__ == "__main__":
    main()<|MERGE_RESOLUTION|>--- conflicted
+++ resolved
@@ -12,11 +12,7 @@
 from llm_mas.mas.mas import MAS
 from llm_mas.mcp_client.client import MCPClient
 from llm_mas.mcp_client.connected_server import SSEConnectedServer
-<<<<<<< HEAD
-from llm_mas.utils.config.general_config import GeneralConfig
-=======
 from llm_mas.utils.config.general_config import GENERAL_CONFIG, GeneralConfig
->>>>>>> 1b7303e1
 
 
 def main() -> None:
@@ -33,16 +29,7 @@
     mcp_client.add_connected_server(SSEConnectedServer("http://localhost:8080/sse"))
     mcp_client.add_connected_server(SSEConnectedServer("http://localhost:8081/sse"))
 
-<<<<<<< HEAD
-    config = None
-    try:
-        config = GeneralConfig("./config/models.yaml", "./config/vector.yaml")
-    except Exception as e:
-        msg = f"Failed to initialize configuration manager. {e} \n\n Please update or create the valid configuration files. It is recommended to run `python init_config.py` to create the config via a CLI."  # noqa: E501
-        raise RuntimeError(msg) from e
-=======
     config = GENERAL_CONFIG
->>>>>>> 1b7303e1
 
     client = Client("Test User", mas, mcp_client, config)
 
