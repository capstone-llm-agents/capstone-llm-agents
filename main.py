"""Main entry point for the PyQt6 LLM MAS application."""

<<<<<<< HEAD
=======
import asyncio

from components.agents.assistant_agent import ASSISTANT_AGENT
from components.agents.calendar_agent import CALENDAR_AGENT
from components.agents.travel_planner_agent import TRAVEL_PLANNER_AGENT
from components.agents.weather_agent import WEATHER_AGENT
from components.agents.websearch_agent import WEBSEARCH_AGENT
>>>>>>> 488d6f74
from llm_mas.client.account.client import Client
from llm_mas.client.ui.pyqt.app import run_app
from llm_mas.mas.mas import MAS
from llm_mas.mcp_client.client import MCPClient
from llm_mas.mcp_client.connected_server import SSEConnectedServer
from components.agents.example_agent import ASSISTANT_AGENT
from components.agents.calendar_agent import CALENDAR_AGENT
from components.agents.weather_agent import WEATHER_AGENT
#from components.agents.travel_planner_agent import TRAVEL_PLANNER_AGENT
from components.agents.websearch_agent import WEBSEARCH_AGENT


def main():
    # Initialize MAS
    mas = MAS()
    mas.add_agent(ASSISTANT_AGENT)
    mas.add_agent(TRAVEL_PLANNER_AGENT)
    mas.add_agent(CALENDAR_AGENT)
    mas.add_agent(WEATHER_AGENT)
<<<<<<< HEAD
    #mas.add_agent(TRAVEL_PLANNER_AGENT)
=======
>>>>>>> 488d6f74
    mas.add_agent(WEBSEARCH_AGENT)

    # MCP client
    mcp_client = MCPClient()
    server1 = SSEConnectedServer("http://localhost:8080/sse")
    server2 = SSEConnectedServer("http://localhost:8081/sse")
    mcp_client.add_connected_server(server1)
    mcp_client.add_connected_server(server2)

    # Create client
    client = Client("Test User", mas, mcp_client)

    # Setup friendships
    user = client.user
    user.add_friend(ASSISTANT_AGENT)
    ASSISTANT_AGENT.add_friend(WEATHER_AGENT)
    ASSISTANT_AGENT.add_friend(CALENDAR_AGENT)
    #ASSISTANT_AGENT.add_friend(TRAVEL_PLANNER_AGENT)
    ASSISTANT_AGENT.add_friend(WEBSEARCH_AGENT)


    # AGENT NETWORK SCREEN TEST just for more connections

    CALENDAR_AGENT.add_friend(WEATHER_AGENT)

    # Run PyQt6 app
    run_app(client)

    # shutdown
    asyncio.run(app.on_shutdown())


if __name__ == "__main__":
    main()<|MERGE_RESOLUTION|>--- conflicted
+++ resolved
@@ -1,7 +1,5 @@
 """Main entry point for the PyQt6 LLM MAS application."""
 
-<<<<<<< HEAD
-=======
 import asyncio
 
 from components.agents.assistant_agent import ASSISTANT_AGENT
@@ -9,7 +7,6 @@
 from components.agents.travel_planner_agent import TRAVEL_PLANNER_AGENT
 from components.agents.weather_agent import WEATHER_AGENT
 from components.agents.websearch_agent import WEBSEARCH_AGENT
->>>>>>> 488d6f74
 from llm_mas.client.account.client import Client
 from llm_mas.client.ui.pyqt.app import run_app
 from llm_mas.mas.mas import MAS
@@ -29,10 +26,6 @@
     mas.add_agent(TRAVEL_PLANNER_AGENT)
     mas.add_agent(CALENDAR_AGENT)
     mas.add_agent(WEATHER_AGENT)
-<<<<<<< HEAD
-    #mas.add_agent(TRAVEL_PLANNER_AGENT)
-=======
->>>>>>> 488d6f74
     mas.add_agent(WEBSEARCH_AGENT)
 
     # MCP client
@@ -53,13 +46,8 @@
     #ASSISTANT_AGENT.add_friend(TRAVEL_PLANNER_AGENT)
     ASSISTANT_AGENT.add_friend(WEBSEARCH_AGENT)
 
-
-    # AGENT NETWORK SCREEN TEST just for more connections
-
-    CALENDAR_AGENT.add_friend(WEATHER_AGENT)
-
-    # Run PyQt6 app
-    run_app(client)
+    app = TextualApp(client)
+    app.run()
 
     # shutdown
     asyncio.run(app.on_shutdown())
