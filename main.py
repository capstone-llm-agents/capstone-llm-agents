--- conflicted
+++ resolved
@@ -1,57 +1,14 @@
 """Main entry point for the PyQt6 LLM MAS application."""
 
-<<<<<<< HEAD
-from components.agents.assistant_agent import ASSISTANT_AGENT
-from components.agents.calendar_agent import CALENDAR_AGENT
-from components.agents.pdf_agent import PDF_AGENT
-from components.agents.travel_planner_agent import TRAVEL_PLANNER_AGENT
-from components.agents.weather_agent import WEATHER_AGENT
-from components.agents.websearch_agent import WEBSEARCH_AGENT
-from llm_mas.client.account.client import Client
-=======
->>>>>>> f742963c
 from llm_mas.client.ui.pyqt.app import run_app
 from llm_mas.mas.checkpointer import CheckPointer
 
 
 def main():
-<<<<<<< HEAD
-    # Initialize MAS
-    mas = MAS()
-    mas.add_agent(ASSISTANT_AGENT)
-    mas.add_agent(CALENDAR_AGENT)
-    mas.add_agent(PDF_AGENT)
-    mas.add_agent(TRAVEL_PLANNER_AGENT)
-    mas.add_agent(WEATHER_AGENT)
-    mas.add_agent(WEBSEARCH_AGENT)
-
-    # MCP client
-    mcp_client = MCPClient()
-    server1 = SSEConnectedServer("http://localhost:8080/sse")
-    server2 = SSEConnectedServer("http://localhost:8081/sse")
-    server3 = SSEConnectedServer("http://localhost:8082/sse")
-    mcp_client.add_connected_server(server1)
-    mcp_client.add_connected_server(server2)
-    mcp_client.add_connected_server(server3)
-
-    # Create client
-    client = Client("Test User", mas, mcp_client, GENERAL_CONFIG)
-
-    # Setup friendships
-    user = client.user
-    user.add_friend(ASSISTANT_AGENT)
-    ASSISTANT_AGENT.add_friend(WEATHER_AGENT)
-    ASSISTANT_AGENT.add_friend(CALENDAR_AGENT)
-    # ASSISTANT_AGENT.add_friend(TRAVEL_PLANNER_AGENT)
-    ASSISTANT_AGENT.add_friend(WEBSEARCH_AGENT)
-
-    run_app(client)
-=======
     """Main entry point - show login screen."""
     # Always show login screen
     checkpoint = CheckPointer("test.sqlite")
     run_app(None, checkpoint)
->>>>>>> f742963c
 
 
 if __name__ == "__main__":
