version = 1
revision = 2
requires-python = ">=3.13"

[[package]]
name = "ag2"
version = "0.9.9"
source = { registry = "https://pypi.org/simple" }
dependencies = [
    { name = "anyio" },
    { name = "asyncer" },
    { name = "diskcache" },
    { name = "docker" },
    { name = "httpx" },
    { name = "packaging" },
    { name = "pydantic" },
    { name = "python-dotenv" },
    { name = "termcolor" },
    { name = "tiktoken" },
]
sdist = { url = "https://files.pythonhosted.org/packages/87/8a/688f90773d298eee00b7c8bd22be0d36ef441647e616a0fa167a9ad20508/ag2-0.9.9.tar.gz", hash = "sha256:33200ded8c60a4c181061632ed38f79e34b87197fc49acebb81d9afc29f70439", size = 3361453, upload-time = "2025-08-20T00:37:05.955Z" }
wheels = [
    { url = "https://files.pythonhosted.org/packages/26/ab/694a26575ecfcc422020d91ef9da31d9368c4e963a030b1261b5d2f16633/ag2-0.9.9-py3-none-any.whl", hash = "sha256:833aeb65d657fd2cb2f8686bab9c0c3ae0b8c806c0e76b670756bd3d8d0b21ea", size = 833981, upload-time = "2025-08-20T00:37:03.086Z" },
]

[package.optional-dependencies]
ollama = [
    { name = "fix-busted-json" },
    { name = "ollama" },
]

[[package]]
name = "aiohappyeyeballs"
version = "2.6.1"
source = { registry = "https://pypi.org/simple" }
sdist = { url = "https://files.pythonhosted.org/packages/26/30/f84a107a9c4331c14b2b586036f40965c128aa4fee4dda5d3d51cb14ad54/aiohappyeyeballs-2.6.1.tar.gz", hash = "sha256:c3f9d0113123803ccadfdf3f0faa505bc78e6a72d1cc4806cbd719826e943558", size = 22760, upload-time = "2025-03-12T01:42:48.764Z" }
wheels = [
    { url = "https://files.pythonhosted.org/packages/0f/15/5bf3b99495fb160b63f95972b81750f18f7f4e02ad051373b669d17d44f2/aiohappyeyeballs-2.6.1-py3-none-any.whl", hash = "sha256:f349ba8f4b75cb25c99c5c2d84e997e485204d2902a9597802b0371f09331fb8", size = 15265, upload-time = "2025-03-12T01:42:47.083Z" },
]

[[package]]
name = "aiohttp"
version = "3.12.15"
source = { registry = "https://pypi.org/simple" }
dependencies = [
    { name = "aiohappyeyeballs" },
    { name = "aiosignal" },
    { name = "attrs" },
    { name = "frozenlist" },
    { name = "multidict" },
    { name = "propcache" },
    { name = "yarl" },
]
sdist = { url = "https://files.pythonhosted.org/packages/9b/e7/d92a237d8802ca88483906c388f7c201bbe96cd80a165ffd0ac2f6a8d59f/aiohttp-3.12.15.tar.gz", hash = "sha256:4fc61385e9c98d72fcdf47e6dd81833f47b2f77c114c29cd64a361be57a763a2", size = 7823716, upload-time = "2025-07-29T05:52:32.215Z" }
wheels = [
    { url = "https://files.pythonhosted.org/packages/f2/33/918091abcf102e39d15aba2476ad9e7bd35ddb190dcdd43a854000d3da0d/aiohttp-3.12.15-cp313-cp313-macosx_10_13_universal2.whl", hash = "sha256:9f922ffd05034d439dde1c77a20461cf4a1b0831e6caa26151fe7aa8aaebc315", size = 696741, upload-time = "2025-07-29T05:51:19.021Z" },
    { url = "https://files.pythonhosted.org/packages/b5/2a/7495a81e39a998e400f3ecdd44a62107254803d1681d9189be5c2e4530cd/aiohttp-3.12.15-cp313-cp313-macosx_10_13_x86_64.whl", hash = "sha256:2ee8a8ac39ce45f3e55663891d4b1d15598c157b4d494a4613e704c8b43112cd", size = 474407, upload-time = "2025-07-29T05:51:21.165Z" },
    { url = "https://files.pythonhosted.org/packages/49/fc/a9576ab4be2dcbd0f73ee8675d16c707cfc12d5ee80ccf4015ba543480c9/aiohttp-3.12.15-cp313-cp313-macosx_11_0_arm64.whl", hash = "sha256:3eae49032c29d356b94eee45a3f39fdf4b0814b397638c2f718e96cfadf4c4e4", size = 466703, upload-time = "2025-07-29T05:51:22.948Z" },
    { url = "https://files.pythonhosted.org/packages/09/2f/d4bcc8448cf536b2b54eed48f19682031ad182faa3a3fee54ebe5b156387/aiohttp-3.12.15-cp313-cp313-manylinux_2_17_aarch64.manylinux2014_aarch64.whl", hash = "sha256:b97752ff12cc12f46a9b20327104448042fce5c33a624f88c18f66f9368091c7", size = 1705532, upload-time = "2025-07-29T05:51:25.211Z" },
    { url = "https://files.pythonhosted.org/packages/f1/f3/59406396083f8b489261e3c011aa8aee9df360a96ac8fa5c2e7e1b8f0466/aiohttp-3.12.15-cp313-cp313-manylinux_2_17_armv7l.manylinux2014_armv7l.manylinux_2_31_armv7l.whl", hash = "sha256:894261472691d6fe76ebb7fcf2e5870a2ac284c7406ddc95823c8598a1390f0d", size = 1686794, upload-time = "2025-07-29T05:51:27.145Z" },
    { url = "https://files.pythonhosted.org/packages/dc/71/164d194993a8d114ee5656c3b7ae9c12ceee7040d076bf7b32fb98a8c5c6/aiohttp-3.12.15-cp313-cp313-manylinux_2_17_ppc64le.manylinux2014_ppc64le.whl", hash = "sha256:5fa5d9eb82ce98959fc1031c28198b431b4d9396894f385cb63f1e2f3f20ca6b", size = 1738865, upload-time = "2025-07-29T05:51:29.366Z" },
    { url = "https://files.pythonhosted.org/packages/1c/00/d198461b699188a93ead39cb458554d9f0f69879b95078dce416d3209b54/aiohttp-3.12.15-cp313-cp313-manylinux_2_17_s390x.manylinux2014_s390x.whl", hash = "sha256:f0fa751efb11a541f57db59c1dd821bec09031e01452b2b6217319b3a1f34f3d", size = 1788238, upload-time = "2025-07-29T05:51:31.285Z" },
    { url = "https://files.pythonhosted.org/packages/85/b8/9e7175e1fa0ac8e56baa83bf3c214823ce250d0028955dfb23f43d5e61fd/aiohttp-3.12.15-cp313-cp313-manylinux_2_17_x86_64.manylinux2014_x86_64.whl", hash = "sha256:5346b93e62ab51ee2a9d68e8f73c7cf96ffb73568a23e683f931e52450e4148d", size = 1710566, upload-time = "2025-07-29T05:51:33.219Z" },
    { url = "https://files.pythonhosted.org/packages/59/e4/16a8eac9df39b48ae102ec030fa9f726d3570732e46ba0c592aeeb507b93/aiohttp-3.12.15-cp313-cp313-manylinux_2_5_i686.manylinux1_i686.manylinux_2_17_i686.manylinux2014_i686.whl", hash = "sha256:049ec0360f939cd164ecbfd2873eaa432613d5e77d6b04535e3d1fbae5a9e645", size = 1624270, upload-time = "2025-07-29T05:51:35.195Z" },
    { url = "https://files.pythonhosted.org/packages/1f/f8/cd84dee7b6ace0740908fd0af170f9fab50c2a41ccbc3806aabcb1050141/aiohttp-3.12.15-cp313-cp313-musllinux_1_2_aarch64.whl", hash = "sha256:b52dcf013b57464b6d1e51b627adfd69a8053e84b7103a7cd49c030f9ca44461", size = 1677294, upload-time = "2025-07-29T05:51:37.215Z" },
    { url = "https://files.pythonhosted.org/packages/ce/42/d0f1f85e50d401eccd12bf85c46ba84f947a84839c8a1c2c5f6e8ab1eb50/aiohttp-3.12.15-cp313-cp313-musllinux_1_2_armv7l.whl", hash = "sha256:9b2af240143dd2765e0fb661fd0361a1b469cab235039ea57663cda087250ea9", size = 1708958, upload-time = "2025-07-29T05:51:39.328Z" },
    { url = "https://files.pythonhosted.org/packages/d5/6b/f6fa6c5790fb602538483aa5a1b86fcbad66244997e5230d88f9412ef24c/aiohttp-3.12.15-cp313-cp313-musllinux_1_2_i686.whl", hash = "sha256:ac77f709a2cde2cc71257ab2d8c74dd157c67a0558a0d2799d5d571b4c63d44d", size = 1651553, upload-time = "2025-07-29T05:51:41.356Z" },
    { url = "https://files.pythonhosted.org/packages/04/36/a6d36ad545fa12e61d11d1932eef273928b0495e6a576eb2af04297fdd3c/aiohttp-3.12.15-cp313-cp313-musllinux_1_2_ppc64le.whl", hash = "sha256:47f6b962246f0a774fbd3b6b7be25d59b06fdb2f164cf2513097998fc6a29693", size = 1727688, upload-time = "2025-07-29T05:51:43.452Z" },
    { url = "https://files.pythonhosted.org/packages/aa/c8/f195e5e06608a97a4e52c5d41c7927301bf757a8e8bb5bbf8cef6c314961/aiohttp-3.12.15-cp313-cp313-musllinux_1_2_s390x.whl", hash = "sha256:760fb7db442f284996e39cf9915a94492e1896baac44f06ae551974907922b64", size = 1761157, upload-time = "2025-07-29T05:51:45.643Z" },
    { url = "https://files.pythonhosted.org/packages/05/6a/ea199e61b67f25ba688d3ce93f63b49b0a4e3b3d380f03971b4646412fc6/aiohttp-3.12.15-cp313-cp313-musllinux_1_2_x86_64.whl", hash = "sha256:ad702e57dc385cae679c39d318def49aef754455f237499d5b99bea4ef582e51", size = 1710050, upload-time = "2025-07-29T05:51:48.203Z" },
    { url = "https://files.pythonhosted.org/packages/b4/2e/ffeb7f6256b33635c29dbed29a22a723ff2dd7401fff42ea60cf2060abfb/aiohttp-3.12.15-cp313-cp313-win32.whl", hash = "sha256:f813c3e9032331024de2eb2e32a88d86afb69291fbc37a3a3ae81cc9917fb3d0", size = 422647, upload-time = "2025-07-29T05:51:50.718Z" },
    { url = "https://files.pythonhosted.org/packages/1b/8e/78ee35774201f38d5e1ba079c9958f7629b1fd079459aea9467441dbfbf5/aiohttp-3.12.15-cp313-cp313-win_amd64.whl", hash = "sha256:1a649001580bdb37c6fdb1bebbd7e3bc688e8ec2b5c6f52edbb664662b17dc84", size = 449067, upload-time = "2025-07-29T05:51:52.549Z" },
]

[[package]]
name = "aiohttp-jinja2"
version = "1.6"
source = { registry = "https://pypi.org/simple" }
dependencies = [
    { name = "aiohttp" },
    { name = "jinja2" },
]
sdist = { url = "https://files.pythonhosted.org/packages/e6/39/da5a94dd89b1af7241fb7fc99ae4e73505b5f898b540b6aba6dc7afe600e/aiohttp-jinja2-1.6.tar.gz", hash = "sha256:a3a7ff5264e5bca52e8ae547bbfd0761b72495230d438d05b6c0915be619b0e2", size = 53057, upload-time = "2023-11-18T15:30:52.559Z" }
wheels = [
    { url = "https://files.pythonhosted.org/packages/eb/90/65238d4246307195411b87a07d03539049819b022c01bcc773826f600138/aiohttp_jinja2-1.6-py3-none-any.whl", hash = "sha256:0df405ee6ad1b58e5a068a105407dc7dcc1704544c559f1938babde954f945c7", size = 11736, upload-time = "2023-11-18T15:30:50.743Z" },
]

[[package]]
name = "aiosignal"
version = "1.4.0"
source = { registry = "https://pypi.org/simple" }
dependencies = [
    { name = "frozenlist" },
]
sdist = { url = "https://files.pythonhosted.org/packages/61/62/06741b579156360248d1ec624842ad0edf697050bbaf7c3e46394e106ad1/aiosignal-1.4.0.tar.gz", hash = "sha256:f47eecd9468083c2029cc99945502cb7708b082c232f9aca65da147157b251c7", size = 25007, upload-time = "2025-07-03T22:54:43.528Z" }
wheels = [
    { url = "https://files.pythonhosted.org/packages/fb/76/641ae371508676492379f16e2fa48f4e2c11741bd63c48be4b12a6b09cba/aiosignal-1.4.0-py3-none-any.whl", hash = "sha256:053243f8b92b990551949e63930a839ff0cf0b0ebbe0597b0f3fb19e1a0fe82e", size = 7490, upload-time = "2025-07-03T22:54:42.156Z" },
]

[[package]]
name = "annotated-types"
version = "0.7.0"
source = { registry = "https://pypi.org/simple" }
sdist = { url = "https://files.pythonhosted.org/packages/ee/67/531ea369ba64dcff5ec9c3402f9f51bf748cec26dde048a2f973a4eea7f5/annotated_types-0.7.0.tar.gz", hash = "sha256:aff07c09a53a08bc8cfccb9c85b05f1aa9a2a6f23728d790723543408344ce89", size = 16081, upload-time = "2024-05-20T21:33:25.928Z" }
wheels = [
    { url = "https://files.pythonhosted.org/packages/78/b6/6307fbef88d9b5ee7421e68d78a9f162e0da4900bc5f5793f6d3d0e34fb8/annotated_types-0.7.0-py3-none-any.whl", hash = "sha256:1f02e8b43a8fbbc3f3e0d4f0f4bfc8131bcb4eebe8849b8e5c773f3a1c582a53", size = 13643, upload-time = "2024-05-20T21:33:24.1Z" },
]

[[package]]
name = "anyio"
version = "4.10.0"
source = { registry = "https://pypi.org/simple" }
dependencies = [
    { name = "idna" },
    { name = "sniffio" },
]
sdist = { url = "https://files.pythonhosted.org/packages/f1/b4/636b3b65173d3ce9a38ef5f0522789614e590dab6a8d505340a4efe4c567/anyio-4.10.0.tar.gz", hash = "sha256:3f3fae35c96039744587aa5b8371e7e8e603c0702999535961dd336026973ba6", size = 213252, upload-time = "2025-08-04T08:54:26.451Z" }
wheels = [
    { url = "https://files.pythonhosted.org/packages/6f/12/e5e0282d673bb9746bacfb6e2dba8719989d3660cdb2ea79aee9a9651afb/anyio-4.10.0-py3-none-any.whl", hash = "sha256:60e474ac86736bbfd6f210f7a61218939c318f43f9972497381f1c5e930ed3d1", size = 107213, upload-time = "2025-08-04T08:54:24.882Z" },
]

[[package]]
name = "arrow"
version = "1.3.0"
source = { registry = "https://pypi.org/simple" }
dependencies = [
    { name = "python-dateutil" },
    { name = "types-python-dateutil" },
]
sdist = { url = "https://files.pythonhosted.org/packages/2e/00/0f6e8fcdb23ea632c866620cc872729ff43ed91d284c866b515c6342b173/arrow-1.3.0.tar.gz", hash = "sha256:d4540617648cb5f895730f1ad8c82a65f2dad0166f57b75f3ca54759c4d67a85", size = 131960, upload-time = "2023-09-30T22:11:18.25Z" }
wheels = [
    { url = "https://files.pythonhosted.org/packages/f8/ed/e97229a566617f2ae958a6b13e7cc0f585470eac730a73e9e82c32a3cdd2/arrow-1.3.0-py3-none-any.whl", hash = "sha256:c728b120ebc00eb84e01882a6f5e7927a53960aa990ce7dd2b10f39005a67f80", size = 66419, upload-time = "2023-09-30T22:11:16.072Z" },
]

[[package]]
name = "asyncer"
version = "0.0.8"
source = { registry = "https://pypi.org/simple" }
dependencies = [
    { name = "anyio" },
]
sdist = { url = "https://files.pythonhosted.org/packages/ff/67/7ea59c3e69eaeee42e7fc91a5be67ca5849c8979acac2b920249760c6af2/asyncer-0.0.8.tar.gz", hash = "sha256:a589d980f57e20efb07ed91d0dbe67f1d2fd343e7142c66d3a099f05c620739c", size = 18217, upload-time = "2024-08-24T23:15:36.449Z" }
wheels = [
    { url = "https://files.pythonhosted.org/packages/8a/04/15b6ca6b7842eda2748bda0a0af73f2d054e9344320f8bba01f994294bcb/asyncer-0.0.8-py3-none-any.whl", hash = "sha256:5920d48fc99c8f8f0f1576e1882f5022885589c5fcbc46ce4224ec3e53776eeb", size = 9209, upload-time = "2024-08-24T23:15:35.317Z" },
]

[[package]]
name = "attrs"
version = "25.3.0"
source = { registry = "https://pypi.org/simple" }
sdist = { url = "https://files.pythonhosted.org/packages/5a/b0/1367933a8532ee6ff8d63537de4f1177af4bff9f3e829baf7331f595bb24/attrs-25.3.0.tar.gz", hash = "sha256:75d7cefc7fb576747b2c81b4442d4d4a1ce0900973527c011d1030fd3bf4af1b", size = 812032, upload-time = "2025-03-13T11:10:22.779Z" }
wheels = [
    { url = "https://files.pythonhosted.org/packages/77/06/bb80f5f86020c4551da315d78b3ab75e8228f89f0162f2c3a819e407941a/attrs-25.3.0-py3-none-any.whl", hash = "sha256:427318ce031701fea540783410126f03899a97ffc6f61596ad581ac2e40e3bc3", size = 63815, upload-time = "2025-03-13T11:10:21.14Z" },
]

[[package]]
name = "autogen"
version = "0.9.9"
source = { registry = "https://pypi.org/simple" }
dependencies = [
    { name = "ag2" },
]
sdist = { url = "https://files.pythonhosted.org/packages/9d/34/aa74b9d8027731567f70216ec1a47fa560eaacc4fffe6e222417feaca00d/autogen-0.9.9.tar.gz", hash = "sha256:2d80082c70725a3eb42f82b600a82a49fddc76ac7c9cc993c316a43a43704480", size = 44746, upload-time = "2025-08-20T00:37:09.733Z" }
wheels = [
    { url = "https://files.pythonhosted.org/packages/37/9f/9f2294c397aa505e03fce8e15656a1ee542037b294e9da21b01dc4aeb4ba/autogen-0.9.9-py3-none-any.whl", hash = "sha256:47cb422b23fb596031325e4859b0eff3eb7eb194fd0321661a1ba20314a197a3", size = 13712, upload-time = "2025-08-20T00:37:08.427Z" },
]

[[package]]
name = "backoff"
version = "2.2.1"
source = { registry = "https://pypi.org/simple" }
sdist = { url = "https://files.pythonhosted.org/packages/47/d7/5bbeb12c44d7c4f2fb5b56abce497eb5ed9f34d85701de869acedd602619/backoff-2.2.1.tar.gz", hash = "sha256:03f829f5bb1923180821643f8753b0502c3b682293992485b0eef2807afa5cba", size = 17001, upload-time = "2022-10-05T19:19:32.061Z" }
wheels = [
    { url = "https://files.pythonhosted.org/packages/df/73/b6e24bd22e6720ca8ee9a85a0c4a2971af8497d8f3193fa05390cbd46e09/backoff-2.2.1-py3-none-any.whl", hash = "sha256:63579f9a0628e06278f7e47b7d7d5b6ce20dc65c5e96a6f3ca99a6adca0396e8", size = 15148, upload-time = "2022-10-05T19:19:30.546Z" },
]

[[package]]
name = "bcrypt"
version = "4.3.0"
source = { registry = "https://pypi.org/simple" }
sdist = { url = "https://files.pythonhosted.org/packages/bb/5d/6d7433e0f3cd46ce0b43cd65e1db465ea024dbb8216fb2404e919c2ad77b/bcrypt-4.3.0.tar.gz", hash = "sha256:3a3fd2204178b6d2adcf09cb4f6426ffef54762577a7c9b54c159008cb288c18", size = 25697, upload-time = "2025-02-28T01:24:09.174Z" }
wheels = [
    { url = "https://files.pythonhosted.org/packages/bf/2c/3d44e853d1fe969d229bd58d39ae6902b3d924af0e2b5a60d17d4b809ded/bcrypt-4.3.0-cp313-cp313t-macosx_10_12_universal2.whl", hash = "sha256:f01e060f14b6b57bbb72fc5b4a83ac21c443c9a2ee708e04a10e9192f90a6281", size = 483719, upload-time = "2025-02-28T01:22:34.539Z" },
    { url = "https://files.pythonhosted.org/packages/a1/e2/58ff6e2a22eca2e2cff5370ae56dba29d70b1ea6fc08ee9115c3ae367795/bcrypt-4.3.0-cp313-cp313t-manylinux_2_17_aarch64.manylinux2014_aarch64.whl", hash = "sha256:c5eeac541cefd0bb887a371ef73c62c3cd78535e4887b310626036a7c0a817bb", size = 272001, upload-time = "2025-02-28T01:22:38.078Z" },
    { url = "https://files.pythonhosted.org/packages/37/1f/c55ed8dbe994b1d088309e366749633c9eb90d139af3c0a50c102ba68a1a/bcrypt-4.3.0-cp313-cp313t-manylinux_2_17_x86_64.manylinux2014_x86_64.whl", hash = "sha256:59e1aa0e2cd871b08ca146ed08445038f42ff75968c7ae50d2fdd7860ade2180", size = 277451, upload-time = "2025-02-28T01:22:40.787Z" },
    { url = "https://files.pythonhosted.org/packages/d7/1c/794feb2ecf22fe73dcfb697ea7057f632061faceb7dcf0f155f3443b4d79/bcrypt-4.3.0-cp313-cp313t-manylinux_2_28_aarch64.whl", hash = "sha256:0042b2e342e9ae3d2ed22727c1262f76cc4f345683b5c1715f0250cf4277294f", size = 272792, upload-time = "2025-02-28T01:22:43.144Z" },
    { url = "https://files.pythonhosted.org/packages/13/b7/0b289506a3f3598c2ae2bdfa0ea66969812ed200264e3f61df77753eee6d/bcrypt-4.3.0-cp313-cp313t-manylinux_2_28_armv7l.manylinux_2_31_armv7l.whl", hash = "sha256:74a8d21a09f5e025a9a23e7c0fd2c7fe8e7503e4d356c0a2c1486ba010619f09", size = 289752, upload-time = "2025-02-28T01:22:45.56Z" },
    { url = "https://files.pythonhosted.org/packages/dc/24/d0fb023788afe9e83cc118895a9f6c57e1044e7e1672f045e46733421fe6/bcrypt-4.3.0-cp313-cp313t-manylinux_2_28_x86_64.whl", hash = "sha256:0142b2cb84a009f8452c8c5a33ace5e3dfec4159e7735f5afe9a4d50a8ea722d", size = 277762, upload-time = "2025-02-28T01:22:47.023Z" },
    { url = "https://files.pythonhosted.org/packages/e4/38/cde58089492e55ac4ef6c49fea7027600c84fd23f7520c62118c03b4625e/bcrypt-4.3.0-cp313-cp313t-manylinux_2_34_aarch64.whl", hash = "sha256:12fa6ce40cde3f0b899729dbd7d5e8811cb892d31b6f7d0334a1f37748b789fd", size = 272384, upload-time = "2025-02-28T01:22:49.221Z" },
    { url = "https://files.pythonhosted.org/packages/de/6a/d5026520843490cfc8135d03012a413e4532a400e471e6188b01b2de853f/bcrypt-4.3.0-cp313-cp313t-manylinux_2_34_x86_64.whl", hash = "sha256:5bd3cca1f2aa5dbcf39e2aa13dd094ea181f48959e1071265de49cc2b82525af", size = 277329, upload-time = "2025-02-28T01:22:51.603Z" },
    { url = "https://files.pythonhosted.org/packages/b3/a3/4fc5255e60486466c389e28c12579d2829b28a527360e9430b4041df4cf9/bcrypt-4.3.0-cp313-cp313t-musllinux_1_1_aarch64.whl", hash = "sha256:335a420cfd63fc5bc27308e929bee231c15c85cc4c496610ffb17923abf7f231", size = 305241, upload-time = "2025-02-28T01:22:53.283Z" },
    { url = "https://files.pythonhosted.org/packages/c7/15/2b37bc07d6ce27cc94e5b10fd5058900eb8fb11642300e932c8c82e25c4a/bcrypt-4.3.0-cp313-cp313t-musllinux_1_1_x86_64.whl", hash = "sha256:0e30e5e67aed0187a1764911af023043b4542e70a7461ad20e837e94d23e1d6c", size = 309617, upload-time = "2025-02-28T01:22:55.461Z" },
    { url = "https://files.pythonhosted.org/packages/5f/1f/99f65edb09e6c935232ba0430c8c13bb98cb3194b6d636e61d93fe60ac59/bcrypt-4.3.0-cp313-cp313t-musllinux_1_2_aarch64.whl", hash = "sha256:3b8d62290ebefd49ee0b3ce7500f5dbdcf13b81402c05f6dafab9a1e1b27212f", size = 335751, upload-time = "2025-02-28T01:22:57.81Z" },
    { url = "https://files.pythonhosted.org/packages/00/1b/b324030c706711c99769988fcb694b3cb23f247ad39a7823a78e361bdbb8/bcrypt-4.3.0-cp313-cp313t-musllinux_1_2_x86_64.whl", hash = "sha256:2ef6630e0ec01376f59a006dc72918b1bf436c3b571b80fa1968d775fa02fe7d", size = 355965, upload-time = "2025-02-28T01:22:59.181Z" },
    { url = "https://files.pythonhosted.org/packages/aa/dd/20372a0579dd915dfc3b1cd4943b3bca431866fcb1dfdfd7518c3caddea6/bcrypt-4.3.0-cp313-cp313t-win32.whl", hash = "sha256:7a4be4cbf241afee43f1c3969b9103a41b40bcb3a3f467ab19f891d9bc4642e4", size = 155316, upload-time = "2025-02-28T01:23:00.763Z" },
    { url = "https://files.pythonhosted.org/packages/6d/52/45d969fcff6b5577c2bf17098dc36269b4c02197d551371c023130c0f890/bcrypt-4.3.0-cp313-cp313t-win_amd64.whl", hash = "sha256:5c1949bf259a388863ced887c7861da1df681cb2388645766c89fdfd9004c669", size = 147752, upload-time = "2025-02-28T01:23:02.908Z" },
    { url = "https://files.pythonhosted.org/packages/11/22/5ada0b9af72b60cbc4c9a399fdde4af0feaa609d27eb0adc61607997a3fa/bcrypt-4.3.0-cp38-abi3-macosx_10_12_universal2.whl", hash = "sha256:f81b0ed2639568bf14749112298f9e4e2b28853dab50a8b357e31798686a036d", size = 498019, upload-time = "2025-02-28T01:23:05.838Z" },
    { url = "https://files.pythonhosted.org/packages/b8/8c/252a1edc598dc1ce57905be173328eda073083826955ee3c97c7ff5ba584/bcrypt-4.3.0-cp38-abi3-manylinux_2_17_aarch64.manylinux2014_aarch64.whl", hash = "sha256:864f8f19adbe13b7de11ba15d85d4a428c7e2f344bac110f667676a0ff84924b", size = 279174, upload-time = "2025-02-28T01:23:07.274Z" },
    { url = "https://files.pythonhosted.org/packages/29/5b/4547d5c49b85f0337c13929f2ccbe08b7283069eea3550a457914fc078aa/bcrypt-4.3.0-cp38-abi3-manylinux_2_17_x86_64.manylinux2014_x86_64.whl", hash = "sha256:3e36506d001e93bffe59754397572f21bb5dc7c83f54454c990c74a468cd589e", size = 283870, upload-time = "2025-02-28T01:23:09.151Z" },
    { url = "https://files.pythonhosted.org/packages/be/21/7dbaf3fa1745cb63f776bb046e481fbababd7d344c5324eab47f5ca92dd2/bcrypt-4.3.0-cp38-abi3-manylinux_2_28_aarch64.whl", hash = "sha256:842d08d75d9fe9fb94b18b071090220697f9f184d4547179b60734846461ed59", size = 279601, upload-time = "2025-02-28T01:23:11.461Z" },
    { url = "https://files.pythonhosted.org/packages/6d/64/e042fc8262e971347d9230d9abbe70d68b0a549acd8611c83cebd3eaec67/bcrypt-4.3.0-cp38-abi3-manylinux_2_28_armv7l.manylinux_2_31_armv7l.whl", hash = "sha256:7c03296b85cb87db865d91da79bf63d5609284fc0cab9472fdd8367bbd830753", size = 297660, upload-time = "2025-02-28T01:23:12.989Z" },
    { url = "https://files.pythonhosted.org/packages/50/b8/6294eb84a3fef3b67c69b4470fcdd5326676806bf2519cda79331ab3c3a9/bcrypt-4.3.0-cp38-abi3-manylinux_2_28_x86_64.whl", hash = "sha256:62f26585e8b219cdc909b6a0069efc5e4267e25d4a3770a364ac58024f62a761", size = 284083, upload-time = "2025-02-28T01:23:14.5Z" },
    { url = "https://files.pythonhosted.org/packages/62/e6/baff635a4f2c42e8788fe1b1633911c38551ecca9a749d1052d296329da6/bcrypt-4.3.0-cp38-abi3-manylinux_2_34_aarch64.whl", hash = "sha256:beeefe437218a65322fbd0069eb437e7c98137e08f22c4660ac2dc795c31f8bb", size = 279237, upload-time = "2025-02-28T01:23:16.686Z" },
    { url = "https://files.pythonhosted.org/packages/39/48/46f623f1b0c7dc2e5de0b8af5e6f5ac4cc26408ac33f3d424e5ad8da4a90/bcrypt-4.3.0-cp38-abi3-manylinux_2_34_x86_64.whl", hash = "sha256:97eea7408db3a5bcce4a55d13245ab3fa566e23b4c67cd227062bb49e26c585d", size = 283737, upload-time = "2025-02-28T01:23:18.897Z" },
    { url = "https://files.pythonhosted.org/packages/49/8b/70671c3ce9c0fca4a6cc3cc6ccbaa7e948875a2e62cbd146e04a4011899c/bcrypt-4.3.0-cp38-abi3-musllinux_1_1_aarch64.whl", hash = "sha256:191354ebfe305e84f344c5964c7cd5f924a3bfc5d405c75ad07f232b6dffb49f", size = 312741, upload-time = "2025-02-28T01:23:21.041Z" },
    { url = "https://files.pythonhosted.org/packages/27/fb/910d3a1caa2d249b6040a5caf9f9866c52114d51523ac2fb47578a27faee/bcrypt-4.3.0-cp38-abi3-musllinux_1_1_x86_64.whl", hash = "sha256:41261d64150858eeb5ff43c753c4b216991e0ae16614a308a15d909503617732", size = 316472, upload-time = "2025-02-28T01:23:23.183Z" },
    { url = "https://files.pythonhosted.org/packages/dc/cf/7cf3a05b66ce466cfb575dbbda39718d45a609daa78500f57fa9f36fa3c0/bcrypt-4.3.0-cp38-abi3-musllinux_1_2_aarch64.whl", hash = "sha256:33752b1ba962ee793fa2b6321404bf20011fe45b9afd2a842139de3011898fef", size = 343606, upload-time = "2025-02-28T01:23:25.361Z" },
    { url = "https://files.pythonhosted.org/packages/e3/b8/e970ecc6d7e355c0d892b7f733480f4aa8509f99b33e71550242cf0b7e63/bcrypt-4.3.0-cp38-abi3-musllinux_1_2_x86_64.whl", hash = "sha256:50e6e80a4bfd23a25f5c05b90167c19030cf9f87930f7cb2eacb99f45d1c3304", size = 362867, upload-time = "2025-02-28T01:23:26.875Z" },
    { url = "https://files.pythonhosted.org/packages/a9/97/8d3118efd8354c555a3422d544163f40d9f236be5b96c714086463f11699/bcrypt-4.3.0-cp38-abi3-win32.whl", hash = "sha256:67a561c4d9fb9465ec866177e7aebcad08fe23aaf6fbd692a6fab69088abfc51", size = 160589, upload-time = "2025-02-28T01:23:28.381Z" },
    { url = "https://files.pythonhosted.org/packages/29/07/416f0b99f7f3997c69815365babbc2e8754181a4b1899d921b3c7d5b6f12/bcrypt-4.3.0-cp38-abi3-win_amd64.whl", hash = "sha256:584027857bc2843772114717a7490a37f68da563b3620f78a849bcb54dc11e62", size = 152794, upload-time = "2025-02-28T01:23:30.187Z" },
    { url = "https://files.pythonhosted.org/packages/6e/c1/3fa0e9e4e0bfd3fd77eb8b52ec198fd6e1fd7e9402052e43f23483f956dd/bcrypt-4.3.0-cp39-abi3-macosx_10_12_universal2.whl", hash = "sha256:0d3efb1157edebfd9128e4e46e2ac1a64e0c1fe46fb023158a407c7892b0f8c3", size = 498969, upload-time = "2025-02-28T01:23:31.945Z" },
    { url = "https://files.pythonhosted.org/packages/ce/d4/755ce19b6743394787fbd7dff6bf271b27ee9b5912a97242e3caf125885b/bcrypt-4.3.0-cp39-abi3-manylinux_2_17_aarch64.manylinux2014_aarch64.whl", hash = "sha256:08bacc884fd302b611226c01014eca277d48f0a05187666bca23aac0dad6fe24", size = 279158, upload-time = "2025-02-28T01:23:34.161Z" },
    { url = "https://files.pythonhosted.org/packages/9b/5d/805ef1a749c965c46b28285dfb5cd272a7ed9fa971f970435a5133250182/bcrypt-4.3.0-cp39-abi3-manylinux_2_17_x86_64.manylinux2014_x86_64.whl", hash = "sha256:f6746e6fec103fcd509b96bacdfdaa2fbde9a553245dbada284435173a6f1aef", size = 284285, upload-time = "2025-02-28T01:23:35.765Z" },
    { url = "https://files.pythonhosted.org/packages/ab/2b/698580547a4a4988e415721b71eb45e80c879f0fb04a62da131f45987b96/bcrypt-4.3.0-cp39-abi3-manylinux_2_28_aarch64.whl", hash = "sha256:afe327968aaf13fc143a56a3360cb27d4ad0345e34da12c7290f1b00b8fe9a8b", size = 279583, upload-time = "2025-02-28T01:23:38.021Z" },
    { url = "https://files.pythonhosted.org/packages/f2/87/62e1e426418204db520f955ffd06f1efd389feca893dad7095bf35612eec/bcrypt-4.3.0-cp39-abi3-manylinux_2_28_armv7l.manylinux_2_31_armv7l.whl", hash = "sha256:d9af79d322e735b1fc33404b5765108ae0ff232d4b54666d46730f8ac1a43676", size = 297896, upload-time = "2025-02-28T01:23:39.575Z" },
    { url = "https://files.pythonhosted.org/packages/cb/c6/8fedca4c2ada1b6e889c52d2943b2f968d3427e5d65f595620ec4c06fa2f/bcrypt-4.3.0-cp39-abi3-manylinux_2_28_x86_64.whl", hash = "sha256:f1e3ffa1365e8702dc48c8b360fef8d7afeca482809c5e45e653af82ccd088c1", size = 284492, upload-time = "2025-02-28T01:23:40.901Z" },
    { url = "https://files.pythonhosted.org/packages/4d/4d/c43332dcaaddb7710a8ff5269fcccba97ed3c85987ddaa808db084267b9a/bcrypt-4.3.0-cp39-abi3-manylinux_2_34_aarch64.whl", hash = "sha256:3004df1b323d10021fda07a813fd33e0fd57bef0e9a480bb143877f6cba996fe", size = 279213, upload-time = "2025-02-28T01:23:42.653Z" },
    { url = "https://files.pythonhosted.org/packages/dc/7f/1e36379e169a7df3a14a1c160a49b7b918600a6008de43ff20d479e6f4b5/bcrypt-4.3.0-cp39-abi3-manylinux_2_34_x86_64.whl", hash = "sha256:531457e5c839d8caea9b589a1bcfe3756b0547d7814e9ce3d437f17da75c32b0", size = 284162, upload-time = "2025-02-28T01:23:43.964Z" },
    { url = "https://files.pythonhosted.org/packages/1c/0a/644b2731194b0d7646f3210dc4d80c7fee3ecb3a1f791a6e0ae6bb8684e3/bcrypt-4.3.0-cp39-abi3-musllinux_1_1_aarch64.whl", hash = "sha256:17a854d9a7a476a89dcef6c8bd119ad23e0f82557afbd2c442777a16408e614f", size = 312856, upload-time = "2025-02-28T01:23:46.011Z" },
    { url = "https://files.pythonhosted.org/packages/dc/62/2a871837c0bb6ab0c9a88bf54de0fc021a6a08832d4ea313ed92a669d437/bcrypt-4.3.0-cp39-abi3-musllinux_1_1_x86_64.whl", hash = "sha256:6fb1fd3ab08c0cbc6826a2e0447610c6f09e983a281b919ed721ad32236b8b23", size = 316726, upload-time = "2025-02-28T01:23:47.575Z" },
    { url = "https://files.pythonhosted.org/packages/0c/a1/9898ea3faac0b156d457fd73a3cb9c2855c6fd063e44b8522925cdd8ce46/bcrypt-4.3.0-cp39-abi3-musllinux_1_2_aarch64.whl", hash = "sha256:e965a9c1e9a393b8005031ff52583cedc15b7884fce7deb8b0346388837d6cfe", size = 343664, upload-time = "2025-02-28T01:23:49.059Z" },
    { url = "https://files.pythonhosted.org/packages/40/f2/71b4ed65ce38982ecdda0ff20c3ad1b15e71949c78b2c053df53629ce940/bcrypt-4.3.0-cp39-abi3-musllinux_1_2_x86_64.whl", hash = "sha256:79e70b8342a33b52b55d93b3a59223a844962bef479f6a0ea318ebbcadf71505", size = 363128, upload-time = "2025-02-28T01:23:50.399Z" },
    { url = "https://files.pythonhosted.org/packages/11/99/12f6a58eca6dea4be992d6c681b7ec9410a1d9f5cf368c61437e31daa879/bcrypt-4.3.0-cp39-abi3-win32.whl", hash = "sha256:b4d4e57f0a63fd0b358eb765063ff661328f69a04494427265950c71b992a39a", size = 160598, upload-time = "2025-02-28T01:23:51.775Z" },
    { url = "https://files.pythonhosted.org/packages/a9/cf/45fb5261ece3e6b9817d3d82b2f343a505fd58674a92577923bc500bd1aa/bcrypt-4.3.0-cp39-abi3-win_amd64.whl", hash = "sha256:e53e074b120f2877a35cc6c736b8eb161377caae8925c17688bd46ba56daaa5b", size = 152799, upload-time = "2025-02-28T01:23:53.139Z" },
]

[[package]]
name = "beautifulsoup4"
version = "4.13.5"
source = { registry = "https://pypi.org/simple" }
dependencies = [
    { name = "soupsieve" },
    { name = "typing-extensions" },
]
sdist = { url = "https://files.pythonhosted.org/packages/85/2e/3e5079847e653b1f6dc647aa24549d68c6addb4c595cc0d902d1b19308ad/beautifulsoup4-4.13.5.tar.gz", hash = "sha256:5e70131382930e7c3de33450a2f54a63d5e4b19386eab43a5b34d594268f3695", size = 622954, upload-time = "2025-08-24T14:06:13.168Z" }
wheels = [
    { url = "https://files.pythonhosted.org/packages/04/eb/f4151e0c7377a6e08a38108609ba5cede57986802757848688aeedd1b9e8/beautifulsoup4-4.13.5-py3-none-any.whl", hash = "sha256:642085eaa22233aceadff9c69651bc51e8bf3f874fb6d7104ece2beb24b47c4a", size = 105113, upload-time = "2025-08-24T14:06:14.884Z" },
]

[[package]]
name = "build"
version = "1.3.0"
source = { registry = "https://pypi.org/simple" }
dependencies = [
    { name = "colorama", marker = "os_name == 'nt'" },
    { name = "packaging" },
    { name = "pyproject-hooks" },
]
sdist = { url = "https://files.pythonhosted.org/packages/25/1c/23e33405a7c9eac261dff640926b8b5adaed6a6eb3e1767d441ed611d0c0/build-1.3.0.tar.gz", hash = "sha256:698edd0ea270bde950f53aed21f3a0135672206f3911e0176261a31e0e07b397", size = 48544, upload-time = "2025-08-01T21:27:09.268Z" }
wheels = [
    { url = "https://files.pythonhosted.org/packages/cb/8c/2b30c12155ad8de0cf641d76a8b396a16d2c36bc6d50b621a62b7c4567c1/build-1.3.0-py3-none-any.whl", hash = "sha256:7145f0b5061ba90a1500d60bd1b13ca0a8a4cebdd0cc16ed8adf1c0e739f43b4", size = 23382, upload-time = "2025-08-01T21:27:07.844Z" },
]

[[package]]
name = "cachetools"
version = "5.5.2"
source = { registry = "https://pypi.org/simple" }
sdist = { url = "https://files.pythonhosted.org/packages/6c/81/3747dad6b14fa2cf53fcf10548cf5aea6913e96fab41a3c198676f8948a5/cachetools-5.5.2.tar.gz", hash = "sha256:1a661caa9175d26759571b2e19580f9d6393969e5dfca11fdb1f947a23e640d4", size = 28380, upload-time = "2025-02-20T21:01:19.524Z" }
wheels = [
    { url = "https://files.pythonhosted.org/packages/72/76/20fa66124dbe6be5cafeb312ece67de6b61dd91a0247d1ea13db4ebb33c2/cachetools-5.5.2-py3-none-any.whl", hash = "sha256:d26a22bcc62eb95c3beabd9f1ee5e820d3d2704fe2967cbe350e20c8ffcd3f0a", size = 10080, upload-time = "2025-02-20T21:01:16.647Z" },
]

[[package]]
name = "capstone-llm-agents"
version = "0.1.0"
source = { virtual = "." }
dependencies = [
    { name = "ag2", extra = ["ollama"] },
    { name = "autogen" },
    { name = "beautifulsoup4" },
    { name = "chromadb" },
<<<<<<< HEAD
    { name = "fpdf" },
=======
    { name = "fastapi", extra = ["standard"] },
>>>>>>> f742963c
    { name = "google-genai" },
    { name = "httpx" },
    { name = "icalendar" },
    { name = "ics" },
    { name = "mcp", extra = ["cli"] },
    { name = "mem0ai" },
    { name = "ollama" },
    { name = "openai" },
    { name = "openmeteo-requests" },
    { name = "pandas" },
    { name = "pypdf" },
    { name = "pyqt6" },
    { name = "python-docx" },
    { name = "pytz" },
    { name = "pyyaml" },
    { name = "qasync" },
    { name = "requests-cache" },
    { name = "retry-requests" },
    { name = "textual" },
    { name = "textual-dev" },
    { name = "tzlocal" },
    { name = "websockets" },
]

[package.metadata]
requires-dist = [
    { name = "ag2", extras = ["ollama"], specifier = ">=0.9.9" },
    { name = "autogen", specifier = ">=0.9.9" },
    { name = "beautifulsoup4", specifier = ">=4.12.3" },
    { name = "chromadb", specifier = ">=1.0.20" },
<<<<<<< HEAD
    { name = "fpdf", specifier = ">=1.7.2" },
=======
    { name = "fastapi", extras = ["standard"], specifier = ">=0.118.0" },
>>>>>>> f742963c
    { name = "google-genai", specifier = ">=1.39.1" },
    { name = "httpx", specifier = ">=0.28.0" },
    { name = "icalendar", specifier = ">=6.3.1" },
    { name = "ics", specifier = ">=0.7.2" },
    { name = "mcp", extras = ["cli"], specifier = ">=1.12.4" },
    { name = "mem0ai", specifier = ">=0.1.116" },
    { name = "ollama", specifier = ">=0.5.3" },
    { name = "openai", specifier = ">=1.100.1" },
    { name = "openmeteo-requests", specifier = ">=1.7.2" },
    { name = "pandas", specifier = ">=2.3.2" },
    { name = "pypdf", specifier = ">=4.0.2" },
    { name = "pyqt6", specifier = ">=6.9.1" },
    { name = "python-docx", specifier = ">=1.1.2" },
    { name = "pytz", specifier = ">=2025.2" },
    { name = "pyyaml", specifier = ">=6.0.2" },
    { name = "qasync", specifier = ">=0.28.0" },
    { name = "requests-cache", specifier = ">=1.2.1" },
    { name = "retry-requests", specifier = ">=2.0.0" },
    { name = "textual", specifier = ">=5.3.0" },
    { name = "textual-dev", specifier = ">=1.7.0" },
    { name = "tzlocal", specifier = ">=5.3.1" },
    { name = "websockets", specifier = ">=14.0" },
]

[[package]]
name = "cattrs"
version = "25.1.1"
source = { registry = "https://pypi.org/simple" }
dependencies = [
    { name = "attrs" },
    { name = "typing-extensions" },
]
sdist = { url = "https://files.pythonhosted.org/packages/57/2b/561d78f488dcc303da4639e02021311728fb7fda8006dd2835550cddd9ed/cattrs-25.1.1.tar.gz", hash = "sha256:c914b734e0f2d59e5b720d145ee010f1fd9a13ee93900922a2f3f9d593b8382c", size = 435016, upload-time = "2025-06-04T20:27:15.44Z" }
wheels = [
    { url = "https://files.pythonhosted.org/packages/18/b0/215274ef0d835bbc1056392a367646648b6084e39d489099959aefcca2af/cattrs-25.1.1-py3-none-any.whl", hash = "sha256:1b40b2d3402af7be79a7e7e097a9b4cd16d4c06e6d526644b0b26a063a1cc064", size = 69386, upload-time = "2025-06-04T20:27:13.969Z" },
]

[[package]]
name = "certifi"
version = "2025.8.3"
source = { registry = "https://pypi.org/simple" }
sdist = { url = "https://files.pythonhosted.org/packages/dc/67/960ebe6bf230a96cda2e0abcf73af550ec4f090005363542f0765df162e0/certifi-2025.8.3.tar.gz", hash = "sha256:e564105f78ded564e3ae7c923924435e1daa7463faeab5bb932bc53ffae63407", size = 162386, upload-time = "2025-08-03T03:07:47.08Z" }
wheels = [
    { url = "https://files.pythonhosted.org/packages/e5/48/1549795ba7742c948d2ad169c1c8cdbae65bc450d6cd753d124b17c8cd32/certifi-2025.8.3-py3-none-any.whl", hash = "sha256:f6c12493cfb1b06ba2ff328595af9350c65d6644968e5d3a2ffd78699af217a5", size = 161216, upload-time = "2025-08-03T03:07:45.777Z" },
]

[[package]]
name = "charset-normalizer"
version = "3.4.3"
source = { registry = "https://pypi.org/simple" }
sdist = { url = "https://files.pythonhosted.org/packages/83/2d/5fd176ceb9b2fc619e63405525573493ca23441330fcdaee6bef9460e924/charset_normalizer-3.4.3.tar.gz", hash = "sha256:6fce4b8500244f6fcb71465d4a4930d132ba9ab8e71a7859e6a5d59851068d14", size = 122371, upload-time = "2025-08-09T07:57:28.46Z" }
wheels = [
    { url = "https://files.pythonhosted.org/packages/65/ca/2135ac97709b400c7654b4b764daf5c5567c2da45a30cdd20f9eefe2d658/charset_normalizer-3.4.3-cp313-cp313-macosx_10_13_universal2.whl", hash = "sha256:14c2a87c65b351109f6abfc424cab3927b3bdece6f706e4d12faaf3d52ee5efe", size = 205326, upload-time = "2025-08-09T07:56:24.721Z" },
    { url = "https://files.pythonhosted.org/packages/71/11/98a04c3c97dd34e49c7d247083af03645ca3730809a5509443f3c37f7c99/charset_normalizer-3.4.3-cp313-cp313-manylinux2014_aarch64.manylinux_2_17_aarch64.manylinux_2_28_aarch64.whl", hash = "sha256:41d1fc408ff5fdfb910200ec0e74abc40387bccb3252f3f27c0676731df2b2c8", size = 146008, upload-time = "2025-08-09T07:56:26.004Z" },
    { url = "https://files.pythonhosted.org/packages/60/f5/4659a4cb3c4ec146bec80c32d8bb16033752574c20b1252ee842a95d1a1e/charset_normalizer-3.4.3-cp313-cp313-manylinux2014_ppc64le.manylinux_2_17_ppc64le.manylinux_2_28_ppc64le.whl", hash = "sha256:1bb60174149316da1c35fa5233681f7c0f9f514509b8e399ab70fea5f17e45c9", size = 159196, upload-time = "2025-08-09T07:56:27.25Z" },
    { url = "https://files.pythonhosted.org/packages/86/9e/f552f7a00611f168b9a5865a1414179b2c6de8235a4fa40189f6f79a1753/charset_normalizer-3.4.3-cp313-cp313-manylinux2014_s390x.manylinux_2_17_s390x.manylinux_2_28_s390x.whl", hash = "sha256:30d006f98569de3459c2fc1f2acde170b7b2bd265dc1943e87e1a4efe1b67c31", size = 156819, upload-time = "2025-08-09T07:56:28.515Z" },
    { url = "https://files.pythonhosted.org/packages/7e/95/42aa2156235cbc8fa61208aded06ef46111c4d3f0de233107b3f38631803/charset_normalizer-3.4.3-cp313-cp313-manylinux2014_x86_64.manylinux_2_17_x86_64.manylinux_2_28_x86_64.whl", hash = "sha256:416175faf02e4b0810f1f38bcb54682878a4af94059a1cd63b8747244420801f", size = 151350, upload-time = "2025-08-09T07:56:29.716Z" },
    { url = "https://files.pythonhosted.org/packages/c2/a9/3865b02c56f300a6f94fc631ef54f0a8a29da74fb45a773dfd3dcd380af7/charset_normalizer-3.4.3-cp313-cp313-musllinux_1_2_aarch64.whl", hash = "sha256:6aab0f181c486f973bc7262a97f5aca3ee7e1437011ef0c2ec04b5a11d16c927", size = 148644, upload-time = "2025-08-09T07:56:30.984Z" },
    { url = "https://files.pythonhosted.org/packages/77/d9/cbcf1a2a5c7d7856f11e7ac2d782aec12bdfea60d104e60e0aa1c97849dc/charset_normalizer-3.4.3-cp313-cp313-musllinux_1_2_ppc64le.whl", hash = "sha256:fdabf8315679312cfa71302f9bd509ded4f2f263fb5b765cf1433b39106c3cc9", size = 160468, upload-time = "2025-08-09T07:56:32.252Z" },
    { url = "https://files.pythonhosted.org/packages/f6/42/6f45efee8697b89fda4d50580f292b8f7f9306cb2971d4b53f8914e4d890/charset_normalizer-3.4.3-cp313-cp313-musllinux_1_2_s390x.whl", hash = "sha256:bd28b817ea8c70215401f657edef3a8aa83c29d447fb0b622c35403780ba11d5", size = 158187, upload-time = "2025-08-09T07:56:33.481Z" },
    { url = "https://files.pythonhosted.org/packages/70/99/f1c3bdcfaa9c45b3ce96f70b14f070411366fa19549c1d4832c935d8e2c3/charset_normalizer-3.4.3-cp313-cp313-musllinux_1_2_x86_64.whl", hash = "sha256:18343b2d246dc6761a249ba1fb13f9ee9a2bcd95decc767319506056ea4ad4dc", size = 152699, upload-time = "2025-08-09T07:56:34.739Z" },
    { url = "https://files.pythonhosted.org/packages/a3/ad/b0081f2f99a4b194bcbb1934ef3b12aa4d9702ced80a37026b7607c72e58/charset_normalizer-3.4.3-cp313-cp313-win32.whl", hash = "sha256:6fb70de56f1859a3f71261cbe41005f56a7842cc348d3aeb26237560bfa5e0ce", size = 99580, upload-time = "2025-08-09T07:56:35.981Z" },
    { url = "https://files.pythonhosted.org/packages/9a/8f/ae790790c7b64f925e5c953b924aaa42a243fb778fed9e41f147b2a5715a/charset_normalizer-3.4.3-cp313-cp313-win_amd64.whl", hash = "sha256:cf1ebb7d78e1ad8ec2a8c4732c7be2e736f6e5123a4146c5b89c9d1f585f8cef", size = 107366, upload-time = "2025-08-09T07:56:37.339Z" },
    { url = "https://files.pythonhosted.org/packages/8e/91/b5a06ad970ddc7a0e513112d40113e834638f4ca1120eb727a249fb2715e/charset_normalizer-3.4.3-cp314-cp314-macosx_10_13_universal2.whl", hash = "sha256:3cd35b7e8aedeb9e34c41385fda4f73ba609e561faedfae0a9e75e44ac558a15", size = 204342, upload-time = "2025-08-09T07:56:38.687Z" },
    { url = "https://files.pythonhosted.org/packages/ce/ec/1edc30a377f0a02689342f214455c3f6c2fbedd896a1d2f856c002fc3062/charset_normalizer-3.4.3-cp314-cp314-manylinux2014_aarch64.manylinux_2_17_aarch64.manylinux_2_28_aarch64.whl", hash = "sha256:b89bc04de1d83006373429975f8ef9e7932534b8cc9ca582e4db7d20d91816db", size = 145995, upload-time = "2025-08-09T07:56:40.048Z" },
    { url = "https://files.pythonhosted.org/packages/17/e5/5e67ab85e6d22b04641acb5399c8684f4d37caf7558a53859f0283a650e9/charset_normalizer-3.4.3-cp314-cp314-manylinux2014_ppc64le.manylinux_2_17_ppc64le.manylinux_2_28_ppc64le.whl", hash = "sha256:2001a39612b241dae17b4687898843f254f8748b796a2e16f1051a17078d991d", size = 158640, upload-time = "2025-08-09T07:56:41.311Z" },
    { url = "https://files.pythonhosted.org/packages/f1/e5/38421987f6c697ee3722981289d554957c4be652f963d71c5e46a262e135/charset_normalizer-3.4.3-cp314-cp314-manylinux2014_s390x.manylinux_2_17_s390x.manylinux_2_28_s390x.whl", hash = "sha256:8dcfc373f888e4fb39a7bc57e93e3b845e7f462dacc008d9749568b1c4ece096", size = 156636, upload-time = "2025-08-09T07:56:43.195Z" },
    { url = "https://files.pythonhosted.org/packages/a0/e4/5a075de8daa3ec0745a9a3b54467e0c2967daaaf2cec04c845f73493e9a1/charset_normalizer-3.4.3-cp314-cp314-manylinux2014_x86_64.manylinux_2_17_x86_64.manylinux_2_28_x86_64.whl", hash = "sha256:18b97b8404387b96cdbd30ad660f6407799126d26a39ca65729162fd810a99aa", size = 150939, upload-time = "2025-08-09T07:56:44.819Z" },
    { url = "https://files.pythonhosted.org/packages/02/f7/3611b32318b30974131db62b4043f335861d4d9b49adc6d57c1149cc49d4/charset_normalizer-3.4.3-cp314-cp314-musllinux_1_2_aarch64.whl", hash = "sha256:ccf600859c183d70eb47e05a44cd80a4ce77394d1ac0f79dbd2dd90a69a3a049", size = 148580, upload-time = "2025-08-09T07:56:46.684Z" },
    { url = "https://files.pythonhosted.org/packages/7e/61/19b36f4bd67f2793ab6a99b979b4e4f3d8fc754cbdffb805335df4337126/charset_normalizer-3.4.3-cp314-cp314-musllinux_1_2_ppc64le.whl", hash = "sha256:53cd68b185d98dde4ad8990e56a58dea83a4162161b1ea9272e5c9182ce415e0", size = 159870, upload-time = "2025-08-09T07:56:47.941Z" },
    { url = "https://files.pythonhosted.org/packages/06/57/84722eefdd338c04cf3030ada66889298eaedf3e7a30a624201e0cbe424a/charset_normalizer-3.4.3-cp314-cp314-musllinux_1_2_s390x.whl", hash = "sha256:30a96e1e1f865f78b030d65241c1ee850cdf422d869e9028e2fc1d5e4db73b92", size = 157797, upload-time = "2025-08-09T07:56:49.756Z" },
    { url = "https://files.pythonhosted.org/packages/72/2a/aff5dd112b2f14bcc3462c312dce5445806bfc8ab3a7328555da95330e4b/charset_normalizer-3.4.3-cp314-cp314-musllinux_1_2_x86_64.whl", hash = "sha256:d716a916938e03231e86e43782ca7878fb602a125a91e7acb8b5112e2e96ac16", size = 152224, upload-time = "2025-08-09T07:56:51.369Z" },
    { url = "https://files.pythonhosted.org/packages/b7/8c/9839225320046ed279c6e839d51f028342eb77c91c89b8ef2549f951f3ec/charset_normalizer-3.4.3-cp314-cp314-win32.whl", hash = "sha256:c6dbd0ccdda3a2ba7c2ecd9d77b37f3b5831687d8dc1b6ca5f56a4880cc7b7ce", size = 100086, upload-time = "2025-08-09T07:56:52.722Z" },
    { url = "https://files.pythonhosted.org/packages/ee/7a/36fbcf646e41f710ce0a563c1c9a343c6edf9be80786edeb15b6f62e17db/charset_normalizer-3.4.3-cp314-cp314-win_amd64.whl", hash = "sha256:73dc19b562516fc9bcf6e5d6e596df0b4eb98d87e4f79f3ae71840e6ed21361c", size = 107400, upload-time = "2025-08-09T07:56:55.172Z" },
    { url = "https://files.pythonhosted.org/packages/8a/1f/f041989e93b001bc4e44bb1669ccdcf54d3f00e628229a85b08d330615c5/charset_normalizer-3.4.3-py3-none-any.whl", hash = "sha256:ce571ab16d890d23b5c278547ba694193a45011ff86a9162a71307ed9f86759a", size = 53175, upload-time = "2025-08-09T07:57:26.864Z" },
]

[[package]]
name = "chromadb"
version = "1.0.20"
source = { registry = "https://pypi.org/simple" }
dependencies = [
    { name = "bcrypt" },
    { name = "build" },
    { name = "grpcio" },
    { name = "httpx" },
    { name = "importlib-resources" },
    { name = "jsonschema" },
    { name = "kubernetes" },
    { name = "mmh3" },
    { name = "numpy" },
    { name = "onnxruntime" },
    { name = "opentelemetry-api" },
    { name = "opentelemetry-exporter-otlp-proto-grpc" },
    { name = "opentelemetry-sdk" },
    { name = "orjson" },
    { name = "overrides" },
    { name = "posthog" },
    { name = "pybase64" },
    { name = "pydantic" },
    { name = "pypika" },
    { name = "pyyaml" },
    { name = "rich" },
    { name = "tenacity" },
    { name = "tokenizers" },
    { name = "tqdm" },
    { name = "typer" },
    { name = "typing-extensions" },
    { name = "uvicorn", extra = ["standard"] },
]
sdist = { url = "https://files.pythonhosted.org/packages/e0/5d/430c4780738ed8385afb2031c619c71e4d354b435f1523fd628562d42377/chromadb-1.0.20.tar.gz", hash = "sha256:9ca88516f1eefa26e4c308ec9bdae9d209c0ba5fe1fae3f16b250e52246944db", size = 1244999, upload-time = "2025-08-18T17:03:31.195Z" }
wheels = [
    { url = "https://files.pythonhosted.org/packages/59/2f/d40a4aedd9298a012fb9f455a1e334fc875e12c9c667aab8a956a9dff559/chromadb-1.0.20-cp39-abi3-macosx_10_12_x86_64.whl", hash = "sha256:0955b9cbd0dfe23ecfd8d911254ff9e57750acbe9c5ff723e2975290092d9d29", size = 19069234, upload-time = "2025-08-18T17:03:28.714Z" },
    { url = "https://files.pythonhosted.org/packages/6a/2e/fcc80bb635719d3cf0705be89e2510bd191d5f544d1c5e9e4392ba95cff4/chromadb-1.0.20-cp39-abi3-macosx_11_0_arm64.whl", hash = "sha256:52819408a48f0209a0ce4e6655eaaa683cce03f8081f297f88699f00bc8281aa", size = 18264273, upload-time = "2025-08-18T17:03:25.614Z" },
    { url = "https://files.pythonhosted.org/packages/4f/de/e93edfcebf863d652bb0c03c23ae5a4e9e448b6e01fdac8a8624aa7dd2a4/chromadb-1.0.20-cp39-abi3-manylinux_2_17_aarch64.manylinux2014_aarch64.whl", hash = "sha256:68dbe15270e743077d47360695e0af918d17b225011e00d491afefbee017097f", size = 18835560, upload-time = "2025-08-18T17:03:18.783Z" },
    { url = "https://files.pythonhosted.org/packages/61/4f/c88ead80ae78c839152cca5dc6edae65b8a1da090b7220739b54c75549eb/chromadb-1.0.20-cp39-abi3-manylinux_2_17_x86_64.manylinux2014_x86_64.whl", hash = "sha256:2044e1400f67588271ebd2fa654dd5333e9ad108f800aa57a6fa09237afb6142", size = 19755334, upload-time = "2025-08-18T17:03:22.386Z" },
    { url = "https://files.pythonhosted.org/packages/6f/81/6decbd21c67572d67707f7e168851f10404e2857897456c6ba220e9b09be/chromadb-1.0.20-cp39-abi3-win_amd64.whl", hash = "sha256:b81be370b7c34138c01a41d11304498a13598cf9b21ecde31bba932492071301", size = 19778671, upload-time = "2025-08-18T17:03:33.206Z" },
]

[[package]]
name = "click"
version = "8.2.1"
source = { registry = "https://pypi.org/simple" }
dependencies = [
    { name = "colorama", marker = "sys_platform == 'win32'" },
]
sdist = { url = "https://files.pythonhosted.org/packages/60/6c/8ca2efa64cf75a977a0d7fac081354553ebe483345c734fb6b6515d96bbc/click-8.2.1.tar.gz", hash = "sha256:27c491cc05d968d271d5a1db13e3b5a184636d9d930f148c50b038f0d0646202", size = 286342, upload-time = "2025-05-20T23:19:49.832Z" }
wheels = [
    { url = "https://files.pythonhosted.org/packages/85/32/10bb5764d90a8eee674e9dc6f4db6a0ab47c8c4d0d83c27f7c39ac415a4d/click-8.2.1-py3-none-any.whl", hash = "sha256:61a3265b914e850b85317d0b3109c7f8cd35a670f963866005d6ef1d5175a12b", size = 102215, upload-time = "2025-05-20T23:19:47.796Z" },
]

[[package]]
name = "colorama"
version = "0.4.6"
source = { registry = "https://pypi.org/simple" }
sdist = { url = "https://files.pythonhosted.org/packages/d8/53/6f443c9a4a8358a93a6792e2acffb9d9d5cb0a5cfd8802644b7b1c9a02e4/colorama-0.4.6.tar.gz", hash = "sha256:08695f5cb7ed6e0531a20572697297273c47b8cae5a63ffc6d6ed5c201be6e44", size = 27697, upload-time = "2022-10-25T02:36:22.414Z" }
wheels = [
    { url = "https://files.pythonhosted.org/packages/d1/d6/3965ed04c63042e047cb6a3e6ed1a63a35087b6a609aa3a15ed8ac56c221/colorama-0.4.6-py2.py3-none-any.whl", hash = "sha256:4f1d9991f5acc0ca119f9d443620b77f9d6b33703e51011c16baf57afb285fc6", size = 25335, upload-time = "2022-10-25T02:36:20.889Z" },
]

[[package]]
name = "coloredlogs"
version = "15.0.1"
source = { registry = "https://pypi.org/simple" }
dependencies = [
    { name = "humanfriendly" },
]
sdist = { url = "https://files.pythonhosted.org/packages/cc/c7/eed8f27100517e8c0e6b923d5f0845d0cb99763da6fdee00478f91db7325/coloredlogs-15.0.1.tar.gz", hash = "sha256:7c991aa71a4577af2f82600d8f8f3a89f936baeaf9b50a9c197da014e5bf16b0", size = 278520, upload-time = "2021-06-11T10:22:45.202Z" }
wheels = [
    { url = "https://files.pythonhosted.org/packages/a7/06/3d6badcf13db419e25b07041d9c7b4a2c331d3f4e7134445ec5df57714cd/coloredlogs-15.0.1-py2.py3-none-any.whl", hash = "sha256:612ee75c546f53e92e70049c9dbfcc18c935a2b9a53b66085ce9ef6a6e5c0934", size = 46018, upload-time = "2021-06-11T10:22:42.561Z" },
]

[[package]]
name = "diskcache"
version = "5.6.3"
source = { registry = "https://pypi.org/simple" }
sdist = { url = "https://files.pythonhosted.org/packages/3f/21/1c1ffc1a039ddcc459db43cc108658f32c57d271d7289a2794e401d0fdb6/diskcache-5.6.3.tar.gz", hash = "sha256:2c3a3fa2743d8535d832ec61c2054a1641f41775aa7c556758a109941e33e4fc", size = 67916, upload-time = "2023-08-31T06:12:00.316Z" }
wheels = [
    { url = "https://files.pythonhosted.org/packages/3f/27/4570e78fc0bf5ea0ca45eb1de3818a23787af9b390c0b0a0033a1b8236f9/diskcache-5.6.3-py3-none-any.whl", hash = "sha256:5e31b2d5fbad117cc363ebaf6b689474db18a1f6438bc82358b024abd4c2ca19", size = 45550, upload-time = "2023-08-31T06:11:58.822Z" },
]

[[package]]
name = "distro"
version = "1.9.0"
source = { registry = "https://pypi.org/simple" }
sdist = { url = "https://files.pythonhosted.org/packages/fc/f8/98eea607f65de6527f8a2e8885fc8015d3e6f5775df186e443e0964a11c3/distro-1.9.0.tar.gz", hash = "sha256:2fa77c6fd8940f116ee1d6b94a2f90b13b5ea8d019b98bc8bafdcabcdd9bdbed", size = 60722, upload-time = "2023-12-24T09:54:32.31Z" }
wheels = [
    { url = "https://files.pythonhosted.org/packages/12/b3/231ffd4ab1fc9d679809f356cebee130ac7daa00d6d6f3206dd4fd137e9e/distro-1.9.0-py3-none-any.whl", hash = "sha256:7bffd925d65168f85027d8da9af6bddab658135b840670a223589bc0c8ef02b2", size = 20277, upload-time = "2023-12-24T09:54:30.421Z" },
]

[[package]]
name = "dnspython"
version = "2.8.0"
source = { registry = "https://pypi.org/simple" }
sdist = { url = "https://files.pythonhosted.org/packages/8c/8b/57666417c0f90f08bcafa776861060426765fdb422eb10212086fb811d26/dnspython-2.8.0.tar.gz", hash = "sha256:181d3c6996452cb1189c4046c61599b84a5a86e099562ffde77d26984ff26d0f", size = 368251, upload-time = "2025-09-07T18:58:00.022Z" }
wheels = [
    { url = "https://files.pythonhosted.org/packages/ba/5a/18ad964b0086c6e62e2e7500f7edc89e3faa45033c71c1893d34eed2b2de/dnspython-2.8.0-py3-none-any.whl", hash = "sha256:01d9bbc4a2d76bf0db7c1f729812ded6d912bd318d3b1cf81d30c0f845dbf3af", size = 331094, upload-time = "2025-09-07T18:57:58.071Z" },
]

[[package]]
name = "docker"
version = "7.1.0"
source = { registry = "https://pypi.org/simple" }
dependencies = [
    { name = "pywin32", marker = "sys_platform == 'win32'" },
    { name = "requests" },
    { name = "urllib3" },
]
sdist = { url = "https://files.pythonhosted.org/packages/91/9b/4a2ea29aeba62471211598dac5d96825bb49348fa07e906ea930394a83ce/docker-7.1.0.tar.gz", hash = "sha256:ad8c70e6e3f8926cb8a92619b832b4ea5299e2831c14284663184e200546fa6c", size = 117834, upload-time = "2024-05-23T11:13:57.216Z" }
wheels = [
    { url = "https://files.pythonhosted.org/packages/e3/26/57c6fb270950d476074c087527a558ccb6f4436657314bfb6cdf484114c4/docker-7.1.0-py3-none-any.whl", hash = "sha256:c96b93b7f0a746f9e77d325bcfb87422a3d8bd4f03136ae8a85b37f1898d5fc0", size = 147774, upload-time = "2024-05-23T11:13:55.01Z" },
]

[[package]]
name = "durationpy"
version = "0.10"
source = { registry = "https://pypi.org/simple" }
sdist = { url = "https://files.pythonhosted.org/packages/9d/a4/e44218c2b394e31a6dd0d6b095c4e1f32d0be54c2a4b250032d717647bab/durationpy-0.10.tar.gz", hash = "sha256:1fa6893409a6e739c9c72334fc65cca1f355dbdd93405d30f726deb5bde42fba", size = 3335, upload-time = "2025-05-17T13:52:37.26Z" }
wheels = [
    { url = "https://files.pythonhosted.org/packages/b0/0d/9feae160378a3553fa9a339b0e9c1a048e147a4127210e286ef18b730f03/durationpy-0.10-py3-none-any.whl", hash = "sha256:3b41e1b601234296b4fb368338fdcd3e13e0b4fb5b67345948f4f2bf9868b286", size = 3922, upload-time = "2025-05-17T13:52:36.463Z" },
]

[[package]]
name = "email-validator"
version = "2.3.0"
source = { registry = "https://pypi.org/simple" }
dependencies = [
    { name = "dnspython" },
    { name = "idna" },
]
sdist = { url = "https://files.pythonhosted.org/packages/f5/22/900cb125c76b7aaa450ce02fd727f452243f2e91a61af068b40adba60ea9/email_validator-2.3.0.tar.gz", hash = "sha256:9fc05c37f2f6cf439ff414f8fc46d917929974a82244c20eb10231ba60c54426", size = 51238, upload-time = "2025-08-26T13:09:06.831Z" }
wheels = [
    { url = "https://files.pythonhosted.org/packages/de/15/545e2b6cf2e3be84bc1ed85613edd75b8aea69807a71c26f4ca6a9258e82/email_validator-2.3.0-py3-none-any.whl", hash = "sha256:80f13f623413e6b197ae73bb10bf4eb0908faf509ad8362c5edeb0be7fd450b4", size = 35604, upload-time = "2025-08-26T13:09:05.858Z" },
]

[[package]]
name = "fastapi"
version = "0.118.0"
source = { registry = "https://pypi.org/simple" }
dependencies = [
    { name = "pydantic" },
    { name = "starlette" },
    { name = "typing-extensions" },
]
sdist = { url = "https://files.pythonhosted.org/packages/28/3c/2b9345a6504e4055eaa490e0b41c10e338ad61d9aeaae41d97807873cdf2/fastapi-0.118.0.tar.gz", hash = "sha256:5e81654d98c4d2f53790a7d32d25a7353b30c81441be7d0958a26b5d761fa1c8", size = 310536, upload-time = "2025-09-29T03:37:23.126Z" }
wheels = [
    { url = "https://files.pythonhosted.org/packages/54/20/54e2bdaad22ca91a59455251998d43094d5c3d3567c52c7c04774b3f43f2/fastapi-0.118.0-py3-none-any.whl", hash = "sha256:705137a61e2ef71019d2445b123aa8845bd97273c395b744d5a7dfe559056855", size = 97694, upload-time = "2025-09-29T03:37:21.338Z" },
]

[package.optional-dependencies]
standard = [
    { name = "email-validator" },
    { name = "fastapi-cli", extra = ["standard"] },
    { name = "httpx" },
    { name = "jinja2" },
    { name = "python-multipart" },
    { name = "uvicorn", extra = ["standard"] },
]

[[package]]
name = "fastapi-cli"
version = "0.0.13"
source = { registry = "https://pypi.org/simple" }
dependencies = [
    { name = "rich-toolkit" },
    { name = "typer" },
    { name = "uvicorn", extra = ["standard"] },
]
sdist = { url = "https://files.pythonhosted.org/packages/32/4e/3f61850012473b097fc5297d681bd85788e186fadb8555b67baf4c7707f4/fastapi_cli-0.0.13.tar.gz", hash = "sha256:312addf3f57ba7139457cf0d345c03e2170cc5a034057488259c33cd7e494529", size = 17780, upload-time = "2025-09-20T16:37:31.089Z" }
wheels = [
    { url = "https://files.pythonhosted.org/packages/08/36/7432750f3638324b055496d2c952000bea824259fca70df5577a6a3c172f/fastapi_cli-0.0.13-py3-none-any.whl", hash = "sha256:219b73ccfde7622559cef1d43197da928516acb4f21f2ec69128c4b90057baba", size = 11142, upload-time = "2025-09-20T16:37:29.695Z" },
]

[package.optional-dependencies]
standard = [
    { name = "fastapi-cloud-cli" },
    { name = "uvicorn", extra = ["standard"] },
]

[[package]]
name = "fastapi-cloud-cli"
version = "0.3.0"
source = { registry = "https://pypi.org/simple" }
dependencies = [
    { name = "httpx" },
    { name = "pydantic", extra = ["email"] },
    { name = "rich-toolkit" },
    { name = "rignore" },
    { name = "sentry-sdk" },
    { name = "typer" },
    { name = "uvicorn", extra = ["standard"] },
]
sdist = { url = "https://files.pythonhosted.org/packages/a6/5f/17b403148a23dd708e3166f534136f4d3918942e168aca66659311eb0678/fastapi_cloud_cli-0.3.0.tar.gz", hash = "sha256:17c7f8baa16b2f907696bf77d49df4a04e8715bbf5233024f273870f3ff1ca4d", size = 24388, upload-time = "2025-10-02T13:25:52.361Z" }
wheels = [
    { url = "https://files.pythonhosted.org/packages/58/59/7d12c5173fe2eed21e99bb1a6eb7e4f301951db870a4d915d126e0b6062d/fastapi_cloud_cli-0.3.0-py3-none-any.whl", hash = "sha256:572677dbe38b6d4712d30097a8807b383d648ca09eb58e4a07cef4a517020832", size = 19921, upload-time = "2025-10-02T13:25:51.164Z" },
]

[[package]]
name = "filelock"
version = "3.19.1"
source = { registry = "https://pypi.org/simple" }
sdist = { url = "https://files.pythonhosted.org/packages/40/bb/0ab3e58d22305b6f5440629d20683af28959bf793d98d11950e305c1c326/filelock-3.19.1.tar.gz", hash = "sha256:66eda1888b0171c998b35be2bcc0f6d75c388a7ce20c3f3f37aa8e96c2dddf58", size = 17687, upload-time = "2025-08-14T16:56:03.016Z" }
wheels = [
    { url = "https://files.pythonhosted.org/packages/42/14/42b2651a2f46b022ccd948bca9f2d5af0fd8929c4eec235b8d6d844fbe67/filelock-3.19.1-py3-none-any.whl", hash = "sha256:d38e30481def20772f5baf097c122c3babc4fcdb7e14e57049eb9d88c6dc017d", size = 15988, upload-time = "2025-08-14T16:56:01.633Z" },
]

[[package]]
name = "fix-busted-json"
version = "0.0.18"
source = { registry = "https://pypi.org/simple" }
sdist = { url = "https://files.pythonhosted.org/packages/7d/20/378d67dd0246f8d4f34902ac9a65dd81c627f77d6cea65cb21a4c34379ec/fix-busted-json-0.0.18.tar.gz", hash = "sha256:93c5dab7cae3b5d0b055f2c7043f9fe727a88a80d0be753c5f2c20bb9b69672f", size = 10491, upload-time = "2024-04-22T08:26:37.341Z" }
wheels = [
    { url = "https://files.pythonhosted.org/packages/48/60/dd88b9688821079e92a0ed015779f11a65576218d525948be3148b81b86e/fix_busted_json-0.0.18-py3-none-any.whl", hash = "sha256:fdce0e02c9a810b3aa28e1c3c32c24b21b44e89f6315ec25d2b963bd52a6ef03", size = 7358, upload-time = "2024-04-22T08:26:35.946Z" },
]

[[package]]
name = "flatbuffers"
version = "25.2.10"
source = { registry = "https://pypi.org/simple" }
sdist = { url = "https://files.pythonhosted.org/packages/e4/30/eb5dce7994fc71a2f685d98ec33cc660c0a5887db5610137e60d8cbc4489/flatbuffers-25.2.10.tar.gz", hash = "sha256:97e451377a41262f8d9bd4295cc836133415cc03d8cb966410a4af92eb00d26e", size = 22170, upload-time = "2025-02-11T04:26:46.257Z" }
wheels = [
    { url = "https://files.pythonhosted.org/packages/b8/25/155f9f080d5e4bc0082edfda032ea2bc2b8fab3f4d25d46c1e9dd22a1a89/flatbuffers-25.2.10-py2.py3-none-any.whl", hash = "sha256:ebba5f4d5ea615af3f7fd70fc310636fbb2bbd1f566ac0a23d98dd412de50051", size = 30953, upload-time = "2025-02-11T04:26:44.484Z" },
]

[[package]]
name = "fpdf"
version = "1.7.2"
source = { registry = "https://pypi.org/simple" }
sdist = { url = "https://files.pythonhosted.org/packages/37/c6/608a9e6c172bf9124aa687ec8b9f0e8e5d697d59a5f4fad0e2d5ec2a7556/fpdf-1.7.2.tar.gz", hash = "sha256:125840783289e7d12552b1e86ab692c37322e7a65b96a99e0ea86cca041b6779", size = 39504, upload-time = "2015-01-21T00:07:47.493Z" }

[[package]]
name = "frozenlist"
version = "1.7.0"
source = { registry = "https://pypi.org/simple" }
sdist = { url = "https://files.pythonhosted.org/packages/79/b1/b64018016eeb087db503b038296fd782586432b9c077fc5c7839e9cb6ef6/frozenlist-1.7.0.tar.gz", hash = "sha256:2e310d81923c2437ea8670467121cc3e9b0f76d3043cc1d2331d56c7fb7a3a8f", size = 45078, upload-time = "2025-06-09T23:02:35.538Z" }
wheels = [
    { url = "https://files.pythonhosted.org/packages/24/90/6b2cebdabdbd50367273c20ff6b57a3dfa89bd0762de02c3a1eb42cb6462/frozenlist-1.7.0-cp313-cp313-macosx_10_13_universal2.whl", hash = "sha256:ee80eeda5e2a4e660651370ebffd1286542b67e268aa1ac8d6dbe973120ef7ee", size = 79791, upload-time = "2025-06-09T23:01:09.368Z" },
    { url = "https://files.pythonhosted.org/packages/83/2e/5b70b6a3325363293fe5fc3ae74cdcbc3e996c2a11dde2fd9f1fb0776d19/frozenlist-1.7.0-cp313-cp313-macosx_10_13_x86_64.whl", hash = "sha256:d1a81c85417b914139e3a9b995d4a1c84559afc839a93cf2cb7f15e6e5f6ed2d", size = 47165, upload-time = "2025-06-09T23:01:10.653Z" },
    { url = "https://files.pythonhosted.org/packages/f4/25/a0895c99270ca6966110f4ad98e87e5662eab416a17e7fd53c364bf8b954/frozenlist-1.7.0-cp313-cp313-macosx_11_0_arm64.whl", hash = "sha256:cbb65198a9132ebc334f237d7b0df163e4de83fb4f2bdfe46c1e654bdb0c5d43", size = 45881, upload-time = "2025-06-09T23:01:12.296Z" },
    { url = "https://files.pythonhosted.org/packages/19/7c/71bb0bbe0832793c601fff68cd0cf6143753d0c667f9aec93d3c323f4b55/frozenlist-1.7.0-cp313-cp313-manylinux_2_17_aarch64.manylinux2014_aarch64.whl", hash = "sha256:dab46c723eeb2c255a64f9dc05b8dd601fde66d6b19cdb82b2e09cc6ff8d8b5d", size = 232409, upload-time = "2025-06-09T23:01:13.641Z" },
    { url = "https://files.pythonhosted.org/packages/c0/45/ed2798718910fe6eb3ba574082aaceff4528e6323f9a8570be0f7028d8e9/frozenlist-1.7.0-cp313-cp313-manylinux_2_17_armv7l.manylinux2014_armv7l.manylinux_2_31_armv7l.whl", hash = "sha256:6aeac207a759d0dedd2e40745575ae32ab30926ff4fa49b1635def65806fddee", size = 225132, upload-time = "2025-06-09T23:01:15.264Z" },
    { url = "https://files.pythonhosted.org/packages/ba/e2/8417ae0f8eacb1d071d4950f32f229aa6bf68ab69aab797b72a07ea68d4f/frozenlist-1.7.0-cp313-cp313-manylinux_2_17_ppc64le.manylinux2014_ppc64le.whl", hash = "sha256:bd8c4e58ad14b4fa7802b8be49d47993182fdd4023393899632c88fd8cd994eb", size = 237638, upload-time = "2025-06-09T23:01:16.752Z" },
    { url = "https://files.pythonhosted.org/packages/f8/b7/2ace5450ce85f2af05a871b8c8719b341294775a0a6c5585d5e6170f2ce7/frozenlist-1.7.0-cp313-cp313-manylinux_2_17_s390x.manylinux2014_s390x.whl", hash = "sha256:04fb24d104f425da3540ed83cbfc31388a586a7696142004c577fa61c6298c3f", size = 233539, upload-time = "2025-06-09T23:01:18.202Z" },
    { url = "https://files.pythonhosted.org/packages/46/b9/6989292c5539553dba63f3c83dc4598186ab2888f67c0dc1d917e6887db6/frozenlist-1.7.0-cp313-cp313-manylinux_2_5_i686.manylinux1_i686.manylinux_2_17_i686.manylinux2014_i686.whl", hash = "sha256:6a5c505156368e4ea6b53b5ac23c92d7edc864537ff911d2fb24c140bb175e60", size = 215646, upload-time = "2025-06-09T23:01:19.649Z" },
    { url = "https://files.pythonhosted.org/packages/72/31/bc8c5c99c7818293458fe745dab4fd5730ff49697ccc82b554eb69f16a24/frozenlist-1.7.0-cp313-cp313-manylinux_2_5_x86_64.manylinux1_x86_64.manylinux_2_17_x86_64.manylinux2014_x86_64.whl", hash = "sha256:8bd7eb96a675f18aa5c553eb7ddc24a43c8c18f22e1f9925528128c052cdbe00", size = 232233, upload-time = "2025-06-09T23:01:21.175Z" },
    { url = "https://files.pythonhosted.org/packages/59/52/460db4d7ba0811b9ccb85af996019f5d70831f2f5f255f7cc61f86199795/frozenlist-1.7.0-cp313-cp313-musllinux_1_2_aarch64.whl", hash = "sha256:05579bf020096fe05a764f1f84cd104a12f78eaab68842d036772dc6d4870b4b", size = 227996, upload-time = "2025-06-09T23:01:23.098Z" },
    { url = "https://files.pythonhosted.org/packages/ba/c9/f4b39e904c03927b7ecf891804fd3b4df3db29b9e487c6418e37988d6e9d/frozenlist-1.7.0-cp313-cp313-musllinux_1_2_armv7l.whl", hash = "sha256:376b6222d114e97eeec13d46c486facd41d4f43bab626b7c3f6a8b4e81a5192c", size = 242280, upload-time = "2025-06-09T23:01:24.808Z" },
    { url = "https://files.pythonhosted.org/packages/b8/33/3f8d6ced42f162d743e3517781566b8481322be321b486d9d262adf70bfb/frozenlist-1.7.0-cp313-cp313-musllinux_1_2_i686.whl", hash = "sha256:0aa7e176ebe115379b5b1c95b4096fb1c17cce0847402e227e712c27bdb5a949", size = 217717, upload-time = "2025-06-09T23:01:26.28Z" },
    { url = "https://files.pythonhosted.org/packages/3e/e8/ad683e75da6ccef50d0ab0c2b2324b32f84fc88ceee778ed79b8e2d2fe2e/frozenlist-1.7.0-cp313-cp313-musllinux_1_2_ppc64le.whl", hash = "sha256:3fbba20e662b9c2130dc771e332a99eff5da078b2b2648153a40669a6d0e36ca", size = 236644, upload-time = "2025-06-09T23:01:27.887Z" },
    { url = "https://files.pythonhosted.org/packages/b2/14/8d19ccdd3799310722195a72ac94ddc677541fb4bef4091d8e7775752360/frozenlist-1.7.0-cp313-cp313-musllinux_1_2_s390x.whl", hash = "sha256:f3f4410a0a601d349dd406b5713fec59b4cee7e71678d5b17edda7f4655a940b", size = 238879, upload-time = "2025-06-09T23:01:29.524Z" },
    { url = "https://files.pythonhosted.org/packages/ce/13/c12bf657494c2fd1079a48b2db49fa4196325909249a52d8f09bc9123fd7/frozenlist-1.7.0-cp313-cp313-musllinux_1_2_x86_64.whl", hash = "sha256:e2cdfaaec6a2f9327bf43c933c0319a7c429058e8537c508964a133dffee412e", size = 232502, upload-time = "2025-06-09T23:01:31.287Z" },
    { url = "https://files.pythonhosted.org/packages/d7/8b/e7f9dfde869825489382bc0d512c15e96d3964180c9499efcec72e85db7e/frozenlist-1.7.0-cp313-cp313-win32.whl", hash = "sha256:5fc4df05a6591c7768459caba1b342d9ec23fa16195e744939ba5914596ae3e1", size = 39169, upload-time = "2025-06-09T23:01:35.503Z" },
    { url = "https://files.pythonhosted.org/packages/35/89/a487a98d94205d85745080a37860ff5744b9820a2c9acbcdd9440bfddf98/frozenlist-1.7.0-cp313-cp313-win_amd64.whl", hash = "sha256:52109052b9791a3e6b5d1b65f4b909703984b770694d3eb64fad124c835d7cba", size = 43219, upload-time = "2025-06-09T23:01:36.784Z" },
    { url = "https://files.pythonhosted.org/packages/56/d5/5c4cf2319a49eddd9dd7145e66c4866bdc6f3dbc67ca3d59685149c11e0d/frozenlist-1.7.0-cp313-cp313t-macosx_10_13_universal2.whl", hash = "sha256:a6f86e4193bb0e235ef6ce3dde5cbabed887e0b11f516ce8a0f4d3b33078ec2d", size = 84345, upload-time = "2025-06-09T23:01:38.295Z" },
    { url = "https://files.pythonhosted.org/packages/a4/7d/ec2c1e1dc16b85bc9d526009961953df9cec8481b6886debb36ec9107799/frozenlist-1.7.0-cp313-cp313t-macosx_10_13_x86_64.whl", hash = "sha256:82d664628865abeb32d90ae497fb93df398a69bb3434463d172b80fc25b0dd7d", size = 48880, upload-time = "2025-06-09T23:01:39.887Z" },
    { url = "https://files.pythonhosted.org/packages/69/86/f9596807b03de126e11e7d42ac91e3d0b19a6599c714a1989a4e85eeefc4/frozenlist-1.7.0-cp313-cp313t-macosx_11_0_arm64.whl", hash = "sha256:912a7e8375a1c9a68325a902f3953191b7b292aa3c3fb0d71a216221deca460b", size = 48498, upload-time = "2025-06-09T23:01:41.318Z" },
    { url = "https://files.pythonhosted.org/packages/5e/cb/df6de220f5036001005f2d726b789b2c0b65f2363b104bbc16f5be8084f8/frozenlist-1.7.0-cp313-cp313t-manylinux_2_17_aarch64.manylinux2014_aarch64.whl", hash = "sha256:9537c2777167488d539bc5de2ad262efc44388230e5118868e172dd4a552b146", size = 292296, upload-time = "2025-06-09T23:01:42.685Z" },
    { url = "https://files.pythonhosted.org/packages/83/1f/de84c642f17c8f851a2905cee2dae401e5e0daca9b5ef121e120e19aa825/frozenlist-1.7.0-cp313-cp313t-manylinux_2_17_armv7l.manylinux2014_armv7l.manylinux_2_31_armv7l.whl", hash = "sha256:f34560fb1b4c3e30ba35fa9a13894ba39e5acfc5f60f57d8accde65f46cc5e74", size = 273103, upload-time = "2025-06-09T23:01:44.166Z" },
    { url = "https://files.pythonhosted.org/packages/88/3c/c840bfa474ba3fa13c772b93070893c6e9d5c0350885760376cbe3b6c1b3/frozenlist-1.7.0-cp313-cp313t-manylinux_2_17_ppc64le.manylinux2014_ppc64le.whl", hash = "sha256:acd03d224b0175f5a850edc104ac19040d35419eddad04e7cf2d5986d98427f1", size = 292869, upload-time = "2025-06-09T23:01:45.681Z" },
    { url = "https://files.pythonhosted.org/packages/a6/1c/3efa6e7d5a39a1d5ef0abeb51c48fb657765794a46cf124e5aca2c7a592c/frozenlist-1.7.0-cp313-cp313t-manylinux_2_17_s390x.manylinux2014_s390x.whl", hash = "sha256:f2038310bc582f3d6a09b3816ab01737d60bf7b1ec70f5356b09e84fb7408ab1", size = 291467, upload-time = "2025-06-09T23:01:47.234Z" },
    { url = "https://files.pythonhosted.org/packages/4f/00/d5c5e09d4922c395e2f2f6b79b9a20dab4b67daaf78ab92e7729341f61f6/frozenlist-1.7.0-cp313-cp313t-manylinux_2_5_i686.manylinux1_i686.manylinux_2_17_i686.manylinux2014_i686.whl", hash = "sha256:b8c05e4c8e5f36e5e088caa1bf78a687528f83c043706640a92cb76cd6999384", size = 266028, upload-time = "2025-06-09T23:01:48.819Z" },
    { url = "https://files.pythonhosted.org/packages/4e/27/72765be905619dfde25a7f33813ac0341eb6b076abede17a2e3fbfade0cb/frozenlist-1.7.0-cp313-cp313t-manylinux_2_5_x86_64.manylinux1_x86_64.manylinux_2_17_x86_64.manylinux2014_x86_64.whl", hash = "sha256:765bb588c86e47d0b68f23c1bee323d4b703218037765dcf3f25c838c6fecceb", size = 284294, upload-time = "2025-06-09T23:01:50.394Z" },
    { url = "https://files.pythonhosted.org/packages/88/67/c94103a23001b17808eb7dd1200c156bb69fb68e63fcf0693dde4cd6228c/frozenlist-1.7.0-cp313-cp313t-musllinux_1_2_aarch64.whl", hash = "sha256:32dc2e08c67d86d0969714dd484fd60ff08ff81d1a1e40a77dd34a387e6ebc0c", size = 281898, upload-time = "2025-06-09T23:01:52.234Z" },
    { url = "https://files.pythonhosted.org/packages/42/34/a3e2c00c00f9e2a9db5653bca3fec306349e71aff14ae45ecc6d0951dd24/frozenlist-1.7.0-cp313-cp313t-musllinux_1_2_armv7l.whl", hash = "sha256:c0303e597eb5a5321b4de9c68e9845ac8f290d2ab3f3e2c864437d3c5a30cd65", size = 290465, upload-time = "2025-06-09T23:01:53.788Z" },
    { url = "https://files.pythonhosted.org/packages/bb/73/f89b7fbce8b0b0c095d82b008afd0590f71ccb3dee6eee41791cf8cd25fd/frozenlist-1.7.0-cp313-cp313t-musllinux_1_2_i686.whl", hash = "sha256:a47f2abb4e29b3a8d0b530f7c3598badc6b134562b1a5caee867f7c62fee51e3", size = 266385, upload-time = "2025-06-09T23:01:55.769Z" },
    { url = "https://files.pythonhosted.org/packages/cd/45/e365fdb554159462ca12df54bc59bfa7a9a273ecc21e99e72e597564d1ae/frozenlist-1.7.0-cp313-cp313t-musllinux_1_2_ppc64le.whl", hash = "sha256:3d688126c242a6fabbd92e02633414d40f50bb6002fa4cf995a1d18051525657", size = 288771, upload-time = "2025-06-09T23:01:57.4Z" },
    { url = "https://files.pythonhosted.org/packages/00/11/47b6117002a0e904f004d70ec5194fe9144f117c33c851e3d51c765962d0/frozenlist-1.7.0-cp313-cp313t-musllinux_1_2_s390x.whl", hash = "sha256:4e7e9652b3d367c7bd449a727dc79d5043f48b88d0cbfd4f9f1060cf2b414104", size = 288206, upload-time = "2025-06-09T23:01:58.936Z" },
    { url = "https://files.pythonhosted.org/packages/40/37/5f9f3c3fd7f7746082ec67bcdc204db72dad081f4f83a503d33220a92973/frozenlist-1.7.0-cp313-cp313t-musllinux_1_2_x86_64.whl", hash = "sha256:1a85e345b4c43db8b842cab1feb41be5cc0b10a1830e6295b69d7310f99becaf", size = 282620, upload-time = "2025-06-09T23:02:00.493Z" },
    { url = "https://files.pythonhosted.org/packages/0b/31/8fbc5af2d183bff20f21aa743b4088eac4445d2bb1cdece449ae80e4e2d1/frozenlist-1.7.0-cp313-cp313t-win32.whl", hash = "sha256:3a14027124ddb70dfcee5148979998066897e79f89f64b13328595c4bdf77c81", size = 43059, upload-time = "2025-06-09T23:02:02.072Z" },
    { url = "https://files.pythonhosted.org/packages/bb/ed/41956f52105b8dbc26e457c5705340c67c8cc2b79f394b79bffc09d0e938/frozenlist-1.7.0-cp313-cp313t-win_amd64.whl", hash = "sha256:3bf8010d71d4507775f658e9823210b7427be36625b387221642725b515dcf3e", size = 47516, upload-time = "2025-06-09T23:02:03.779Z" },
    { url = "https://files.pythonhosted.org/packages/ee/45/b82e3c16be2182bff01179db177fe144d58b5dc787a7d4492c6ed8b9317f/frozenlist-1.7.0-py3-none-any.whl", hash = "sha256:9a5af342e34f7e97caf8c995864c7a396418ae2859cc6fdf1b1073020d516a7e", size = 13106, upload-time = "2025-06-09T23:02:34.204Z" },
]

[[package]]
name = "fsspec"
version = "2025.9.0"
source = { registry = "https://pypi.org/simple" }
sdist = { url = "https://files.pythonhosted.org/packages/de/e0/bab50af11c2d75c9c4a2a26a5254573c0bd97cea152254401510950486fa/fsspec-2025.9.0.tar.gz", hash = "sha256:19fd429483d25d28b65ec68f9f4adc16c17ea2c7c7bf54ec61360d478fb19c19", size = 304847, upload-time = "2025-09-02T19:10:49.215Z" }
wheels = [
    { url = "https://files.pythonhosted.org/packages/47/71/70db47e4f6ce3e5c37a607355f80da8860a33226be640226ac52cb05ef2e/fsspec-2025.9.0-py3-none-any.whl", hash = "sha256:530dc2a2af60a414a832059574df4a6e10cce927f6f4a78209390fe38955cfb7", size = 199289, upload-time = "2025-09-02T19:10:47.708Z" },
]

[[package]]
name = "google-auth"
version = "2.40.3"
source = { registry = "https://pypi.org/simple" }
dependencies = [
    { name = "cachetools" },
    { name = "pyasn1-modules" },
    { name = "rsa" },
]
sdist = { url = "https://files.pythonhosted.org/packages/9e/9b/e92ef23b84fa10a64ce4831390b7a4c2e53c0132568d99d4ae61d04c8855/google_auth-2.40.3.tar.gz", hash = "sha256:500c3a29adedeb36ea9cf24b8d10858e152f2412e3ca37829b3fa18e33d63b77", size = 281029, upload-time = "2025-06-04T18:04:57.577Z" }
wheels = [
    { url = "https://files.pythonhosted.org/packages/17/63/b19553b658a1692443c62bd07e5868adaa0ad746a0751ba62c59568cd45b/google_auth-2.40.3-py2.py3-none-any.whl", hash = "sha256:1370d4593e86213563547f97a92752fc658456fe4514c809544f330fed45a7ca", size = 216137, upload-time = "2025-06-04T18:04:55.573Z" },
]

[[package]]
name = "google-genai"
version = "1.41.0"
source = { registry = "https://pypi.org/simple" }
dependencies = [
    { name = "anyio" },
    { name = "google-auth" },
    { name = "httpx" },
    { name = "pydantic" },
    { name = "requests" },
    { name = "tenacity" },
    { name = "typing-extensions" },
    { name = "websockets" },
]
sdist = { url = "https://files.pythonhosted.org/packages/72/8b/ee20bcf707769b3b0e1106c3b5c811507736af7e8a60f29a70af1750ba19/google_genai-1.41.0.tar.gz", hash = "sha256:134f861bb0ace4e34af0501ecb75ceee15f7662fd8120698cd185e8cb39f2800", size = 245812, upload-time = "2025-10-02T22:30:29.699Z" }
wheels = [
    { url = "https://files.pythonhosted.org/packages/15/14/e5e8fbca8863fee718208566c4e927b8e9f45fd46ec5cf89e24759da545b/google_genai-1.41.0-py3-none-any.whl", hash = "sha256:111a3ee64c1a0927d3879faddb368234594432479a40c311e5fe4db338ca8778", size = 245931, upload-time = "2025-10-02T22:30:27.885Z" },
]

[[package]]
name = "googleapis-common-protos"
version = "1.70.0"
source = { registry = "https://pypi.org/simple" }
dependencies = [
    { name = "protobuf" },
]
sdist = { url = "https://files.pythonhosted.org/packages/39/24/33db22342cf4a2ea27c9955e6713140fedd51e8b141b5ce5260897020f1a/googleapis_common_protos-1.70.0.tar.gz", hash = "sha256:0e1b44e0ea153e6594f9f394fef15193a68aaaea2d843f83e2742717ca753257", size = 145903, upload-time = "2025-04-14T10:17:02.924Z" }
wheels = [
    { url = "https://files.pythonhosted.org/packages/86/f1/62a193f0227cf15a920390abe675f386dec35f7ae3ffe6da582d3ade42c7/googleapis_common_protos-1.70.0-py3-none-any.whl", hash = "sha256:b8bfcca8c25a2bb253e0e0b0adaf8c00773e5e6af6fd92397576680b807e0fd8", size = 294530, upload-time = "2025-04-14T10:17:01.271Z" },
]

[[package]]
name = "greenlet"
version = "3.2.4"
source = { registry = "https://pypi.org/simple" }
sdist = { url = "https://files.pythonhosted.org/packages/03/b8/704d753a5a45507a7aab61f18db9509302ed3d0a27ac7e0359ec2905b1a6/greenlet-3.2.4.tar.gz", hash = "sha256:0dca0d95ff849f9a364385f36ab49f50065d76964944638be9691e1832e9f86d", size = 188260, upload-time = "2025-08-07T13:24:33.51Z" }
wheels = [
    { url = "https://files.pythonhosted.org/packages/49/e8/58c7f85958bda41dafea50497cbd59738c5c43dbbea5ee83d651234398f4/greenlet-3.2.4-cp313-cp313-macosx_11_0_universal2.whl", hash = "sha256:1a921e542453fe531144e91e1feedf12e07351b1cf6c9e8a3325ea600a715a31", size = 272814, upload-time = "2025-08-07T13:15:50.011Z" },
    { url = "https://files.pythonhosted.org/packages/62/dd/b9f59862e9e257a16e4e610480cfffd29e3fae018a68c2332090b53aac3d/greenlet-3.2.4-cp313-cp313-manylinux2014_aarch64.manylinux_2_17_aarch64.whl", hash = "sha256:cd3c8e693bff0fff6ba55f140bf390fa92c994083f838fece0f63be121334945", size = 641073, upload-time = "2025-08-07T13:42:57.23Z" },
    { url = "https://files.pythonhosted.org/packages/f7/0b/bc13f787394920b23073ca3b6c4a7a21396301ed75a655bcb47196b50e6e/greenlet-3.2.4-cp313-cp313-manylinux2014_ppc64le.manylinux_2_17_ppc64le.whl", hash = "sha256:710638eb93b1fa52823aa91bf75326f9ecdfd5e0466f00789246a5280f4ba0fc", size = 655191, upload-time = "2025-08-07T13:45:29.752Z" },
    { url = "https://files.pythonhosted.org/packages/f2/d6/6adde57d1345a8d0f14d31e4ab9c23cfe8e2cd39c3baf7674b4b0338d266/greenlet-3.2.4-cp313-cp313-manylinux2014_s390x.manylinux_2_17_s390x.whl", hash = "sha256:c5111ccdc9c88f423426df3fd1811bfc40ed66264d35aa373420a34377efc98a", size = 649516, upload-time = "2025-08-07T13:53:16.314Z" },
    { url = "https://files.pythonhosted.org/packages/7f/3b/3a3328a788d4a473889a2d403199932be55b1b0060f4ddd96ee7cdfcad10/greenlet-3.2.4-cp313-cp313-manylinux2014_x86_64.manylinux_2_17_x86_64.whl", hash = "sha256:d76383238584e9711e20ebe14db6c88ddcedc1829a9ad31a584389463b5aa504", size = 652169, upload-time = "2025-08-07T13:18:32.861Z" },
    { url = "https://files.pythonhosted.org/packages/ee/43/3cecdc0349359e1a527cbf2e3e28e5f8f06d3343aaf82ca13437a9aa290f/greenlet-3.2.4-cp313-cp313-manylinux_2_24_x86_64.manylinux_2_28_x86_64.whl", hash = "sha256:23768528f2911bcd7e475210822ffb5254ed10d71f4028387e5a99b4c6699671", size = 610497, upload-time = "2025-08-07T13:18:31.636Z" },
    { url = "https://files.pythonhosted.org/packages/b8/19/06b6cf5d604e2c382a6f31cafafd6f33d5dea706f4db7bdab184bad2b21d/greenlet-3.2.4-cp313-cp313-musllinux_1_1_aarch64.whl", hash = "sha256:00fadb3fedccc447f517ee0d3fd8fe49eae949e1cd0f6a611818f4f6fb7dc83b", size = 1121662, upload-time = "2025-08-07T13:42:41.117Z" },
    { url = "https://files.pythonhosted.org/packages/a2/15/0d5e4e1a66fab130d98168fe984c509249c833c1a3c16806b90f253ce7b9/greenlet-3.2.4-cp313-cp313-musllinux_1_1_x86_64.whl", hash = "sha256:d25c5091190f2dc0eaa3f950252122edbbadbb682aa7b1ef2f8af0f8c0afefae", size = 1149210, upload-time = "2025-08-07T13:18:24.072Z" },
    { url = "https://files.pythonhosted.org/packages/0b/55/2321e43595e6801e105fcfdee02b34c0f996eb71e6ddffca6b10b7e1d771/greenlet-3.2.4-cp313-cp313-win_amd64.whl", hash = "sha256:554b03b6e73aaabec3745364d6239e9e012d64c68ccd0b8430c64ccc14939a8b", size = 299685, upload-time = "2025-08-07T13:24:38.824Z" },
    { url = "https://files.pythonhosted.org/packages/22/5c/85273fd7cc388285632b0498dbbab97596e04b154933dfe0f3e68156c68c/greenlet-3.2.4-cp314-cp314-macosx_11_0_universal2.whl", hash = "sha256:49a30d5fda2507ae77be16479bdb62a660fa51b1eb4928b524975b3bde77b3c0", size = 273586, upload-time = "2025-08-07T13:16:08.004Z" },
    { url = "https://files.pythonhosted.org/packages/d1/75/10aeeaa3da9332c2e761e4c50d4c3556c21113ee3f0afa2cf5769946f7a3/greenlet-3.2.4-cp314-cp314-manylinux2014_aarch64.manylinux_2_17_aarch64.whl", hash = "sha256:299fd615cd8fc86267b47597123e3f43ad79c9d8a22bebdce535e53550763e2f", size = 686346, upload-time = "2025-08-07T13:42:59.944Z" },
    { url = "https://files.pythonhosted.org/packages/c0/aa/687d6b12ffb505a4447567d1f3abea23bd20e73a5bed63871178e0831b7a/greenlet-3.2.4-cp314-cp314-manylinux2014_ppc64le.manylinux_2_17_ppc64le.whl", hash = "sha256:c17b6b34111ea72fc5a4e4beec9711d2226285f0386ea83477cbb97c30a3f3a5", size = 699218, upload-time = "2025-08-07T13:45:30.969Z" },
    { url = "https://files.pythonhosted.org/packages/dc/8b/29aae55436521f1d6f8ff4e12fb676f3400de7fcf27fccd1d4d17fd8fecd/greenlet-3.2.4-cp314-cp314-manylinux2014_s390x.manylinux_2_17_s390x.whl", hash = "sha256:b4a1870c51720687af7fa3e7cda6d08d801dae660f75a76f3845b642b4da6ee1", size = 694659, upload-time = "2025-08-07T13:53:17.759Z" },
    { url = "https://files.pythonhosted.org/packages/92/2e/ea25914b1ebfde93b6fc4ff46d6864564fba59024e928bdc7de475affc25/greenlet-3.2.4-cp314-cp314-manylinux2014_x86_64.manylinux_2_17_x86_64.whl", hash = "sha256:061dc4cf2c34852b052a8620d40f36324554bc192be474b9e9770e8c042fd735", size = 695355, upload-time = "2025-08-07T13:18:34.517Z" },
    { url = "https://files.pythonhosted.org/packages/72/60/fc56c62046ec17f6b0d3060564562c64c862948c9d4bc8aa807cf5bd74f4/greenlet-3.2.4-cp314-cp314-manylinux_2_24_x86_64.manylinux_2_28_x86_64.whl", hash = "sha256:44358b9bf66c8576a9f57a590d5f5d6e72fa4228b763d0e43fee6d3b06d3a337", size = 657512, upload-time = "2025-08-07T13:18:33.969Z" },
    { url = "https://files.pythonhosted.org/packages/e3/a5/6ddab2b4c112be95601c13428db1d8b6608a8b6039816f2ba09c346c08fc/greenlet-3.2.4-cp314-cp314-win_amd64.whl", hash = "sha256:e37ab26028f12dbb0ff65f29a8d3d44a765c61e729647bf2ddfbbed621726f01", size = 303425, upload-time = "2025-08-07T13:32:27.59Z" },
]

[[package]]
name = "grpcio"
version = "1.74.0"
source = { registry = "https://pypi.org/simple" }
sdist = { url = "https://files.pythonhosted.org/packages/38/b4/35feb8f7cab7239c5b94bd2db71abb3d6adb5f335ad8f131abb6060840b6/grpcio-1.74.0.tar.gz", hash = "sha256:80d1f4fbb35b0742d3e3d3bb654b7381cd5f015f8497279a1e9c21ba623e01b1", size = 12756048, upload-time = "2025-07-24T18:54:23.039Z" }
wheels = [
    { url = "https://files.pythonhosted.org/packages/d4/d8/1004a5f468715221450e66b051c839c2ce9a985aa3ee427422061fcbb6aa/grpcio-1.74.0-cp313-cp313-linux_armv7l.whl", hash = "sha256:2bc2d7d8d184e2362b53905cb1708c84cb16354771c04b490485fa07ce3a1d89", size = 5449488, upload-time = "2025-07-24T18:53:41.174Z" },
    { url = "https://files.pythonhosted.org/packages/94/0e/33731a03f63740d7743dced423846c831d8e6da808fcd02821a4416df7fa/grpcio-1.74.0-cp313-cp313-macosx_11_0_universal2.whl", hash = "sha256:c14e803037e572c177ba54a3e090d6eb12efd795d49327c5ee2b3bddb836bf01", size = 10974059, upload-time = "2025-07-24T18:53:43.066Z" },
    { url = "https://files.pythonhosted.org/packages/0d/c6/3d2c14d87771a421205bdca991467cfe473ee4c6a1231c1ede5248c62ab8/grpcio-1.74.0-cp313-cp313-manylinux_2_17_aarch64.whl", hash = "sha256:f6ec94f0e50eb8fa1744a731088b966427575e40c2944a980049798b127a687e", size = 5945647, upload-time = "2025-07-24T18:53:45.269Z" },
    { url = "https://files.pythonhosted.org/packages/c5/83/5a354c8aaff58594eef7fffebae41a0f8995a6258bbc6809b800c33d4c13/grpcio-1.74.0-cp313-cp313-manylinux_2_17_i686.manylinux2014_i686.whl", hash = "sha256:566b9395b90cc3d0d0c6404bc8572c7c18786ede549cdb540ae27b58afe0fb91", size = 6626101, upload-time = "2025-07-24T18:53:47.015Z" },
    { url = "https://files.pythonhosted.org/packages/3f/ca/4fdc7bf59bf6994aa45cbd4ef1055cd65e2884de6113dbd49f75498ddb08/grpcio-1.74.0-cp313-cp313-manylinux_2_17_x86_64.manylinux2014_x86_64.whl", hash = "sha256:e1ea6176d7dfd5b941ea01c2ec34de9531ba494d541fe2057c904e601879f249", size = 6182562, upload-time = "2025-07-24T18:53:48.967Z" },
    { url = "https://files.pythonhosted.org/packages/fd/48/2869e5b2c1922583686f7ae674937986807c2f676d08be70d0a541316270/grpcio-1.74.0-cp313-cp313-musllinux_1_1_aarch64.whl", hash = "sha256:64229c1e9cea079420527fa8ac45d80fc1e8d3f94deaa35643c381fa8d98f362", size = 6303425, upload-time = "2025-07-24T18:53:50.847Z" },
    { url = "https://files.pythonhosted.org/packages/a6/0e/bac93147b9a164f759497bc6913e74af1cb632c733c7af62c0336782bd38/grpcio-1.74.0-cp313-cp313-musllinux_1_1_i686.whl", hash = "sha256:0f87bddd6e27fc776aacf7ebfec367b6d49cad0455123951e4488ea99d9b9b8f", size = 6996533, upload-time = "2025-07-24T18:53:52.747Z" },
    { url = "https://files.pythonhosted.org/packages/84/35/9f6b2503c1fd86d068b46818bbd7329db26a87cdd8c01e0d1a9abea1104c/grpcio-1.74.0-cp313-cp313-musllinux_1_1_x86_64.whl", hash = "sha256:3b03d8f2a07f0fea8c8f74deb59f8352b770e3900d143b3d1475effcb08eec20", size = 6491489, upload-time = "2025-07-24T18:53:55.06Z" },
    { url = "https://files.pythonhosted.org/packages/75/33/a04e99be2a82c4cbc4039eb3a76f6c3632932b9d5d295221389d10ac9ca7/grpcio-1.74.0-cp313-cp313-win32.whl", hash = "sha256:b6a73b2ba83e663b2480a90b82fdae6a7aa6427f62bf43b29912c0cfd1aa2bfa", size = 3805811, upload-time = "2025-07-24T18:53:56.798Z" },
    { url = "https://files.pythonhosted.org/packages/34/80/de3eb55eb581815342d097214bed4c59e806b05f1b3110df03b2280d6dfd/grpcio-1.74.0-cp313-cp313-win_amd64.whl", hash = "sha256:fd3c71aeee838299c5887230b8a1822795325ddfea635edd82954c1eaa831e24", size = 4489214, upload-time = "2025-07-24T18:53:59.771Z" },
]

[[package]]
name = "h11"
version = "0.16.0"
source = { registry = "https://pypi.org/simple" }
sdist = { url = "https://files.pythonhosted.org/packages/01/ee/02a2c011bdab74c6fb3c75474d40b3052059d95df7e73351460c8588d963/h11-0.16.0.tar.gz", hash = "sha256:4e35b956cf45792e4caa5885e69fba00bdbc6ffafbfa020300e549b208ee5ff1", size = 101250, upload-time = "2025-04-24T03:35:25.427Z" }
wheels = [
    { url = "https://files.pythonhosted.org/packages/04/4b/29cac41a4d98d144bf5f6d33995617b185d14b22401f75ca86f384e87ff1/h11-0.16.0-py3-none-any.whl", hash = "sha256:63cf8bbe7522de3bf65932fda1d9c2772064ffb3dae62d55932da54b31cb6c86", size = 37515, upload-time = "2025-04-24T03:35:24.344Z" },
]

[[package]]
name = "h2"
version = "4.3.0"
source = { registry = "https://pypi.org/simple" }
dependencies = [
    { name = "hpack" },
    { name = "hyperframe" },
]
sdist = { url = "https://files.pythonhosted.org/packages/1d/17/afa56379f94ad0fe8defd37d6eb3f89a25404ffc71d4d848893d270325fc/h2-4.3.0.tar.gz", hash = "sha256:6c59efe4323fa18b47a632221a1888bd7fde6249819beda254aeca909f221bf1", size = 2152026, upload-time = "2025-08-23T18:12:19.778Z" }
wheels = [
    { url = "https://files.pythonhosted.org/packages/69/b2/119f6e6dcbd96f9069ce9a2665e0146588dc9f88f29549711853645e736a/h2-4.3.0-py3-none-any.whl", hash = "sha256:c438f029a25f7945c69e0ccf0fb951dc3f73a5f6412981daee861431b70e2bdd", size = 61779, upload-time = "2025-08-23T18:12:17.779Z" },
]

[[package]]
name = "hf-xet"
version = "1.1.9"
source = { registry = "https://pypi.org/simple" }
sdist = { url = "https://files.pythonhosted.org/packages/23/0f/5b60fc28ee7f8cc17a5114a584fd6b86e11c3e0a6e142a7f97a161e9640a/hf_xet-1.1.9.tar.gz", hash = "sha256:c99073ce404462e909f1d5839b2d14a3827b8fe75ed8aed551ba6609c026c803", size = 484242, upload-time = "2025-08-27T23:05:19.441Z" }
wheels = [
    { url = "https://files.pythonhosted.org/packages/de/12/56e1abb9a44cdef59a411fe8a8673313195711b5ecce27880eb9c8fa90bd/hf_xet-1.1.9-cp37-abi3-macosx_10_12_x86_64.whl", hash = "sha256:a3b6215f88638dd7a6ff82cb4e738dcbf3d863bf667997c093a3c990337d1160", size = 2762553, upload-time = "2025-08-27T23:05:15.153Z" },
    { url = "https://files.pythonhosted.org/packages/3a/e6/2d0d16890c5f21b862f5df3146519c182e7f0ae49b4b4bf2bd8a40d0b05e/hf_xet-1.1.9-cp37-abi3-macosx_11_0_arm64.whl", hash = "sha256:9b486de7a64a66f9a172f4b3e0dfe79c9f0a93257c501296a2521a13495a698a", size = 2623216, upload-time = "2025-08-27T23:05:13.778Z" },
    { url = "https://files.pythonhosted.org/packages/81/42/7e6955cf0621e87491a1fb8cad755d5c2517803cea174229b0ec00ff0166/hf_xet-1.1.9-cp37-abi3-manylinux_2_17_x86_64.manylinux2014_x86_64.whl", hash = "sha256:a4c5a840c2c4e6ec875ed13703a60e3523bc7f48031dfd750923b2a4d1a5fc3c", size = 3186789, upload-time = "2025-08-27T23:05:12.368Z" },
    { url = "https://files.pythonhosted.org/packages/df/8b/759233bce05457f5f7ec062d63bbfd2d0c740b816279eaaa54be92aa452a/hf_xet-1.1.9-cp37-abi3-manylinux_2_28_aarch64.whl", hash = "sha256:96a6139c9e44dad1c52c52520db0fffe948f6bce487cfb9d69c125f254bb3790", size = 3088747, upload-time = "2025-08-27T23:05:10.439Z" },
    { url = "https://files.pythonhosted.org/packages/6c/3c/28cc4db153a7601a996985bcb564f7b8f5b9e1a706c7537aad4b4809f358/hf_xet-1.1.9-cp37-abi3-musllinux_1_2_aarch64.whl", hash = "sha256:ad1022e9a998e784c97b2173965d07fe33ee26e4594770b7785a8cc8f922cd95", size = 3251429, upload-time = "2025-08-27T23:05:16.471Z" },
    { url = "https://files.pythonhosted.org/packages/84/17/7caf27a1d101bfcb05be85850d4aa0a265b2e1acc2d4d52a48026ef1d299/hf_xet-1.1.9-cp37-abi3-musllinux_1_2_x86_64.whl", hash = "sha256:86754c2d6d5afb11b0a435e6e18911a4199262fe77553f8c50d75e21242193ea", size = 3354643, upload-time = "2025-08-27T23:05:17.828Z" },
    { url = "https://files.pythonhosted.org/packages/cd/50/0c39c9eed3411deadcc98749a6699d871b822473f55fe472fad7c01ec588/hf_xet-1.1.9-cp37-abi3-win_amd64.whl", hash = "sha256:5aad3933de6b725d61d51034e04174ed1dce7a57c63d530df0014dea15a40127", size = 2804797, upload-time = "2025-08-27T23:05:20.77Z" },
]

[[package]]
name = "hpack"
version = "4.1.0"
source = { registry = "https://pypi.org/simple" }
sdist = { url = "https://files.pythonhosted.org/packages/2c/48/71de9ed269fdae9c8057e5a4c0aa7402e8bb16f2c6e90b3aa53327b113f8/hpack-4.1.0.tar.gz", hash = "sha256:ec5eca154f7056aa06f196a557655c5b009b382873ac8d1e66e79e87535f1dca", size = 51276, upload-time = "2025-01-22T21:44:58.347Z" }
wheels = [
    { url = "https://files.pythonhosted.org/packages/07/c6/80c95b1b2b94682a72cbdbfb85b81ae2daffa4291fbfa1b1464502ede10d/hpack-4.1.0-py3-none-any.whl", hash = "sha256:157ac792668d995c657d93111f46b4535ed114f0c9c8d672271bbec7eae1b496", size = 34357, upload-time = "2025-01-22T21:44:56.92Z" },
]

[[package]]
name = "httpcore"
version = "1.0.9"
source = { registry = "https://pypi.org/simple" }
dependencies = [
    { name = "certifi" },
    { name = "h11" },
]
sdist = { url = "https://files.pythonhosted.org/packages/06/94/82699a10bca87a5556c9c59b5963f2d039dbd239f25bc2a63907a05a14cb/httpcore-1.0.9.tar.gz", hash = "sha256:6e34463af53fd2ab5d807f399a9b45ea31c3dfa2276f15a2c3f00afff6e176e8", size = 85484, upload-time = "2025-04-24T22:06:22.219Z" }
wheels = [
    { url = "https://files.pythonhosted.org/packages/7e/f5/f66802a942d491edb555dd61e3a9961140fd64c90bce1eafd741609d334d/httpcore-1.0.9-py3-none-any.whl", hash = "sha256:2d400746a40668fc9dec9810239072b40b4484b640a8c38fd654a024c7a1bf55", size = 78784, upload-time = "2025-04-24T22:06:20.566Z" },
]

[[package]]
name = "httptools"
version = "0.6.4"
source = { registry = "https://pypi.org/simple" }
sdist = { url = "https://files.pythonhosted.org/packages/a7/9a/ce5e1f7e131522e6d3426e8e7a490b3a01f39a6696602e1c4f33f9e94277/httptools-0.6.4.tar.gz", hash = "sha256:4e93eee4add6493b59a5c514da98c939b244fce4a0d8879cd3f466562f4b7d5c", size = 240639, upload-time = "2024-10-16T19:45:08.902Z" }
wheels = [
    { url = "https://files.pythonhosted.org/packages/94/a3/9fe9ad23fd35f7de6b91eeb60848986058bd8b5a5c1e256f5860a160cc3e/httptools-0.6.4-cp313-cp313-macosx_10_13_universal2.whl", hash = "sha256:ade273d7e767d5fae13fa637f4d53b6e961fb7fd93c7797562663f0171c26660", size = 197214, upload-time = "2024-10-16T19:44:38.738Z" },
    { url = "https://files.pythonhosted.org/packages/ea/d9/82d5e68bab783b632023f2fa31db20bebb4e89dfc4d2293945fd68484ee4/httptools-0.6.4-cp313-cp313-macosx_11_0_arm64.whl", hash = "sha256:856f4bc0478ae143bad54a4242fccb1f3f86a6e1be5548fecfd4102061b3a083", size = 102431, upload-time = "2024-10-16T19:44:39.818Z" },
    { url = "https://files.pythonhosted.org/packages/96/c1/cb499655cbdbfb57b577734fde02f6fa0bbc3fe9fb4d87b742b512908dff/httptools-0.6.4-cp313-cp313-manylinux_2_17_aarch64.manylinux2014_aarch64.whl", hash = "sha256:322d20ea9cdd1fa98bd6a74b77e2ec5b818abdc3d36695ab402a0de8ef2865a3", size = 473121, upload-time = "2024-10-16T19:44:41.189Z" },
    { url = "https://files.pythonhosted.org/packages/af/71/ee32fd358f8a3bb199b03261f10921716990808a675d8160b5383487a317/httptools-0.6.4-cp313-cp313-manylinux_2_5_x86_64.manylinux1_x86_64.manylinux_2_17_x86_64.manylinux2014_x86_64.whl", hash = "sha256:4d87b29bd4486c0093fc64dea80231f7c7f7eb4dc70ae394d70a495ab8436071", size = 473805, upload-time = "2024-10-16T19:44:42.384Z" },
    { url = "https://files.pythonhosted.org/packages/8a/0a/0d4df132bfca1507114198b766f1737d57580c9ad1cf93c1ff673e3387be/httptools-0.6.4-cp313-cp313-musllinux_1_2_aarch64.whl", hash = "sha256:342dd6946aa6bda4b8f18c734576106b8a31f2fe31492881a9a160ec84ff4bd5", size = 448858, upload-time = "2024-10-16T19:44:43.959Z" },
    { url = "https://files.pythonhosted.org/packages/1e/6a/787004fdef2cabea27bad1073bf6a33f2437b4dbd3b6fb4a9d71172b1c7c/httptools-0.6.4-cp313-cp313-musllinux_1_2_x86_64.whl", hash = "sha256:4b36913ba52008249223042dca46e69967985fb4051951f94357ea681e1f5dc0", size = 452042, upload-time = "2024-10-16T19:44:45.071Z" },
    { url = "https://files.pythonhosted.org/packages/4d/dc/7decab5c404d1d2cdc1bb330b1bf70e83d6af0396fd4fc76fc60c0d522bf/httptools-0.6.4-cp313-cp313-win_amd64.whl", hash = "sha256:28908df1b9bb8187393d5b5db91435ccc9c8e891657f9cbb42a2541b44c82fc8", size = 87682, upload-time = "2024-10-16T19:44:46.46Z" },
]

[[package]]
name = "httpx"
version = "0.28.1"
source = { registry = "https://pypi.org/simple" }
dependencies = [
    { name = "anyio" },
    { name = "certifi" },
    { name = "httpcore" },
    { name = "idna" },
]
sdist = { url = "https://files.pythonhosted.org/packages/b1/df/48c586a5fe32a0f01324ee087459e112ebb7224f646c0b5023f5e79e9956/httpx-0.28.1.tar.gz", hash = "sha256:75e98c5f16b0f35b567856f597f06ff2270a374470a5c2392242528e3e3e42fc", size = 141406, upload-time = "2024-12-06T15:37:23.222Z" }
wheels = [
    { url = "https://files.pythonhosted.org/packages/2a/39/e50c7c3a983047577ee07d2a9e53faf5a69493943ec3f6a384bdc792deb2/httpx-0.28.1-py3-none-any.whl", hash = "sha256:d909fcccc110f8c7faf814ca82a9a4d816bc5a6dbfea25d6591d6985b8ba59ad", size = 73517, upload-time = "2024-12-06T15:37:21.509Z" },
]

[package.optional-dependencies]
http2 = [
    { name = "h2" },
]

[[package]]
name = "httpx-sse"
version = "0.4.1"
source = { registry = "https://pypi.org/simple" }
sdist = { url = "https://files.pythonhosted.org/packages/6e/fa/66bd985dd0b7c109a3bcb89272ee0bfb7e2b4d06309ad7b38ff866734b2a/httpx_sse-0.4.1.tar.gz", hash = "sha256:8f44d34414bc7b21bf3602713005c5df4917884f76072479b21f68befa4ea26e", size = 12998, upload-time = "2025-06-24T13:21:05.71Z" }
wheels = [
    { url = "https://files.pythonhosted.org/packages/25/0a/6269e3473b09aed2dab8aa1a600c70f31f00ae1349bee30658f7e358a159/httpx_sse-0.4.1-py3-none-any.whl", hash = "sha256:cba42174344c3a5b06f255ce65b350880f962d99ead85e776f23c6618a377a37", size = 8054, upload-time = "2025-06-24T13:21:04.772Z" },
]

[[package]]
name = "huggingface-hub"
version = "0.34.4"
source = { registry = "https://pypi.org/simple" }
dependencies = [
    { name = "filelock" },
    { name = "fsspec" },
    { name = "hf-xet", marker = "platform_machine == 'aarch64' or platform_machine == 'amd64' or platform_machine == 'arm64' or platform_machine == 'x86_64'" },
    { name = "packaging" },
    { name = "pyyaml" },
    { name = "requests" },
    { name = "tqdm" },
    { name = "typing-extensions" },
]
sdist = { url = "https://files.pythonhosted.org/packages/45/c9/bdbe19339f76d12985bc03572f330a01a93c04dffecaaea3061bdd7fb892/huggingface_hub-0.34.4.tar.gz", hash = "sha256:a4228daa6fb001be3f4f4bdaf9a0db00e1739235702848df00885c9b5742c85c", size = 459768, upload-time = "2025-08-08T09:14:52.365Z" }
wheels = [
    { url = "https://files.pythonhosted.org/packages/39/7b/bb06b061991107cd8783f300adff3e7b7f284e330fd82f507f2a1417b11d/huggingface_hub-0.34.4-py3-none-any.whl", hash = "sha256:9b365d781739c93ff90c359844221beef048403f1bc1f1c123c191257c3c890a", size = 561452, upload-time = "2025-08-08T09:14:50.159Z" },
]

[[package]]
name = "humanfriendly"
version = "10.0"
source = { registry = "https://pypi.org/simple" }
dependencies = [
    { name = "pyreadline3", marker = "sys_platform == 'win32'" },
]
sdist = { url = "https://files.pythonhosted.org/packages/cc/3f/2c29224acb2e2df4d2046e4c73ee2662023c58ff5b113c4c1adac0886c43/humanfriendly-10.0.tar.gz", hash = "sha256:6b0b831ce8f15f7300721aa49829fc4e83921a9a301cc7f606be6686a2288ddc", size = 360702, upload-time = "2021-09-17T21:40:43.31Z" }
wheels = [
    { url = "https://files.pythonhosted.org/packages/f0/0f/310fb31e39e2d734ccaa2c0fb981ee41f7bd5056ce9bc29b2248bd569169/humanfriendly-10.0-py2.py3-none-any.whl", hash = "sha256:1697e1a8a8f550fd43c2865cd84542fc175a61dcb779b6fee18cf6b6ccba1477", size = 86794, upload-time = "2021-09-17T21:40:39.897Z" },
]

[[package]]
name = "hyperframe"
version = "6.1.0"
source = { registry = "https://pypi.org/simple" }
sdist = { url = "https://files.pythonhosted.org/packages/02/e7/94f8232d4a74cc99514c13a9f995811485a6903d48e5d952771ef6322e30/hyperframe-6.1.0.tar.gz", hash = "sha256:f630908a00854a7adeabd6382b43923a4c4cd4b821fcb527e6ab9e15382a3b08", size = 26566, upload-time = "2025-01-22T21:41:49.302Z" }
wheels = [
    { url = "https://files.pythonhosted.org/packages/48/30/47d0bf6072f7252e6521f3447ccfa40b421b6824517f82854703d0f5a98b/hyperframe-6.1.0-py3-none-any.whl", hash = "sha256:b03380493a519fce58ea5af42e4a42317bf9bd425596f7a0835ffce80f1a42e5", size = 13007, upload-time = "2025-01-22T21:41:47.295Z" },
]

[[package]]
name = "icalendar"
version = "6.3.1"
source = { registry = "https://pypi.org/simple" }
dependencies = [
    { name = "python-dateutil" },
    { name = "tzdata" },
]
sdist = { url = "https://files.pythonhosted.org/packages/08/13/e5899c916dcf1343ea65823eb7278d3e1a1d679f383f6409380594b5f322/icalendar-6.3.1.tar.gz", hash = "sha256:a697ce7b678072941e519f2745704fc29d78ef92a2dc53d9108ba6a04aeba466", size = 177169, upload-time = "2025-05-20T07:42:50.683Z" }
wheels = [
    { url = "https://files.pythonhosted.org/packages/6c/25/b5fc00e85d2dfaf5c806ac8b5f1de072fa11630c5b15b4ae5bbc228abd51/icalendar-6.3.1-py3-none-any.whl", hash = "sha256:7ea1d1b212df685353f74cdc6ec9646bf42fa557d1746ea645ce8779fdfbecdd", size = 242349, upload-time = "2025-05-20T07:42:48.589Z" },
]

[[package]]
name = "ics"
version = "0.7.2"
source = { registry = "https://pypi.org/simple" }
dependencies = [
    { name = "arrow" },
    { name = "attrs" },
    { name = "python-dateutil" },
    { name = "six" },
    { name = "tatsu" },
]
sdist = { url = "https://files.pythonhosted.org/packages/43/fa/2cb7cbe23566140f011da4fec280d4873da4389c8b838bb3e5ce3fc39b16/ics-0.7.2.tar.gz", hash = "sha256:6743539bca10391635249b87d74fcd1094af20b82098bebf7c7521df91209f05", size = 190643, upload-time = "2022-07-06T11:25:41.666Z" }
wheels = [
    { url = "https://files.pythonhosted.org/packages/0a/95/e04dea5cf29bdf5005f5aa7ccf0a2f9724b877722d89f8286dc3785a7cdc/ics-0.7.2-py2.py3-none-any.whl", hash = "sha256:5fcf4d29ec6e7dfcb84120abd617bbba632eb77b097722b7df70e48dbcf26103", size = 40086, upload-time = "2022-07-06T11:25:36.536Z" },
]

[[package]]
name = "idna"
version = "3.10"
source = { registry = "https://pypi.org/simple" }
sdist = { url = "https://files.pythonhosted.org/packages/f1/70/7703c29685631f5a7590aa73f1f1d3fa9a380e654b86af429e0934a32f7d/idna-3.10.tar.gz", hash = "sha256:12f65c9b470abda6dc35cf8e63cc574b1c52b11df2c86030af0ac09b01b13ea9", size = 190490, upload-time = "2024-09-15T18:07:39.745Z" }
wheels = [
    { url = "https://files.pythonhosted.org/packages/76/c6/c88e154df9c4e1a2a66ccf0005a88dfb2650c1dffb6f5ce603dfbd452ce3/idna-3.10-py3-none-any.whl", hash = "sha256:946d195a0d259cbba61165e88e65941f16e9b36ea6ddb97f00452bae8b1287d3", size = 70442, upload-time = "2024-09-15T18:07:37.964Z" },
]

[[package]]
name = "importlib-metadata"
version = "8.7.0"
source = { registry = "https://pypi.org/simple" }
dependencies = [
    { name = "zipp" },
]
sdist = { url = "https://files.pythonhosted.org/packages/76/66/650a33bd90f786193e4de4b3ad86ea60b53c89b669a5c7be931fac31cdb0/importlib_metadata-8.7.0.tar.gz", hash = "sha256:d13b81ad223b890aa16c5471f2ac3056cf76c5f10f82d6f9292f0b415f389000", size = 56641, upload-time = "2025-04-27T15:29:01.736Z" }
wheels = [
    { url = "https://files.pythonhosted.org/packages/20/b0/36bd937216ec521246249be3bf9855081de4c5e06a0c9b4219dbeda50373/importlib_metadata-8.7.0-py3-none-any.whl", hash = "sha256:e5dd1551894c77868a30651cef00984d50e1002d06942a7101d34870c5f02afd", size = 27656, upload-time = "2025-04-27T15:29:00.214Z" },
]

[[package]]
name = "importlib-resources"
version = "6.5.2"
source = { registry = "https://pypi.org/simple" }
sdist = { url = "https://files.pythonhosted.org/packages/cf/8c/f834fbf984f691b4f7ff60f50b514cc3de5cc08abfc3295564dd89c5e2e7/importlib_resources-6.5.2.tar.gz", hash = "sha256:185f87adef5bcc288449d98fb4fba07cea78bc036455dd44c5fc4a2fe78fed2c", size = 44693, upload-time = "2025-01-03T18:51:56.698Z" }
wheels = [
    { url = "https://files.pythonhosted.org/packages/a4/ed/1f1afb2e9e7f38a545d628f864d562a5ae64fe6f7a10e28ffb9b185b4e89/importlib_resources-6.5.2-py3-none-any.whl", hash = "sha256:789cfdc3ed28c78b67a06acb8126751ced69a3d5f79c095a98298cd8a760ccec", size = 37461, upload-time = "2025-01-03T18:51:54.306Z" },
]

[[package]]
name = "jh2"
version = "5.0.9"
source = { registry = "https://pypi.org/simple" }
sdist = { url = "https://files.pythonhosted.org/packages/bb/5f/1515c8f1fd45ba808b8c7a2cb030644aaefe9bab10b0d8b646e683760c0d/jh2-5.0.9.tar.gz", hash = "sha256:bec06ebc7d37beba62503c955d90580cfa1e5fff2b44f05cebecf2378b7f54b1", size = 7301710, upload-time = "2025-04-21T06:28:37.391Z" }
wheels = [
    { url = "https://files.pythonhosted.org/packages/14/83/17f4e5468e3eaf42e970b0f437bf4a5d0cd097ff91b7f235dba40dfa4e1f/jh2-5.0.9-cp313-cp313t-macosx_10_12_x86_64.macosx_11_0_arm64.macosx_10_12_universal2.whl", hash = "sha256:7d9d4d83fbf75362d0986ee4305ec85eb06ed124e299d38af5ed4eb20ed0cc74", size = 617414, upload-time = "2025-04-21T06:26:03.737Z" },
    { url = "https://files.pythonhosted.org/packages/82/36/c492a23c75c68a00f13ba87b2c258dc8b4f98031389ae269665bd698119b/jh2-5.0.9-cp313-cp313t-manylinux_2_17_aarch64.manylinux2014_aarch64.whl", hash = "sha256:20b3d8eb3469c2c368cced0da918b4e8ff8e91f2a48810b8242dd8a8ff0de0da", size = 391650, upload-time = "2025-04-21T06:26:05.931Z" },
    { url = "https://files.pythonhosted.org/packages/75/1e/3704e6e15a699821108236d2647764d4271dc4f7ce803a01a4cdc083d448/jh2-5.0.9-cp313-cp313t-manylinux_2_17_armv7l.manylinux2014_armv7l.whl", hash = "sha256:d6802287d937f2cdb7ff8ca47c7994d4f8c06b7f0b67f138b8a3152de3c624cf", size = 396829, upload-time = "2025-04-21T06:26:07.747Z" },
    { url = "https://files.pythonhosted.org/packages/c6/02/469ee783849abaddcbe955f0b38db99574dbb7f3784fd5d1621ae2e657e0/jh2-5.0.9-cp313-cp313t-manylinux_2_17_ppc64.manylinux2014_ppc64.whl", hash = "sha256:4bed27b58c97ceb8dcdba6506ba266f39d67736ee5ab33ad19573d983b4969d3", size = 450602, upload-time = "2025-04-21T06:26:09.393Z" },
    { url = "https://files.pythonhosted.org/packages/05/a2/7f16541d4d44343c1906497116daaf5040e4d8289d3231e6fddd2bfdc0e7/jh2-5.0.9-cp313-cp313t-manylinux_2_17_ppc64le.manylinux2014_ppc64le.whl", hash = "sha256:cb843586cac2e0663804777ca5efa5d7b565bcd824da9b2ee1e98cfbd7d8382a", size = 450521, upload-time = "2025-04-21T06:26:11.155Z" },
    { url = "https://files.pythonhosted.org/packages/f5/31/07cbc79c4919fb0776a8f19beba9733105663e1888eb534da0778fada2ff/jh2-5.0.9-cp313-cp313t-manylinux_2_17_s390x.manylinux2014_s390x.whl", hash = "sha256:fec6c5019a22848d092fcfc63cccee76b64ec7b1c7d5495b0b524c17327917ff", size = 424341, upload-time = "2025-04-21T06:26:12.963Z" },
    { url = "https://files.pythonhosted.org/packages/0d/7d/223f4a04f3d79b4fe33a9976281dc0dff8b0ba31b9034a9fc9480d13cb53/jh2-5.0.9-cp313-cp313t-manylinux_2_17_x86_64.manylinux2014_x86_64.whl", hash = "sha256:1a52ef916d076842ba1252fc9d0fe78ec0ea93d4b2985ae46b3b0f05e6b3348f", size = 388741, upload-time = "2025-04-21T06:26:14.714Z" },
    { url = "https://files.pythonhosted.org/packages/8e/bb/008a052397f201c8bf4d49c1157f5beb8bbcc80a60fb1381761ac6007edf/jh2-5.0.9-cp313-cp313t-manylinux_2_5_i686.manylinux1_i686.whl", hash = "sha256:88db9078be359ccdea973c99ab88a0312012d40fe2878ff106dfe3fe918bf5b2", size = 410288, upload-time = "2025-04-21T06:26:16.603Z" },
    { url = "https://files.pythonhosted.org/packages/60/a8/026a02fb8ae5fe685e153485929fd917b339bf0e6e9e141b67550e57038f/jh2-5.0.9-cp313-cp313t-musllinux_1_1_aarch64.whl", hash = "sha256:601f8a1ac81e2a4d830acd6d1d248b32e9e34a6d3dc0987f7b0af60c1427dc4b", size = 569456, upload-time = "2025-04-21T06:26:18.517Z" },
    { url = "https://files.pythonhosted.org/packages/f7/0a/255cb458fb0f8db41f375a3bd6f31e22ffb4d1e22c70f46b9aaa204ff257/jh2-5.0.9-cp313-cp313t-musllinux_1_1_armv7l.whl", hash = "sha256:162396cc26bdab52818b9c2926fe75533b0dc6dfc0db90779807159eff896c22", size = 659178, upload-time = "2025-04-21T06:26:19.768Z" },
    { url = "https://files.pythonhosted.org/packages/38/6a/c44a8b1eafc62daa31a1a1793347ae311994a08d1b3bcf7bb4c9e7c03ca4/jh2-5.0.9-cp313-cp313t-musllinux_1_1_i686.whl", hash = "sha256:b02dfe24a1c4b2169e182d12a0b52516809fb608252dc384d437b99ef4b84de0", size = 587370, upload-time = "2025-04-21T06:26:21.577Z" },
    { url = "https://files.pythonhosted.org/packages/17/bc/f3d9244588503968fd104fd5b6f9a1d4edcff9e99df67affcbff551b4a4e/jh2-5.0.9-cp313-cp313t-musllinux_1_1_x86_64.whl", hash = "sha256:1e9ff345926c4ac650acea101463b4f8468f5069dda136366585ff7ce4aac38c", size = 559112, upload-time = "2025-04-21T06:26:23.442Z" },
    { url = "https://files.pythonhosted.org/packages/43/0c/0e68f563b4f491a0201a4a400ac7ca8c59586c710e62360840c0f45d91fb/jh2-5.0.9-cp313-cp313t-win32.whl", hash = "sha256:2f2f8fba36fd9c9463cc55a27957735f46e9b4d3551d4bb7fd9539749d141647", size = 241297, upload-time = "2025-04-21T06:26:24.743Z" },
    { url = "https://files.pythonhosted.org/packages/f2/d6/84dd60541111926462e2c4756dfd30d3feab1163d67a1ff81fddefa2bf0a/jh2-5.0.9-cp313-cp313t-win_amd64.whl", hash = "sha256:66ca52ffdfd19e16f2a05b3761a013337b2d937385be52ebbeec6906dc68b316", size = 247861, upload-time = "2025-04-21T06:26:26.419Z" },
    { url = "https://files.pythonhosted.org/packages/21/95/69385524bafb1943124f8e7c7f252c5381a3a415831f24765c3da80c7ea0/jh2-5.0.9-cp313-cp313t-win_arm64.whl", hash = "sha256:5fb48c8cb7b24a1f4122de052a482bec46e58626cf3f1fd0ca0accbd9fd97d3c", size = 243278, upload-time = "2025-04-21T06:26:28.125Z" },
    { url = "https://files.pythonhosted.org/packages/b0/29/3cab8b40420d10174b36afe6b2eb159f0331a28c93f597783c050c48f0e1/jh2-5.0.9-cp37-abi3-macosx_10_12_x86_64.macosx_11_0_arm64.macosx_10_12_universal2.whl", hash = "sha256:e852f812ea8323e269722653ba1bef6a9e5b9e496d5c8e52178b83d3ae435791", size = 635568, upload-time = "2025-04-21T06:26:29.873Z" },
    { url = "https://files.pythonhosted.org/packages/ab/3a/6167db82d345700afc9b5b29e52a40f42659a61913975767ae4661d7a9e2/jh2-5.0.9-cp37-abi3-manylinux_2_17_aarch64.manylinux2014_aarch64.whl", hash = "sha256:e2fea0793376ab9aeb3258d1c192e0ceebd9b51a2f699379224d4f2ca473645d", size = 396638, upload-time = "2025-04-21T06:26:31.657Z" },
    { url = "https://files.pythonhosted.org/packages/7c/2a/0db41fff0421e2355b560f0300353c462f7434d364d08c4ff01e7d8b3f4f/jh2-5.0.9-cp37-abi3-manylinux_2_17_armv7l.manylinux2014_armv7l.whl", hash = "sha256:6639f549083a17a902fa51116882962708f2e44180cebd0d311548383fbfa616", size = 400912, upload-time = "2025-04-21T06:26:33.475Z" },
    { url = "https://files.pythonhosted.org/packages/6a/25/368c5a9beb5af55cde5feb45b3d74bb3a14063c9a0cc6e0f36180c055a63/jh2-5.0.9-cp37-abi3-manylinux_2_17_ppc64.manylinux2014_ppc64.whl", hash = "sha256:c725e40e881b8e35381a4d2667f4c3ad978929fb890c1822f8524e3d6846ad49", size = 455696, upload-time = "2025-04-21T06:26:34.755Z" },
    { url = "https://files.pythonhosted.org/packages/a0/25/1b6acc4522a606d6ef164ca308632021337c99d8a4c88cdc118bc010ac71/jh2-5.0.9-cp37-abi3-manylinux_2_17_ppc64le.manylinux2014_ppc64le.whl", hash = "sha256:9c6cc4f3d4d237184030ffd3721a8f59fde97f5f1cdab1547d2bb0b093250427", size = 455026, upload-time = "2025-04-21T06:26:36.162Z" },
    { url = "https://files.pythonhosted.org/packages/dc/fd/770ff3e0e410fa8de30bdaea0e1caacdd846557bf2ed58ad4d55a3ab89bc/jh2-5.0.9-cp37-abi3-manylinux_2_17_s390x.manylinux2014_s390x.whl", hash = "sha256:c90c141a4edd6ac99780b77abe7132d48d5e0fee7741ba2e217a53a503833441", size = 432199, upload-time = "2025-04-21T06:26:37.464Z" },
    { url = "https://files.pythonhosted.org/packages/d8/5e/64e1658c62f2fc2d37448153c43041893199ed0a7c2ad4594986bc9ccf1c/jh2-5.0.9-cp37-abi3-manylinux_2_17_x86_64.manylinux2014_x86_64.whl", hash = "sha256:ba2de41d4946fb2ddde7af9b55b31fba0f8c6a26f15d7e281e59221337d6b37d", size = 393359, upload-time = "2025-04-21T06:26:39.226Z" },
    { url = "https://files.pythonhosted.org/packages/1e/75/9d028f01f56dd53f0651af0853e87fe8a965eae0de0fbe2d204f6176983f/jh2-5.0.9-cp37-abi3-manylinux_2_5_i686.manylinux1_i686.whl", hash = "sha256:8aa82f946aebf69b38f0537fb51577284d0caa351ce096a0401ed27129ae9b3c", size = 414931, upload-time = "2025-04-21T06:26:40.528Z" },
    { url = "https://files.pythonhosted.org/packages/76/25/369085f1357bf29fbc8bcdeb963eac60d1cc849b99d072f944b54ae09b1b/jh2-5.0.9-cp37-abi3-musllinux_1_1_aarch64.whl", hash = "sha256:7bb2e761ce3692e54a2c61b8e57f0abdd970a653114ca5c3a12acae4f167199d", size = 574322, upload-time = "2025-04-21T06:26:41.813Z" },
    { url = "https://files.pythonhosted.org/packages/fa/4f/8479f888bdc0806849608aa3753c0065a180b219fbf8a9889759370e2910/jh2-5.0.9-cp37-abi3-musllinux_1_1_armv7l.whl", hash = "sha256:ad37a22911f1e87b53b236efd02dcf17c23dd7de87b0f079e971a14d33c0866c", size = 663467, upload-time = "2025-04-21T06:26:43.199Z" },
    { url = "https://files.pythonhosted.org/packages/a9/25/efe1d55d84a60562421930b05c9a99bd915a1dd40981642bb76b5d2f88f8/jh2-5.0.9-cp37-abi3-musllinux_1_1_i686.whl", hash = "sha256:6d1d55d29fdb8721b6d590cd5167c2d78d94ee0020e3bd2887cefeae90b4f3b5", size = 592759, upload-time = "2025-04-21T06:26:45.326Z" },
    { url = "https://files.pythonhosted.org/packages/23/8a/2fe5102229ee7d5804eb323a572e80b403dc17e164571c7a3f9e3740d35d/jh2-5.0.9-cp37-abi3-musllinux_1_1_x86_64.whl", hash = "sha256:db35002d92896783277c88d3aac6b9d33cdd65f2323dc786100a661723cf442f", size = 563840, upload-time = "2025-04-21T06:26:46.873Z" },
    { url = "https://files.pythonhosted.org/packages/c0/e0/176cf8a0ba758c9aad638b93a86b88831dd3b764819f945518cdd0364d39/jh2-5.0.9-cp37-abi3-win32.whl", hash = "sha256:e7bb595e9d9eeeef45d630766fd3d8c926a25b907631fc0f36411f5f576bb960", size = 245440, upload-time = "2025-04-21T06:26:48.191Z" },
    { url = "https://files.pythonhosted.org/packages/d9/6e/4df262a45b56d2c7bd983cf2d3a15ac87ea1397b9530101398af05e0d4ae/jh2-5.0.9-cp37-abi3-win_amd64.whl", hash = "sha256:40276a7aec8f1c3e8f9363d58ce8e6272e8c8bb6253cb9a602aa8023e359c977", size = 251909, upload-time = "2025-04-21T06:26:49.962Z" },
    { url = "https://files.pythonhosted.org/packages/e2/79/8fe8b6d39cba47513494fbb300ab7203ffa95316ae431cf78e09106d8aec/jh2-5.0.9-cp37-abi3-win_arm64.whl", hash = "sha256:ce5707b2876e421080fdfb9d89752a1d111f57d8f3cddba57c24d93f17aa2074", size = 246938, upload-time = "2025-04-21T06:26:51.424Z" },
    { url = "https://files.pythonhosted.org/packages/93/6e/2007658c9d6456d4505657c1249782a2c5412443f94ecc79a3cc392d3252/jh2-5.0.9-py3-none-any.whl", hash = "sha256:a54d437f3bd120f0d2971ea990e665d3487e252f2453618fd98196404a04f90b", size = 98081, upload-time = "2025-04-21T06:28:35.105Z" },
]

[[package]]
name = "jinja2"
version = "3.1.6"
source = { registry = "https://pypi.org/simple" }
dependencies = [
    { name = "markupsafe" },
]
sdist = { url = "https://files.pythonhosted.org/packages/df/bf/f7da0350254c0ed7c72f3e33cef02e048281fec7ecec5f032d4aac52226b/jinja2-3.1.6.tar.gz", hash = "sha256:0137fb05990d35f1275a587e9aee6d56da821fc83491a0fb838183be43f66d6d", size = 245115, upload-time = "2025-03-05T20:05:02.478Z" }
wheels = [
    { url = "https://files.pythonhosted.org/packages/62/a1/3d680cbfd5f4b8f15abc1d571870c5fc3e594bb582bc3b64ea099db13e56/jinja2-3.1.6-py3-none-any.whl", hash = "sha256:85ece4451f492d0c13c5dd7c13a64681a86afae63a5f347908daf103ce6d2f67", size = 134899, upload-time = "2025-03-05T20:05:00.369Z" },
]

[[package]]
name = "jiter"
version = "0.10.0"
source = { registry = "https://pypi.org/simple" }
sdist = { url = "https://files.pythonhosted.org/packages/ee/9d/ae7ddb4b8ab3fb1b51faf4deb36cb48a4fbbd7cb36bad6a5fca4741306f7/jiter-0.10.0.tar.gz", hash = "sha256:07a7142c38aacc85194391108dc91b5b57093c978a9932bd86a36862759d9500", size = 162759, upload-time = "2025-05-18T19:04:59.73Z" }
wheels = [
    { url = "https://files.pythonhosted.org/packages/2e/b0/279597e7a270e8d22623fea6c5d4eeac328e7d95c236ed51a2b884c54f70/jiter-0.10.0-cp313-cp313-macosx_10_12_x86_64.whl", hash = "sha256:e0588107ec8e11b6f5ef0e0d656fb2803ac6cf94a96b2b9fc675c0e3ab5e8644", size = 311617, upload-time = "2025-05-18T19:04:02.078Z" },
    { url = "https://files.pythonhosted.org/packages/91/e3/0916334936f356d605f54cc164af4060e3e7094364add445a3bc79335d46/jiter-0.10.0-cp313-cp313-macosx_11_0_arm64.whl", hash = "sha256:cafc4628b616dc32530c20ee53d71589816cf385dd9449633e910d596b1f5c8a", size = 318947, upload-time = "2025-05-18T19:04:03.347Z" },
    { url = "https://files.pythonhosted.org/packages/6a/8e/fd94e8c02d0e94539b7d669a7ebbd2776e51f329bb2c84d4385e8063a2ad/jiter-0.10.0-cp313-cp313-manylinux_2_17_aarch64.manylinux2014_aarch64.whl", hash = "sha256:520ef6d981172693786a49ff5b09eda72a42e539f14788124a07530f785c3ad6", size = 344618, upload-time = "2025-05-18T19:04:04.709Z" },
    { url = "https://files.pythonhosted.org/packages/6f/b0/f9f0a2ec42c6e9c2e61c327824687f1e2415b767e1089c1d9135f43816bd/jiter-0.10.0-cp313-cp313-manylinux_2_17_armv7l.manylinux2014_armv7l.whl", hash = "sha256:554dedfd05937f8fc45d17ebdf298fe7e0c77458232bcb73d9fbbf4c6455f5b3", size = 368829, upload-time = "2025-05-18T19:04:06.912Z" },
    { url = "https://files.pythonhosted.org/packages/e8/57/5bbcd5331910595ad53b9fd0c610392ac68692176f05ae48d6ce5c852967/jiter-0.10.0-cp313-cp313-manylinux_2_17_ppc64le.manylinux2014_ppc64le.whl", hash = "sha256:5bc299da7789deacf95f64052d97f75c16d4fc8c4c214a22bf8d859a4288a1c2", size = 491034, upload-time = "2025-05-18T19:04:08.222Z" },
    { url = "https://files.pythonhosted.org/packages/9b/be/c393df00e6e6e9e623a73551774449f2f23b6ec6a502a3297aeeece2c65a/jiter-0.10.0-cp313-cp313-manylinux_2_17_s390x.manylinux2014_s390x.whl", hash = "sha256:5161e201172de298a8a1baad95eb85db4fb90e902353b1f6a41d64ea64644e25", size = 388529, upload-time = "2025-05-18T19:04:09.566Z" },
    { url = "https://files.pythonhosted.org/packages/42/3e/df2235c54d365434c7f150b986a6e35f41ebdc2f95acea3036d99613025d/jiter-0.10.0-cp313-cp313-manylinux_2_17_x86_64.manylinux2014_x86_64.whl", hash = "sha256:2e2227db6ba93cb3e2bf67c87e594adde0609f146344e8207e8730364db27041", size = 350671, upload-time = "2025-05-18T19:04:10.98Z" },
    { url = "https://files.pythonhosted.org/packages/c6/77/71b0b24cbcc28f55ab4dbfe029f9a5b73aeadaba677843fc6dc9ed2b1d0a/jiter-0.10.0-cp313-cp313-manylinux_2_5_i686.manylinux1_i686.whl", hash = "sha256:15acb267ea5e2c64515574b06a8bf393fbfee6a50eb1673614aa45f4613c0cca", size = 390864, upload-time = "2025-05-18T19:04:12.722Z" },
    { url = "https://files.pythonhosted.org/packages/6a/d3/ef774b6969b9b6178e1d1e7a89a3bd37d241f3d3ec5f8deb37bbd203714a/jiter-0.10.0-cp313-cp313-musllinux_1_1_aarch64.whl", hash = "sha256:901b92f2e2947dc6dfcb52fd624453862e16665ea909a08398dde19c0731b7f4", size = 522989, upload-time = "2025-05-18T19:04:14.261Z" },
    { url = "https://files.pythonhosted.org/packages/0c/41/9becdb1d8dd5d854142f45a9d71949ed7e87a8e312b0bede2de849388cb9/jiter-0.10.0-cp313-cp313-musllinux_1_1_x86_64.whl", hash = "sha256:d0cb9a125d5a3ec971a094a845eadde2db0de85b33c9f13eb94a0c63d463879e", size = 513495, upload-time = "2025-05-18T19:04:15.603Z" },
    { url = "https://files.pythonhosted.org/packages/9c/36/3468e5a18238bdedae7c4d19461265b5e9b8e288d3f86cd89d00cbb48686/jiter-0.10.0-cp313-cp313-win32.whl", hash = "sha256:48a403277ad1ee208fb930bdf91745e4d2d6e47253eedc96e2559d1e6527006d", size = 211289, upload-time = "2025-05-18T19:04:17.541Z" },
    { url = "https://files.pythonhosted.org/packages/7e/07/1c96b623128bcb913706e294adb5f768fb7baf8db5e1338ce7b4ee8c78ef/jiter-0.10.0-cp313-cp313-win_amd64.whl", hash = "sha256:75f9eb72ecb640619c29bf714e78c9c46c9c4eaafd644bf78577ede459f330d4", size = 205074, upload-time = "2025-05-18T19:04:19.21Z" },
    { url = "https://files.pythonhosted.org/packages/54/46/caa2c1342655f57d8f0f2519774c6d67132205909c65e9aa8255e1d7b4f4/jiter-0.10.0-cp313-cp313t-macosx_11_0_arm64.whl", hash = "sha256:28ed2a4c05a1f32ef0e1d24c2611330219fed727dae01789f4a335617634b1ca", size = 318225, upload-time = "2025-05-18T19:04:20.583Z" },
    { url = "https://files.pythonhosted.org/packages/43/84/c7d44c75767e18946219ba2d703a5a32ab37b0bc21886a97bc6062e4da42/jiter-0.10.0-cp313-cp313t-manylinux_2_17_x86_64.manylinux2014_x86_64.whl", hash = "sha256:14a4c418b1ec86a195f1ca69da8b23e8926c752b685af665ce30777233dfe070", size = 350235, upload-time = "2025-05-18T19:04:22.363Z" },
    { url = "https://files.pythonhosted.org/packages/01/16/f5a0135ccd968b480daad0e6ab34b0c7c5ba3bc447e5088152696140dcb3/jiter-0.10.0-cp313-cp313t-win_amd64.whl", hash = "sha256:d7bfed2fe1fe0e4dda6ef682cee888ba444b21e7a6553e03252e4feb6cf0adca", size = 207278, upload-time = "2025-05-18T19:04:23.627Z" },
    { url = "https://files.pythonhosted.org/packages/1c/9b/1d646da42c3de6c2188fdaa15bce8ecb22b635904fc68be025e21249ba44/jiter-0.10.0-cp314-cp314-macosx_10_12_x86_64.whl", hash = "sha256:5e9251a5e83fab8d87799d3e1a46cb4b7f2919b895c6f4483629ed2446f66522", size = 310866, upload-time = "2025-05-18T19:04:24.891Z" },
    { url = "https://files.pythonhosted.org/packages/ad/0e/26538b158e8a7c7987e94e7aeb2999e2e82b1f9d2e1f6e9874ddf71ebda0/jiter-0.10.0-cp314-cp314-macosx_11_0_arm64.whl", hash = "sha256:023aa0204126fe5b87ccbcd75c8a0d0261b9abdbbf46d55e7ae9f8e22424eeb8", size = 318772, upload-time = "2025-05-18T19:04:26.161Z" },
    { url = "https://files.pythonhosted.org/packages/7b/fb/d302893151caa1c2636d6574d213e4b34e31fd077af6050a9c5cbb42f6fb/jiter-0.10.0-cp314-cp314-manylinux_2_17_aarch64.manylinux2014_aarch64.whl", hash = "sha256:3c189c4f1779c05f75fc17c0c1267594ed918996a231593a21a5ca5438445216", size = 344534, upload-time = "2025-05-18T19:04:27.495Z" },
    { url = "https://files.pythonhosted.org/packages/01/d8/5780b64a149d74e347c5128d82176eb1e3241b1391ac07935693466d6219/jiter-0.10.0-cp314-cp314-manylinux_2_17_armv7l.manylinux2014_armv7l.whl", hash = "sha256:15720084d90d1098ca0229352607cd68256c76991f6b374af96f36920eae13c4", size = 369087, upload-time = "2025-05-18T19:04:28.896Z" },
    { url = "https://files.pythonhosted.org/packages/e8/5b/f235a1437445160e777544f3ade57544daf96ba7e96c1a5b24a6f7ac7004/jiter-0.10.0-cp314-cp314-manylinux_2_17_ppc64le.manylinux2014_ppc64le.whl", hash = "sha256:e4f2fb68e5f1cfee30e2b2a09549a00683e0fde4c6a2ab88c94072fc33cb7426", size = 490694, upload-time = "2025-05-18T19:04:30.183Z" },
    { url = "https://files.pythonhosted.org/packages/85/a9/9c3d4617caa2ff89cf61b41e83820c27ebb3f7b5fae8a72901e8cd6ff9be/jiter-0.10.0-cp314-cp314-manylinux_2_17_s390x.manylinux2014_s390x.whl", hash = "sha256:ce541693355fc6da424c08b7edf39a2895f58d6ea17d92cc2b168d20907dee12", size = 388992, upload-time = "2025-05-18T19:04:32.028Z" },
    { url = "https://files.pythonhosted.org/packages/68/b1/344fd14049ba5c94526540af7eb661871f9c54d5f5601ff41a959b9a0bbd/jiter-0.10.0-cp314-cp314-manylinux_2_17_x86_64.manylinux2014_x86_64.whl", hash = "sha256:31c50c40272e189d50006ad5c73883caabb73d4e9748a688b216e85a9a9ca3b9", size = 351723, upload-time = "2025-05-18T19:04:33.467Z" },
    { url = "https://files.pythonhosted.org/packages/41/89/4c0e345041186f82a31aee7b9d4219a910df672b9fef26f129f0cda07a29/jiter-0.10.0-cp314-cp314-manylinux_2_5_i686.manylinux1_i686.whl", hash = "sha256:fa3402a2ff9815960e0372a47b75c76979d74402448509ccd49a275fa983ef8a", size = 392215, upload-time = "2025-05-18T19:04:34.827Z" },
    { url = "https://files.pythonhosted.org/packages/55/58/ee607863e18d3f895feb802154a2177d7e823a7103f000df182e0f718b38/jiter-0.10.0-cp314-cp314-musllinux_1_1_aarch64.whl", hash = "sha256:1956f934dca32d7bb647ea21d06d93ca40868b505c228556d3373cbd255ce853", size = 522762, upload-time = "2025-05-18T19:04:36.19Z" },
    { url = "https://files.pythonhosted.org/packages/15/d0/9123fb41825490d16929e73c212de9a42913d68324a8ce3c8476cae7ac9d/jiter-0.10.0-cp314-cp314-musllinux_1_1_x86_64.whl", hash = "sha256:fcedb049bdfc555e261d6f65a6abe1d5ad68825b7202ccb9692636c70fcced86", size = 513427, upload-time = "2025-05-18T19:04:37.544Z" },
    { url = "https://files.pythonhosted.org/packages/d8/b3/2bd02071c5a2430d0b70403a34411fc519c2f227da7b03da9ba6a956f931/jiter-0.10.0-cp314-cp314-win32.whl", hash = "sha256:ac509f7eccca54b2a29daeb516fb95b6f0bd0d0d8084efaf8ed5dfc7b9f0b357", size = 210127, upload-time = "2025-05-18T19:04:38.837Z" },
    { url = "https://files.pythonhosted.org/packages/03/0c/5fe86614ea050c3ecd728ab4035534387cd41e7c1855ef6c031f1ca93e3f/jiter-0.10.0-cp314-cp314t-macosx_11_0_arm64.whl", hash = "sha256:5ed975b83a2b8639356151cef5c0d597c68376fc4922b45d0eb384ac058cfa00", size = 318527, upload-time = "2025-05-18T19:04:40.612Z" },
    { url = "https://files.pythonhosted.org/packages/b3/4a/4175a563579e884192ba6e81725fc0448b042024419be8d83aa8a80a3f44/jiter-0.10.0-cp314-cp314t-manylinux_2_17_x86_64.manylinux2014_x86_64.whl", hash = "sha256:3aa96f2abba33dc77f79b4cf791840230375f9534e5fac927ccceb58c5e604a5", size = 354213, upload-time = "2025-05-18T19:04:41.894Z" },
]

[[package]]
name = "jsonschema"
version = "4.25.1"
source = { registry = "https://pypi.org/simple" }
dependencies = [
    { name = "attrs" },
    { name = "jsonschema-specifications" },
    { name = "referencing" },
    { name = "rpds-py" },
]
sdist = { url = "https://files.pythonhosted.org/packages/74/69/f7185de793a29082a9f3c7728268ffb31cb5095131a9c139a74078e27336/jsonschema-4.25.1.tar.gz", hash = "sha256:e4a9655ce0da0c0b67a085847e00a3a51449e1157f4f75e9fb5aa545e122eb85", size = 357342, upload-time = "2025-08-18T17:03:50.038Z" }
wheels = [
    { url = "https://files.pythonhosted.org/packages/bf/9c/8c95d856233c1f82500c2450b8c68576b4cf1c871db3afac5c34ff84e6fd/jsonschema-4.25.1-py3-none-any.whl", hash = "sha256:3fba0169e345c7175110351d456342c364814cfcf3b964ba4587f22915230a63", size = 90040, upload-time = "2025-08-18T17:03:48.373Z" },
]

[[package]]
name = "jsonschema-specifications"
version = "2025.4.1"
source = { registry = "https://pypi.org/simple" }
dependencies = [
    { name = "referencing" },
]
sdist = { url = "https://files.pythonhosted.org/packages/bf/ce/46fbd9c8119cfc3581ee5643ea49464d168028cfb5caff5fc0596d0cf914/jsonschema_specifications-2025.4.1.tar.gz", hash = "sha256:630159c9f4dbea161a6a2205c3011cc4f18ff381b189fff48bb39b9bf26ae608", size = 15513, upload-time = "2025-04-23T12:34:07.418Z" }
wheels = [
    { url = "https://files.pythonhosted.org/packages/01/0e/b27cdbaccf30b890c40ed1da9fd4a3593a5cf94dae54fb34f8a4b74fcd3f/jsonschema_specifications-2025.4.1-py3-none-any.whl", hash = "sha256:4653bffbd6584f7de83a67e0d620ef16900b390ddc7939d56684d6c81e33f1af", size = 18437, upload-time = "2025-04-23T12:34:05.422Z" },
]

[[package]]
name = "kubernetes"
version = "33.1.0"
source = { registry = "https://pypi.org/simple" }
dependencies = [
    { name = "certifi" },
    { name = "durationpy" },
    { name = "google-auth" },
    { name = "oauthlib" },
    { name = "python-dateutil" },
    { name = "pyyaml" },
    { name = "requests" },
    { name = "requests-oauthlib" },
    { name = "six" },
    { name = "urllib3" },
    { name = "websocket-client" },
]
sdist = { url = "https://files.pythonhosted.org/packages/ae/52/19ebe8004c243fdfa78268a96727c71e08f00ff6fe69a301d0b7fcbce3c2/kubernetes-33.1.0.tar.gz", hash = "sha256:f64d829843a54c251061a8e7a14523b521f2dc5c896cf6d65ccf348648a88993", size = 1036779, upload-time = "2025-06-09T21:57:58.521Z" }
wheels = [
    { url = "https://files.pythonhosted.org/packages/89/43/d9bebfc3db7dea6ec80df5cb2aad8d274dd18ec2edd6c4f21f32c237cbbb/kubernetes-33.1.0-py2.py3-none-any.whl", hash = "sha256:544de42b24b64287f7e0aa9513c93cb503f7f40eea39b20f66810011a86eabc5", size = 1941335, upload-time = "2025-06-09T21:57:56.327Z" },
]

[[package]]
name = "linkify-it-py"
version = "2.0.3"
source = { registry = "https://pypi.org/simple" }
dependencies = [
    { name = "uc-micro-py" },
]
sdist = { url = "https://files.pythonhosted.org/packages/2a/ae/bb56c6828e4797ba5a4821eec7c43b8bf40f69cda4d4f5f8c8a2810ec96a/linkify-it-py-2.0.3.tar.gz", hash = "sha256:68cda27e162e9215c17d786649d1da0021a451bdc436ef9e0fa0ba5234b9b048", size = 27946, upload-time = "2024-02-04T14:48:04.179Z" }
wheels = [
    { url = "https://files.pythonhosted.org/packages/04/1e/b832de447dee8b582cac175871d2f6c3d5077cc56d5575cadba1fd1cccfa/linkify_it_py-2.0.3-py3-none-any.whl", hash = "sha256:6bcbc417b0ac14323382aef5c5192c0075bf8a9d6b41820a2b66371eac6b6d79", size = 19820, upload-time = "2024-02-04T14:48:02.496Z" },
]

[[package]]
name = "lxml"
version = "6.0.1"
source = { registry = "https://pypi.org/simple" }
sdist = { url = "https://files.pythonhosted.org/packages/8f/bd/f9d01fd4132d81c6f43ab01983caea69ec9614b913c290a26738431a015d/lxml-6.0.1.tar.gz", hash = "sha256:2b3a882ebf27dd026df3801a87cf49ff791336e0f94b0fad195db77e01240690", size = 4070214, upload-time = "2025-08-22T10:37:53.525Z" }
wheels = [
    { url = "https://files.pythonhosted.org/packages/43/c4/cd757eeec4548e6652eff50b944079d18ce5f8182d2b2cf514e125e8fbcb/lxml-6.0.1-cp313-cp313-macosx_10_13_universal2.whl", hash = "sha256:485eda5d81bb7358db96a83546949c5fe7474bec6c68ef3fa1fb61a584b00eea", size = 8405139, upload-time = "2025-08-22T10:33:34.09Z" },
    { url = "https://files.pythonhosted.org/packages/ff/99/0290bb86a7403893f5e9658490c705fcea103b9191f2039752b071b4ef07/lxml-6.0.1-cp313-cp313-macosx_10_13_x86_64.whl", hash = "sha256:d12160adea318ce3d118f0b4fbdff7d1225c75fb7749429541b4d217b85c3f76", size = 4585954, upload-time = "2025-08-22T10:33:36.294Z" },
    { url = "https://files.pythonhosted.org/packages/88/a7/4bb54dd1e626342a0f7df6ec6ca44fdd5d0e100ace53acc00e9a689ead04/lxml-6.0.1-cp313-cp313-manylinux2014_aarch64.manylinux_2_17_aarch64.whl", hash = "sha256:48c8d335d8ab72f9265e7ba598ae5105a8272437403f4032107dbcb96d3f0b29", size = 4944052, upload-time = "2025-08-22T10:33:38.19Z" },
    { url = "https://files.pythonhosted.org/packages/71/8d/20f51cd07a7cbef6214675a8a5c62b2559a36d9303fe511645108887c458/lxml-6.0.1-cp313-cp313-manylinux2014_x86_64.manylinux_2_17_x86_64.whl", hash = "sha256:405e7cf9dbdbb52722c231e0f1257214202dfa192327fab3de45fd62e0554082", size = 5098885, upload-time = "2025-08-22T10:33:40.035Z" },
    { url = "https://files.pythonhosted.org/packages/5a/63/efceeee7245d45f97d548e48132258a36244d3c13c6e3ddbd04db95ff496/lxml-6.0.1-cp313-cp313-manylinux_2_26_aarch64.manylinux_2_28_aarch64.whl", hash = "sha256:299a790d403335a6a057ade46f92612ebab87b223e4e8c5308059f2dc36f45ed", size = 5017542, upload-time = "2025-08-22T10:33:41.896Z" },
    { url = "https://files.pythonhosted.org/packages/57/5d/92cb3d3499f5caba17f7933e6be3b6c7de767b715081863337ced42eb5f2/lxml-6.0.1-cp313-cp313-manylinux_2_26_i686.manylinux_2_28_i686.whl", hash = "sha256:48da704672f6f9c461e9a73250440c647638cc6ff9567ead4c3b1f189a604ee8", size = 5347303, upload-time = "2025-08-22T10:33:43.868Z" },
    { url = "https://files.pythonhosted.org/packages/69/f8/606fa16a05d7ef5e916c6481c634f40870db605caffed9d08b1a4fb6b989/lxml-6.0.1-cp313-cp313-manylinux_2_26_ppc64le.manylinux_2_28_ppc64le.whl", hash = "sha256:21e364e1bb731489e3f4d51db416f991a5d5da5d88184728d80ecfb0904b1d68", size = 5641055, upload-time = "2025-08-22T10:33:45.784Z" },
    { url = "https://files.pythonhosted.org/packages/b3/01/15d5fc74ebb49eac4e5df031fbc50713dcc081f4e0068ed963a510b7d457/lxml-6.0.1-cp313-cp313-manylinux_2_26_x86_64.manylinux_2_28_x86_64.whl", hash = "sha256:1bce45a2c32032afddbd84ed8ab092130649acb935536ef7a9559636ce7ffd4a", size = 5242719, upload-time = "2025-08-22T10:33:48.089Z" },
    { url = "https://files.pythonhosted.org/packages/42/a5/1b85e2aaaf8deaa67e04c33bddb41f8e73d07a077bf9db677cec7128bfb4/lxml-6.0.1-cp313-cp313-manylinux_2_31_armv7l.whl", hash = "sha256:fa164387ff20ab0e575fa909b11b92ff1481e6876835014e70280769920c4433", size = 4717310, upload-time = "2025-08-22T10:33:49.852Z" },
    { url = "https://files.pythonhosted.org/packages/42/23/f3bb1292f55a725814317172eeb296615db3becac8f1a059b53c51fc1da8/lxml-6.0.1-cp313-cp313-manylinux_2_38_riscv64.manylinux_2_39_riscv64.whl", hash = "sha256:7587ac5e000e1594e62278422c5783b34a82b22f27688b1074d71376424b73e8", size = 5254024, upload-time = "2025-08-22T10:33:52.22Z" },
    { url = "https://files.pythonhosted.org/packages/b4/be/4d768f581ccd0386d424bac615d9002d805df7cc8482ae07d529f60a3c1e/lxml-6.0.1-cp313-cp313-musllinux_1_2_aarch64.whl", hash = "sha256:57478424ac4c9170eabf540237125e8d30fad1940648924c058e7bc9fb9cf6dd", size = 5055335, upload-time = "2025-08-22T10:33:54.041Z" },
    { url = "https://files.pythonhosted.org/packages/40/07/ed61d1a3e77d1a9f856c4fab15ee5c09a2853fb7af13b866bb469a3a6d42/lxml-6.0.1-cp313-cp313-musllinux_1_2_armv7l.whl", hash = "sha256:09c74afc7786c10dd6afaa0be2e4805866beadc18f1d843cf517a7851151b499", size = 4784864, upload-time = "2025-08-22T10:33:56.382Z" },
    { url = "https://files.pythonhosted.org/packages/01/37/77e7971212e5c38a55431744f79dff27fd751771775165caea096d055ca4/lxml-6.0.1-cp313-cp313-musllinux_1_2_ppc64le.whl", hash = "sha256:7fd70681aeed83b196482d42a9b0dc5b13bab55668d09ad75ed26dff3be5a2f5", size = 5657173, upload-time = "2025-08-22T10:33:58.698Z" },
    { url = "https://files.pythonhosted.org/packages/32/a3/e98806d483941cd9061cc838b1169626acef7b2807261fbe5e382fcef881/lxml-6.0.1-cp313-cp313-musllinux_1_2_riscv64.whl", hash = "sha256:10a72e456319b030b3dd900df6b1f19d89adf06ebb688821636dc406788cf6ac", size = 5245896, upload-time = "2025-08-22T10:34:00.586Z" },
    { url = "https://files.pythonhosted.org/packages/07/de/9bb5a05e42e8623bf06b4638931ea8c8f5eb5a020fe31703abdbd2e83547/lxml-6.0.1-cp313-cp313-musllinux_1_2_x86_64.whl", hash = "sha256:b0fa45fb5f55111ce75b56c703843b36baaf65908f8b8d2fbbc0e249dbc127ed", size = 5267417, upload-time = "2025-08-22T10:34:02.719Z" },
    { url = "https://files.pythonhosted.org/packages/f2/43/c1cb2a7c67226266c463ef8a53b82d42607228beb763b5fbf4867e88a21f/lxml-6.0.1-cp313-cp313-win32.whl", hash = "sha256:01dab65641201e00c69338c9c2b8a0f2f484b6b3a22d10779bb417599fae32b5", size = 3610051, upload-time = "2025-08-22T10:34:04.553Z" },
    { url = "https://files.pythonhosted.org/packages/34/96/6a6c3b8aa480639c1a0b9b6faf2a63fb73ab79ffcd2a91cf28745faa22de/lxml-6.0.1-cp313-cp313-win_amd64.whl", hash = "sha256:bdf8f7c8502552d7bff9e4c98971910a0a59f60f88b5048f608d0a1a75e94d1c", size = 4009325, upload-time = "2025-08-22T10:34:06.24Z" },
    { url = "https://files.pythonhosted.org/packages/8c/66/622e8515121e1fd773e3738dae71b8df14b12006d9fb554ce90886689fd0/lxml-6.0.1-cp313-cp313-win_arm64.whl", hash = "sha256:a6aeca75959426b9fd8d4782c28723ba224fe07cfa9f26a141004210528dcbe2", size = 3670443, upload-time = "2025-08-22T10:34:07.974Z" },
    { url = "https://files.pythonhosted.org/packages/38/e3/b7eb612ce07abe766918a7e581ec6a0e5212352194001fd287c3ace945f0/lxml-6.0.1-cp314-cp314-macosx_10_13_universal2.whl", hash = "sha256:29b0e849ec7030e3ecb6112564c9f7ad6881e3b2375dd4a0c486c5c1f3a33859", size = 8426160, upload-time = "2025-08-22T10:34:10.154Z" },
    { url = "https://files.pythonhosted.org/packages/35/8f/ab3639a33595cf284fe733c6526da2ca3afbc5fd7f244ae67f3303cec654/lxml-6.0.1-cp314-cp314-macosx_10_13_x86_64.whl", hash = "sha256:02a0f7e629f73cc0be598c8b0611bf28ec3b948c549578a26111b01307fd4051", size = 4589288, upload-time = "2025-08-22T10:34:12.972Z" },
    { url = "https://files.pythonhosted.org/packages/2c/65/819d54f2e94d5c4458c1db8c1ccac9d05230b27c1038937d3d788eb406f9/lxml-6.0.1-cp314-cp314-manylinux2014_aarch64.manylinux_2_17_aarch64.whl", hash = "sha256:beab5e54de016e730875f612ba51e54c331e2fa6dc78ecf9a5415fc90d619348", size = 4964523, upload-time = "2025-08-22T10:34:15.474Z" },
    { url = "https://files.pythonhosted.org/packages/5b/4a/d4a74ce942e60025cdaa883c5a4478921a99ce8607fc3130f1e349a83b28/lxml-6.0.1-cp314-cp314-manylinux2014_x86_64.manylinux_2_17_x86_64.whl", hash = "sha256:92a08aefecd19ecc4ebf053c27789dd92c87821df2583a4337131cf181a1dffa", size = 5101108, upload-time = "2025-08-22T10:34:17.348Z" },
    { url = "https://files.pythonhosted.org/packages/cb/48/67f15461884074edd58af17b1827b983644d1fae83b3d909e9045a08b61e/lxml-6.0.1-cp314-cp314-manylinux_2_26_aarch64.manylinux_2_28_aarch64.whl", hash = "sha256:36c8fa7e177649470bc3dcf7eae6bee1e4984aaee496b9ccbf30e97ac4127fa2", size = 5053498, upload-time = "2025-08-22T10:34:19.232Z" },
    { url = "https://files.pythonhosted.org/packages/b6/d4/ec1bf1614828a5492f4af0b6a9ee2eb3e92440aea3ac4fa158e5228b772b/lxml-6.0.1-cp314-cp314-manylinux_2_26_i686.manylinux_2_28_i686.whl", hash = "sha256:5d08e0f1af6916267bb7eff21c09fa105620f07712424aaae09e8cb5dd4164d1", size = 5351057, upload-time = "2025-08-22T10:34:21.143Z" },
    { url = "https://files.pythonhosted.org/packages/65/2b/c85929dacac08821f2100cea3eb258ce5c8804a4e32b774f50ebd7592850/lxml-6.0.1-cp314-cp314-manylinux_2_26_ppc64le.manylinux_2_28_ppc64le.whl", hash = "sha256:9705cdfc05142f8c38c97a61bd3a29581ceceb973a014e302ee4a73cc6632476", size = 5671579, upload-time = "2025-08-22T10:34:23.528Z" },
    { url = "https://files.pythonhosted.org/packages/d0/36/cf544d75c269b9aad16752fd9f02d8e171c5a493ca225cb46bb7ba72868c/lxml-6.0.1-cp314-cp314-manylinux_2_26_x86_64.manylinux_2_28_x86_64.whl", hash = "sha256:74555e2da7c1636e30bff4e6e38d862a634cf020ffa591f1f63da96bf8b34772", size = 5250403, upload-time = "2025-08-22T10:34:25.642Z" },
    { url = "https://files.pythonhosted.org/packages/c2/e8/83dbc946ee598fd75fdeae6151a725ddeaab39bb321354a9468d4c9f44f3/lxml-6.0.1-cp314-cp314-manylinux_2_31_armv7l.whl", hash = "sha256:e38b5f94c5a2a5dadaddd50084098dfd005e5a2a56cd200aaf5e0a20e8941782", size = 4696712, upload-time = "2025-08-22T10:34:27.753Z" },
    { url = "https://files.pythonhosted.org/packages/f4/72/889c633b47c06205743ba935f4d1f5aa4eb7f0325d701ed2b0540df1b004/lxml-6.0.1-cp314-cp314-manylinux_2_38_riscv64.manylinux_2_39_riscv64.whl", hash = "sha256:a5ec101a92ddacb4791977acfc86c1afd624c032974bfb6a21269d1083c9bc49", size = 5268177, upload-time = "2025-08-22T10:34:29.804Z" },
    { url = "https://files.pythonhosted.org/packages/b0/b6/f42a21a1428479b66ea0da7bd13e370436aecaff0cfe93270c7e165bd2a4/lxml-6.0.1-cp314-cp314-musllinux_1_2_aarch64.whl", hash = "sha256:5c17e70c82fd777df586c12114bbe56e4e6f823a971814fd40dec9c0de518772", size = 5094648, upload-time = "2025-08-22T10:34:31.703Z" },
    { url = "https://files.pythonhosted.org/packages/51/b0/5f8c1e8890e2ee1c2053c2eadd1cb0e4b79e2304e2912385f6ca666f48b1/lxml-6.0.1-cp314-cp314-musllinux_1_2_armv7l.whl", hash = "sha256:45fdd0415a0c3d91640b5d7a650a8f37410966a2e9afebb35979d06166fd010e", size = 4745220, upload-time = "2025-08-22T10:34:33.595Z" },
    { url = "https://files.pythonhosted.org/packages/eb/f9/820b5125660dae489ca3a21a36d9da2e75dd6b5ffe922088f94bbff3b8a0/lxml-6.0.1-cp314-cp314-musllinux_1_2_ppc64le.whl", hash = "sha256:d417eba28981e720a14fcb98f95e44e7a772fe25982e584db38e5d3b6ee02e79", size = 5692913, upload-time = "2025-08-22T10:34:35.482Z" },
    { url = "https://files.pythonhosted.org/packages/23/8e/a557fae9eec236618aecf9ff35fec18df41b6556d825f3ad6017d9f6e878/lxml-6.0.1-cp314-cp314-musllinux_1_2_riscv64.whl", hash = "sha256:8e5d116b9e59be7934febb12c41cce2038491ec8fdb743aeacaaf36d6e7597e4", size = 5259816, upload-time = "2025-08-22T10:34:37.482Z" },
    { url = "https://files.pythonhosted.org/packages/fa/fd/b266cfaab81d93a539040be699b5854dd24c84e523a1711ee5f615aa7000/lxml-6.0.1-cp314-cp314-musllinux_1_2_x86_64.whl", hash = "sha256:c238f0d0d40fdcb695c439fe5787fa69d40f45789326b3bb6ef0d61c4b588d6e", size = 5276162, upload-time = "2025-08-22T10:34:39.507Z" },
    { url = "https://files.pythonhosted.org/packages/25/6c/6f9610fbf1de002048e80585ea4719591921a0316a8565968737d9f125ca/lxml-6.0.1-cp314-cp314-win32.whl", hash = "sha256:537b6cf1c5ab88cfd159195d412edb3e434fee880f206cbe68dff9c40e17a68a", size = 3669595, upload-time = "2025-08-22T10:34:41.783Z" },
    { url = "https://files.pythonhosted.org/packages/72/a5/506775e3988677db24dc75a7b03e04038e0b3d114ccd4bccea4ce0116c15/lxml-6.0.1-cp314-cp314-win_amd64.whl", hash = "sha256:911d0a2bb3ef3df55b3d97ab325a9ca7e438d5112c102b8495321105d25a441b", size = 4079818, upload-time = "2025-08-22T10:34:44.04Z" },
    { url = "https://files.pythonhosted.org/packages/0a/44/9613f300201b8700215856e5edd056d4e58dd23368699196b58877d4408b/lxml-6.0.1-cp314-cp314-win_arm64.whl", hash = "sha256:2834377b0145a471a654d699bdb3a2155312de492142ef5a1d426af2c60a0a31", size = 3753901, upload-time = "2025-08-22T10:34:45.799Z" },
]

[[package]]
name = "markdown-it-py"
version = "4.0.0"
source = { registry = "https://pypi.org/simple" }
dependencies = [
    { name = "mdurl" },
]
sdist = { url = "https://files.pythonhosted.org/packages/5b/f5/4ec618ed16cc4f8fb3b701563655a69816155e79e24a17b651541804721d/markdown_it_py-4.0.0.tar.gz", hash = "sha256:cb0a2b4aa34f932c007117b194e945bd74e0ec24133ceb5bac59009cda1cb9f3", size = 73070, upload-time = "2025-08-11T12:57:52.854Z" }
wheels = [
    { url = "https://files.pythonhosted.org/packages/94/54/e7d793b573f298e1c9013b8c4dade17d481164aa517d1d7148619c2cedbf/markdown_it_py-4.0.0-py3-none-any.whl", hash = "sha256:87327c59b172c5011896038353a81343b6754500a08cd7a4973bb48c6d578147", size = 87321, upload-time = "2025-08-11T12:57:51.923Z" },
]

[package.optional-dependencies]
linkify = [
    { name = "linkify-it-py" },
]
plugins = [
    { name = "mdit-py-plugins" },
]

[[package]]
name = "markupsafe"
version = "3.0.2"
source = { registry = "https://pypi.org/simple" }
sdist = { url = "https://files.pythonhosted.org/packages/b2/97/5d42485e71dfc078108a86d6de8fa46db44a1a9295e89c5d6d4a06e23a62/markupsafe-3.0.2.tar.gz", hash = "sha256:ee55d3edf80167e48ea11a923c7386f4669df67d7994554387f84e7d8b0a2bf0", size = 20537, upload-time = "2024-10-18T15:21:54.129Z" }
wheels = [
    { url = "https://files.pythonhosted.org/packages/83/0e/67eb10a7ecc77a0c2bbe2b0235765b98d164d81600746914bebada795e97/MarkupSafe-3.0.2-cp313-cp313-macosx_10_13_universal2.whl", hash = "sha256:ba9527cdd4c926ed0760bc301f6728ef34d841f405abf9d4f959c478421e4efd", size = 14274, upload-time = "2024-10-18T15:21:24.577Z" },
    { url = "https://files.pythonhosted.org/packages/2b/6d/9409f3684d3335375d04e5f05744dfe7e9f120062c9857df4ab490a1031a/MarkupSafe-3.0.2-cp313-cp313-macosx_11_0_arm64.whl", hash = "sha256:f8b3d067f2e40fe93e1ccdd6b2e1d16c43140e76f02fb1319a05cf2b79d99430", size = 12352, upload-time = "2024-10-18T15:21:25.382Z" },
    { url = "https://files.pythonhosted.org/packages/d2/f5/6eadfcd3885ea85fe2a7c128315cc1bb7241e1987443d78c8fe712d03091/MarkupSafe-3.0.2-cp313-cp313-manylinux_2_17_aarch64.manylinux2014_aarch64.whl", hash = "sha256:569511d3b58c8791ab4c2e1285575265991e6d8f8700c7be0e88f86cb0672094", size = 24122, upload-time = "2024-10-18T15:21:26.199Z" },
    { url = "https://files.pythonhosted.org/packages/0c/91/96cf928db8236f1bfab6ce15ad070dfdd02ed88261c2afafd4b43575e9e9/MarkupSafe-3.0.2-cp313-cp313-manylinux_2_17_x86_64.manylinux2014_x86_64.whl", hash = "sha256:15ab75ef81add55874e7ab7055e9c397312385bd9ced94920f2802310c930396", size = 23085, upload-time = "2024-10-18T15:21:27.029Z" },
    { url = "https://files.pythonhosted.org/packages/c2/cf/c9d56af24d56ea04daae7ac0940232d31d5a8354f2b457c6d856b2057d69/MarkupSafe-3.0.2-cp313-cp313-manylinux_2_5_i686.manylinux1_i686.manylinux_2_17_i686.manylinux2014_i686.whl", hash = "sha256:f3818cb119498c0678015754eba762e0d61e5b52d34c8b13d770f0719f7b1d79", size = 22978, upload-time = "2024-10-18T15:21:27.846Z" },
    { url = "https://files.pythonhosted.org/packages/2a/9f/8619835cd6a711d6272d62abb78c033bda638fdc54c4e7f4272cf1c0962b/MarkupSafe-3.0.2-cp313-cp313-musllinux_1_2_aarch64.whl", hash = "sha256:cdb82a876c47801bb54a690c5ae105a46b392ac6099881cdfb9f6e95e4014c6a", size = 24208, upload-time = "2024-10-18T15:21:28.744Z" },
    { url = "https://files.pythonhosted.org/packages/f9/bf/176950a1792b2cd2102b8ffeb5133e1ed984547b75db47c25a67d3359f77/MarkupSafe-3.0.2-cp313-cp313-musllinux_1_2_i686.whl", hash = "sha256:cabc348d87e913db6ab4aa100f01b08f481097838bdddf7c7a84b7575b7309ca", size = 23357, upload-time = "2024-10-18T15:21:29.545Z" },
    { url = "https://files.pythonhosted.org/packages/ce/4f/9a02c1d335caabe5c4efb90e1b6e8ee944aa245c1aaaab8e8a618987d816/MarkupSafe-3.0.2-cp313-cp313-musllinux_1_2_x86_64.whl", hash = "sha256:444dcda765c8a838eaae23112db52f1efaf750daddb2d9ca300bcae1039adc5c", size = 23344, upload-time = "2024-10-18T15:21:30.366Z" },
    { url = "https://files.pythonhosted.org/packages/ee/55/c271b57db36f748f0e04a759ace9f8f759ccf22b4960c270c78a394f58be/MarkupSafe-3.0.2-cp313-cp313-win32.whl", hash = "sha256:bcf3e58998965654fdaff38e58584d8937aa3096ab5354d493c77d1fdd66d7a1", size = 15101, upload-time = "2024-10-18T15:21:31.207Z" },
    { url = "https://files.pythonhosted.org/packages/29/88/07df22d2dd4df40aba9f3e402e6dc1b8ee86297dddbad4872bd5e7b0094f/MarkupSafe-3.0.2-cp313-cp313-win_amd64.whl", hash = "sha256:e6a2a455bd412959b57a172ce6328d2dd1f01cb2135efda2e4576e8a23fa3b0f", size = 15603, upload-time = "2024-10-18T15:21:32.032Z" },
    { url = "https://files.pythonhosted.org/packages/62/6a/8b89d24db2d32d433dffcd6a8779159da109842434f1dd2f6e71f32f738c/MarkupSafe-3.0.2-cp313-cp313t-macosx_10_13_universal2.whl", hash = "sha256:b5a6b3ada725cea8a5e634536b1b01c30bcdcd7f9c6fff4151548d5bf6b3a36c", size = 14510, upload-time = "2024-10-18T15:21:33.625Z" },
    { url = "https://files.pythonhosted.org/packages/7a/06/a10f955f70a2e5a9bf78d11a161029d278eeacbd35ef806c3fd17b13060d/MarkupSafe-3.0.2-cp313-cp313t-macosx_11_0_arm64.whl", hash = "sha256:a904af0a6162c73e3edcb969eeeb53a63ceeb5d8cf642fade7d39e7963a22ddb", size = 12486, upload-time = "2024-10-18T15:21:34.611Z" },
    { url = "https://files.pythonhosted.org/packages/34/cf/65d4a571869a1a9078198ca28f39fba5fbb910f952f9dbc5220afff9f5e6/MarkupSafe-3.0.2-cp313-cp313t-manylinux_2_17_aarch64.manylinux2014_aarch64.whl", hash = "sha256:4aa4e5faecf353ed117801a068ebab7b7e09ffb6e1d5e412dc852e0da018126c", size = 25480, upload-time = "2024-10-18T15:21:35.398Z" },
    { url = "https://files.pythonhosted.org/packages/0c/e3/90e9651924c430b885468b56b3d597cabf6d72be4b24a0acd1fa0e12af67/MarkupSafe-3.0.2-cp313-cp313t-manylinux_2_17_x86_64.manylinux2014_x86_64.whl", hash = "sha256:c0ef13eaeee5b615fb07c9a7dadb38eac06a0608b41570d8ade51c56539e509d", size = 23914, upload-time = "2024-10-18T15:21:36.231Z" },
    { url = "https://files.pythonhosted.org/packages/66/8c/6c7cf61f95d63bb866db39085150df1f2a5bd3335298f14a66b48e92659c/MarkupSafe-3.0.2-cp313-cp313t-manylinux_2_5_i686.manylinux1_i686.manylinux_2_17_i686.manylinux2014_i686.whl", hash = "sha256:d16a81a06776313e817c951135cf7340a3e91e8c1ff2fac444cfd75fffa04afe", size = 23796, upload-time = "2024-10-18T15:21:37.073Z" },
    { url = "https://files.pythonhosted.org/packages/bb/35/cbe9238ec3f47ac9a7c8b3df7a808e7cb50fe149dc7039f5f454b3fba218/MarkupSafe-3.0.2-cp313-cp313t-musllinux_1_2_aarch64.whl", hash = "sha256:6381026f158fdb7c72a168278597a5e3a5222e83ea18f543112b2662a9b699c5", size = 25473, upload-time = "2024-10-18T15:21:37.932Z" },
    { url = "https://files.pythonhosted.org/packages/e6/32/7621a4382488aa283cc05e8984a9c219abad3bca087be9ec77e89939ded9/MarkupSafe-3.0.2-cp313-cp313t-musllinux_1_2_i686.whl", hash = "sha256:3d79d162e7be8f996986c064d1c7c817f6df3a77fe3d6859f6f9e7be4b8c213a", size = 24114, upload-time = "2024-10-18T15:21:39.799Z" },
    { url = "https://files.pythonhosted.org/packages/0d/80/0985960e4b89922cb5a0bac0ed39c5b96cbc1a536a99f30e8c220a996ed9/MarkupSafe-3.0.2-cp313-cp313t-musllinux_1_2_x86_64.whl", hash = "sha256:131a3c7689c85f5ad20f9f6fb1b866f402c445b220c19fe4308c0b147ccd2ad9", size = 24098, upload-time = "2024-10-18T15:21:40.813Z" },
    { url = "https://files.pythonhosted.org/packages/82/78/fedb03c7d5380df2427038ec8d973587e90561b2d90cd472ce9254cf348b/MarkupSafe-3.0.2-cp313-cp313t-win32.whl", hash = "sha256:ba8062ed2cf21c07a9e295d5b8a2a5ce678b913b45fdf68c32d95d6c1291e0b6", size = 15208, upload-time = "2024-10-18T15:21:41.814Z" },
    { url = "https://files.pythonhosted.org/packages/4f/65/6079a46068dfceaeabb5dcad6d674f5f5c61a6fa5673746f42a9f4c233b3/MarkupSafe-3.0.2-cp313-cp313t-win_amd64.whl", hash = "sha256:e444a31f8db13eb18ada366ab3cf45fd4b31e4db1236a4448f68778c1d1a5a2f", size = 15739, upload-time = "2024-10-18T15:21:42.784Z" },
]

[[package]]
name = "mcp"
version = "1.13.1"
source = { registry = "https://pypi.org/simple" }
dependencies = [
    { name = "anyio" },
    { name = "httpx" },
    { name = "httpx-sse" },
    { name = "jsonschema" },
    { name = "pydantic" },
    { name = "pydantic-settings" },
    { name = "python-multipart" },
    { name = "pywin32", marker = "sys_platform == 'win32'" },
    { name = "sse-starlette" },
    { name = "starlette" },
    { name = "uvicorn", marker = "sys_platform != 'emscripten'" },
]
sdist = { url = "https://files.pythonhosted.org/packages/66/3c/82c400c2d50afdac4fbefb5b4031fd327e2ad1f23ccef8eee13c5909aa48/mcp-1.13.1.tar.gz", hash = "sha256:165306a8fd7991dc80334edd2de07798175a56461043b7ae907b279794a834c5", size = 438198, upload-time = "2025-08-22T09:22:16.061Z" }
wheels = [
    { url = "https://files.pythonhosted.org/packages/19/3f/d085c7f49ade6d273b185d61ec9405e672b6433f710ea64a90135a8dd445/mcp-1.13.1-py3-none-any.whl", hash = "sha256:c314e7c8bd477a23ba3ef472ee5a32880316c42d03e06dcfa31a1cc7a73b65df", size = 161494, upload-time = "2025-08-22T09:22:14.705Z" },
]

[package.optional-dependencies]
cli = [
    { name = "python-dotenv" },
    { name = "typer" },
]

[[package]]
name = "mdit-py-plugins"
version = "0.5.0"
source = { registry = "https://pypi.org/simple" }
dependencies = [
    { name = "markdown-it-py" },
]
sdist = { url = "https://files.pythonhosted.org/packages/b2/fd/a756d36c0bfba5f6e39a1cdbdbfdd448dc02692467d83816dff4592a1ebc/mdit_py_plugins-0.5.0.tar.gz", hash = "sha256:f4918cb50119f50446560513a8e311d574ff6aaed72606ddae6d35716fe809c6", size = 44655, upload-time = "2025-08-11T07:25:49.083Z" }
wheels = [
    { url = "https://files.pythonhosted.org/packages/fb/86/dd6e5db36df29e76c7a7699123569a4a18c1623ce68d826ed96c62643cae/mdit_py_plugins-0.5.0-py3-none-any.whl", hash = "sha256:07a08422fc1936a5d26d146759e9155ea466e842f5ab2f7d2266dd084c8dab1f", size = 57205, upload-time = "2025-08-11T07:25:47.597Z" },
]

[[package]]
name = "mdurl"
version = "0.1.2"
source = { registry = "https://pypi.org/simple" }
sdist = { url = "https://files.pythonhosted.org/packages/d6/54/cfe61301667036ec958cb99bd3efefba235e65cdeb9c84d24a8293ba1d90/mdurl-0.1.2.tar.gz", hash = "sha256:bb413d29f5eea38f31dd4754dd7377d4465116fb207585f97bf925588687c1ba", size = 8729, upload-time = "2022-08-14T12:40:10.846Z" }
wheels = [
    { url = "https://files.pythonhosted.org/packages/b3/38/89ba8ad64ae25be8de66a6d463314cf1eb366222074cfda9ee839c56a4b4/mdurl-0.1.2-py3-none-any.whl", hash = "sha256:84008a41e51615a49fc9966191ff91509e3c40b939176e643fd50a5c2196b8f8", size = 9979, upload-time = "2022-08-14T12:40:09.779Z" },
]

[[package]]
name = "mem0ai"
version = "0.1.116"
source = { registry = "https://pypi.org/simple" }
dependencies = [
    { name = "openai" },
    { name = "posthog" },
    { name = "protobuf" },
    { name = "pydantic" },
    { name = "pytz" },
    { name = "qdrant-client" },
    { name = "sqlalchemy" },
]
sdist = { url = "https://files.pythonhosted.org/packages/60/a0/10482cc437e96d609d5fbbb65ad8eae144fc84f0cb2655d913bfb58d7dff/mem0ai-0.1.116.tar.gz", hash = "sha256:c33e08c5464f96b1cf109893dba5d394d8cc5788a8400d85cb1ceed696ee3204", size = 122053, upload-time = "2025-08-13T20:19:41.119Z" }
wheels = [
    { url = "https://files.pythonhosted.org/packages/4b/70/810bd12d76576402e7c447ffb683f40fdab8cf49eaae6df3db4af48b358f/mem0ai-0.1.116-py3-none-any.whl", hash = "sha256:245b08f1e615e057ebacc52462ab729a7282abe05e8d4957236d893b3d32a990", size = 190315, upload-time = "2025-08-13T20:19:39.649Z" },
]

[[package]]
name = "mmh3"
version = "5.2.0"
source = { registry = "https://pypi.org/simple" }
sdist = { url = "https://files.pythonhosted.org/packages/a7/af/f28c2c2f51f31abb4725f9a64bc7863d5f491f6539bd26aee2a1d21a649e/mmh3-5.2.0.tar.gz", hash = "sha256:1efc8fec8478e9243a78bb993422cf79f8ff85cb4cf6b79647480a31e0d950a8", size = 33582, upload-time = "2025-07-29T07:43:48.49Z" }
wheels = [
    { url = "https://files.pythonhosted.org/packages/d8/fa/27f6ab93995ef6ad9f940e96593c5dd24744d61a7389532b0fec03745607/mmh3-5.2.0-cp313-cp313-android_21_arm64_v8a.whl", hash = "sha256:e79c00eba78f7258e5b354eccd4d7907d60317ced924ea4a5f2e9d83f5453065", size = 40874, upload-time = "2025-07-29T07:42:30.662Z" },
    { url = "https://files.pythonhosted.org/packages/11/9c/03d13bcb6a03438bc8cac3d2e50f80908d159b31a4367c2e1a7a077ded32/mmh3-5.2.0-cp313-cp313-android_21_x86_64.whl", hash = "sha256:956127e663d05edbeec54df38885d943dfa27406594c411139690485128525de", size = 42012, upload-time = "2025-07-29T07:42:31.539Z" },
    { url = "https://files.pythonhosted.org/packages/4e/78/0865d9765408a7d504f1789944e678f74e0888b96a766d578cb80b040999/mmh3-5.2.0-cp313-cp313-ios_13_0_arm64_iphoneos.whl", hash = "sha256:c3dca4cb5b946ee91b3d6bb700d137b1cd85c20827f89fdf9c16258253489044", size = 39197, upload-time = "2025-07-29T07:42:32.374Z" },
    { url = "https://files.pythonhosted.org/packages/3e/12/76c3207bd186f98b908b6706c2317abb73756d23a4e68ea2bc94825b9015/mmh3-5.2.0-cp313-cp313-ios_13_0_arm64_iphonesimulator.whl", hash = "sha256:e651e17bfde5840e9e4174b01e9e080ce49277b70d424308b36a7969d0d1af73", size = 39840, upload-time = "2025-07-29T07:42:33.227Z" },
    { url = "https://files.pythonhosted.org/packages/5d/0d/574b6cce5555c9f2b31ea189ad44986755eb14e8862db28c8b834b8b64dc/mmh3-5.2.0-cp313-cp313-ios_13_0_x86_64_iphonesimulator.whl", hash = "sha256:9f64bf06f4bf623325fda3a6d02d36cd69199b9ace99b04bb2d7fd9f89688504", size = 40644, upload-time = "2025-07-29T07:42:34.099Z" },
    { url = "https://files.pythonhosted.org/packages/52/82/3731f8640b79c46707f53ed72034a58baad400be908c87b0088f1f89f986/mmh3-5.2.0-cp313-cp313-macosx_10_13_universal2.whl", hash = "sha256:ddc63328889bcaee77b743309e5c7d2d52cee0d7d577837c91b6e7cc9e755e0b", size = 56153, upload-time = "2025-07-29T07:42:35.031Z" },
    { url = "https://files.pythonhosted.org/packages/4f/34/e02dca1d4727fd9fdeaff9e2ad6983e1552804ce1d92cc796e5b052159bb/mmh3-5.2.0-cp313-cp313-macosx_10_13_x86_64.whl", hash = "sha256:bb0fdc451fb6d86d81ab8f23d881b8d6e37fc373a2deae1c02d27002d2ad7a05", size = 40684, upload-time = "2025-07-29T07:42:35.914Z" },
    { url = "https://files.pythonhosted.org/packages/8f/36/3dee40767356e104967e6ed6d102ba47b0b1ce2a89432239b95a94de1b89/mmh3-5.2.0-cp313-cp313-macosx_11_0_arm64.whl", hash = "sha256:b29044e1ffdb84fe164d0a7ea05c7316afea93c00f8ed9449cf357c36fc4f814", size = 40057, upload-time = "2025-07-29T07:42:36.755Z" },
    { url = "https://files.pythonhosted.org/packages/31/58/228c402fccf76eb39a0a01b8fc470fecf21965584e66453b477050ee0e99/mmh3-5.2.0-cp313-cp313-manylinux1_i686.manylinux_2_28_i686.manylinux_2_5_i686.whl", hash = "sha256:58981d6ea9646dbbf9e59a30890cbf9f610df0e4a57dbfe09215116fd90b0093", size = 97344, upload-time = "2025-07-29T07:42:37.675Z" },
    { url = "https://files.pythonhosted.org/packages/34/82/fc5ce89006389a6426ef28e326fc065b0fbaaed230373b62d14c889f47ea/mmh3-5.2.0-cp313-cp313-manylinux1_x86_64.manylinux_2_28_x86_64.manylinux_2_5_x86_64.whl", hash = "sha256:7e5634565367b6d98dc4aa2983703526ef556b3688ba3065edb4b9b90ede1c54", size = 103325, upload-time = "2025-07-29T07:42:38.591Z" },
    { url = "https://files.pythonhosted.org/packages/09/8c/261e85777c6aee1ebd53f2f17e210e7481d5b0846cd0b4a5c45f1e3761b8/mmh3-5.2.0-cp313-cp313-manylinux2014_aarch64.manylinux_2_17_aarch64.manylinux_2_28_aarch64.whl", hash = "sha256:b0271ac12415afd3171ab9a3c7cbfc71dee2c68760a7dc9d05bf8ed6ddfa3a7a", size = 106240, upload-time = "2025-07-29T07:42:39.563Z" },
    { url = "https://files.pythonhosted.org/packages/70/73/2f76b3ad8a3d431824e9934403df36c0ddacc7831acf82114bce3c4309c8/mmh3-5.2.0-cp313-cp313-manylinux2014_ppc64le.manylinux_2_17_ppc64le.manylinux_2_28_ppc64le.whl", hash = "sha256:45b590e31bc552c6f8e2150ff1ad0c28dd151e9f87589e7eaf508fbdd8e8e908", size = 113060, upload-time = "2025-07-29T07:42:40.585Z" },
    { url = "https://files.pythonhosted.org/packages/9f/b9/7ea61a34e90e50a79a9d87aa1c0b8139a7eaf4125782b34b7d7383472633/mmh3-5.2.0-cp313-cp313-manylinux2014_s390x.manylinux_2_17_s390x.manylinux_2_28_s390x.whl", hash = "sha256:bdde97310d59604f2a9119322f61b31546748499a21b44f6715e8ced9308a6c5", size = 120781, upload-time = "2025-07-29T07:42:41.618Z" },
    { url = "https://files.pythonhosted.org/packages/0f/5b/ae1a717db98c7894a37aeedbd94b3f99e6472a836488f36b6849d003485b/mmh3-5.2.0-cp313-cp313-musllinux_1_2_aarch64.whl", hash = "sha256:fc9c5f280438cf1c1a8f9abb87dc8ce9630a964120cfb5dd50d1e7ce79690c7a", size = 99174, upload-time = "2025-07-29T07:42:42.587Z" },
    { url = "https://files.pythonhosted.org/packages/e3/de/000cce1d799fceebb6d4487ae29175dd8e81b48e314cba7b4da90bcf55d7/mmh3-5.2.0-cp313-cp313-musllinux_1_2_i686.whl", hash = "sha256:c903e71fd8debb35ad2a4184c1316b3cb22f64ce517b4e6747f25b0a34e41266", size = 98734, upload-time = "2025-07-29T07:42:43.996Z" },
    { url = "https://files.pythonhosted.org/packages/79/19/0dc364391a792b72fbb22becfdeacc5add85cc043cd16986e82152141883/mmh3-5.2.0-cp313-cp313-musllinux_1_2_ppc64le.whl", hash = "sha256:eed4bba7ff8a0d37106ba931ab03bdd3915fbb025bcf4e1f0aa02bc8114960c5", size = 106493, upload-time = "2025-07-29T07:42:45.07Z" },
    { url = "https://files.pythonhosted.org/packages/3c/b1/bc8c28e4d6e807bbb051fefe78e1156d7f104b89948742ad310612ce240d/mmh3-5.2.0-cp313-cp313-musllinux_1_2_s390x.whl", hash = "sha256:1fdb36b940e9261aff0b5177c5b74a36936b902f473180f6c15bde26143681a9", size = 110089, upload-time = "2025-07-29T07:42:46.122Z" },
    { url = "https://files.pythonhosted.org/packages/3b/a2/d20f3f5c95e9c511806686c70d0a15479cc3941c5f322061697af1c1ff70/mmh3-5.2.0-cp313-cp313-musllinux_1_2_x86_64.whl", hash = "sha256:7303aab41e97adcf010a09efd8f1403e719e59b7705d5e3cfed3dd7571589290", size = 97571, upload-time = "2025-07-29T07:42:47.18Z" },
    { url = "https://files.pythonhosted.org/packages/7b/23/665296fce4f33488deec39a750ffd245cfc07aafb0e3ef37835f91775d14/mmh3-5.2.0-cp313-cp313-win32.whl", hash = "sha256:03e08c6ebaf666ec1e3d6ea657a2d363bb01effd1a9acfe41f9197decaef0051", size = 40806, upload-time = "2025-07-29T07:42:48.166Z" },
    { url = "https://files.pythonhosted.org/packages/59/b0/92e7103f3b20646e255b699e2d0327ce53a3f250e44367a99dc8be0b7c7a/mmh3-5.2.0-cp313-cp313-win_amd64.whl", hash = "sha256:7fddccd4113e7b736706e17a239a696332360cbaddf25ae75b57ba1acce65081", size = 41600, upload-time = "2025-07-29T07:42:49.371Z" },
    { url = "https://files.pythonhosted.org/packages/99/22/0b2bd679a84574647de538c5b07ccaa435dbccc37815067fe15b90fe8dad/mmh3-5.2.0-cp313-cp313-win_arm64.whl", hash = "sha256:fa0c966ee727aad5406d516375593c5f058c766b21236ab8985693934bb5085b", size = 39349, upload-time = "2025-07-29T07:42:50.268Z" },
    { url = "https://files.pythonhosted.org/packages/f7/ca/a20db059a8a47048aaf550da14a145b56e9c7386fb8280d3ce2962dcebf7/mmh3-5.2.0-cp314-cp314-ios_13_0_arm64_iphoneos.whl", hash = "sha256:e5015f0bb6eb50008bed2d4b1ce0f2a294698a926111e4bb202c0987b4f89078", size = 39209, upload-time = "2025-07-29T07:42:51.559Z" },
    { url = "https://files.pythonhosted.org/packages/98/dd/e5094799d55c7482d814b979a0fd608027d0af1b274bfb4c3ea3e950bfd5/mmh3-5.2.0-cp314-cp314-ios_13_0_arm64_iphonesimulator.whl", hash = "sha256:e0f3ed828d709f5b82d8bfe14f8856120718ec4bd44a5b26102c3030a1e12501", size = 39843, upload-time = "2025-07-29T07:42:52.536Z" },
    { url = "https://files.pythonhosted.org/packages/f4/6b/7844d7f832c85400e7cc89a1348e4e1fdd38c5a38415bb5726bbb8fcdb6c/mmh3-5.2.0-cp314-cp314-ios_13_0_x86_64_iphonesimulator.whl", hash = "sha256:f35727c5118aba95f0397e18a1a5b8405425581bfe53e821f0fb444cbdc2bc9b", size = 40648, upload-time = "2025-07-29T07:42:53.392Z" },
    { url = "https://files.pythonhosted.org/packages/1f/bf/71f791f48a21ff3190ba5225807cbe4f7223360e96862c376e6e3fb7efa7/mmh3-5.2.0-cp314-cp314-macosx_10_13_universal2.whl", hash = "sha256:3bc244802ccab5220008cb712ca1508cb6a12f0eb64ad62997156410579a1770", size = 56164, upload-time = "2025-07-29T07:42:54.267Z" },
    { url = "https://files.pythonhosted.org/packages/70/1f/f87e3d34d83032b4f3f0f528c6d95a98290fcacf019da61343a49dccfd51/mmh3-5.2.0-cp314-cp314-macosx_10_13_x86_64.whl", hash = "sha256:ff3d50dc3fe8a98059f99b445dfb62792b5d006c5e0b8f03c6de2813b8376110", size = 40692, upload-time = "2025-07-29T07:42:55.234Z" },
    { url = "https://files.pythonhosted.org/packages/a6/e2/db849eaed07117086f3452feca8c839d30d38b830ac59fe1ce65af8be5ad/mmh3-5.2.0-cp314-cp314-macosx_11_0_arm64.whl", hash = "sha256:37a358cc881fe796e099c1db6ce07ff757f088827b4e8467ac52b7a7ffdca647", size = 40068, upload-time = "2025-07-29T07:42:56.158Z" },
    { url = "https://files.pythonhosted.org/packages/df/6b/209af927207af77425b044e32f77f49105a0b05d82ff88af6971d8da4e19/mmh3-5.2.0-cp314-cp314-manylinux1_i686.manylinux_2_28_i686.manylinux_2_5_i686.whl", hash = "sha256:b9a87025121d1c448f24f27ff53a5fe7b6ef980574b4a4f11acaabe702420d63", size = 97367, upload-time = "2025-07-29T07:42:57.037Z" },
    { url = "https://files.pythonhosted.org/packages/ca/e0/78adf4104c425606a9ce33fb351f790c76a6c2314969c4a517d1ffc92196/mmh3-5.2.0-cp314-cp314-manylinux1_x86_64.manylinux_2_28_x86_64.manylinux_2_5_x86_64.whl", hash = "sha256:1ba55d6ca32eeef8b2625e1e4bfc3b3db52bc63014bd7e5df8cc11bf2b036b12", size = 103306, upload-time = "2025-07-29T07:42:58.522Z" },
    { url = "https://files.pythonhosted.org/packages/a3/79/c2b89f91b962658b890104745b1b6c9ce38d50a889f000b469b91eeb1b9e/mmh3-5.2.0-cp314-cp314-manylinux2014_aarch64.manylinux_2_17_aarch64.manylinux_2_28_aarch64.whl", hash = "sha256:c9ff37ba9f15637e424c2ab57a1a590c52897c845b768e4e0a4958084ec87f22", size = 106312, upload-time = "2025-07-29T07:42:59.552Z" },
    { url = "https://files.pythonhosted.org/packages/4b/14/659d4095528b1a209be90934778c5ffe312177d51e365ddcbca2cac2ec7c/mmh3-5.2.0-cp314-cp314-manylinux2014_ppc64le.manylinux_2_17_ppc64le.manylinux_2_28_ppc64le.whl", hash = "sha256:a094319ec0db52a04af9fdc391b4d39a1bc72bc8424b47c4411afb05413a44b5", size = 113135, upload-time = "2025-07-29T07:43:00.745Z" },
    { url = "https://files.pythonhosted.org/packages/8d/6f/cd7734a779389a8a467b5c89a48ff476d6f2576e78216a37551a97e9e42a/mmh3-5.2.0-cp314-cp314-manylinux2014_s390x.manylinux_2_17_s390x.manylinux_2_28_s390x.whl", hash = "sha256:c5584061fd3da584659b13587f26c6cad25a096246a481636d64375d0c1f6c07", size = 120775, upload-time = "2025-07-29T07:43:02.124Z" },
    { url = "https://files.pythonhosted.org/packages/1d/ca/8256e3b96944408940de3f9291d7e38a283b5761fe9614d4808fcf27bd62/mmh3-5.2.0-cp314-cp314-musllinux_1_2_aarch64.whl", hash = "sha256:ecbfc0437ddfdced5e7822d1ce4855c9c64f46819d0fdc4482c53f56c707b935", size = 99178, upload-time = "2025-07-29T07:43:03.182Z" },
    { url = "https://files.pythonhosted.org/packages/8a/32/39e2b3cf06b6e2eb042c984dab8680841ac2a0d3ca6e0bea30db1f27b565/mmh3-5.2.0-cp314-cp314-musllinux_1_2_i686.whl", hash = "sha256:7b986d506a8e8ea345791897ba5d8ba0d9d8820cd4fc3e52dbe6de19388de2e7", size = 98738, upload-time = "2025-07-29T07:43:04.207Z" },
    { url = "https://files.pythonhosted.org/packages/61/d3/7bbc8e0e8cf65ebbe1b893ffa0467b7ecd1bd07c3bbf6c9db4308ada22ec/mmh3-5.2.0-cp314-cp314-musllinux_1_2_ppc64le.whl", hash = "sha256:38d899a156549da8ef6a9f1d6f7ef231228d29f8f69bce2ee12f5fba6d6fd7c5", size = 106510, upload-time = "2025-07-29T07:43:05.656Z" },
    { url = "https://files.pythonhosted.org/packages/10/99/b97e53724b52374e2f3859046f0eb2425192da356cb19784d64bc17bb1cf/mmh3-5.2.0-cp314-cp314-musllinux_1_2_s390x.whl", hash = "sha256:d86651fa45799530885ba4dab3d21144486ed15285e8784181a0ab37a4552384", size = 110053, upload-time = "2025-07-29T07:43:07.204Z" },
    { url = "https://files.pythonhosted.org/packages/ac/62/3688c7d975ed195155671df68788c83fed6f7909b6ec4951724c6860cb97/mmh3-5.2.0-cp314-cp314-musllinux_1_2_x86_64.whl", hash = "sha256:c463d7c1c4cfc9d751efeaadd936bbba07b5b0ed81a012b3a9f5a12f0872bd6e", size = 97546, upload-time = "2025-07-29T07:43:08.226Z" },
    { url = "https://files.pythonhosted.org/packages/ca/3b/c6153250f03f71a8b7634cded82939546cdfba02e32f124ff51d52c6f991/mmh3-5.2.0-cp314-cp314-win32.whl", hash = "sha256:bb4fe46bdc6104fbc28db7a6bacb115ee6368ff993366bbd8a2a7f0076e6f0c0", size = 41422, upload-time = "2025-07-29T07:43:09.216Z" },
    { url = "https://files.pythonhosted.org/packages/74/01/a27d98bab083a435c4c07e9d1d720d4c8a578bf4c270bae373760b1022be/mmh3-5.2.0-cp314-cp314-win_amd64.whl", hash = "sha256:7c7f0b342fd06044bedd0b6e72177ddc0076f54fd89ee239447f8b271d919d9b", size = 42135, upload-time = "2025-07-29T07:43:10.183Z" },
    { url = "https://files.pythonhosted.org/packages/cb/c9/dbba5507e95429b8b380e2ba091eff5c20a70a59560934dff0ad8392b8c8/mmh3-5.2.0-cp314-cp314-win_arm64.whl", hash = "sha256:3193752fc05ea72366c2b63ff24b9a190f422e32d75fdeae71087c08fff26115", size = 39879, upload-time = "2025-07-29T07:43:11.106Z" },
    { url = "https://files.pythonhosted.org/packages/b5/d1/c8c0ef839c17258b9de41b84f663574fabcf8ac2007b7416575e0f65ff6e/mmh3-5.2.0-cp314-cp314t-macosx_10_13_universal2.whl", hash = "sha256:69fc339d7202bea69ef9bd7c39bfdf9fdabc8e6822a01eba62fb43233c1b3932", size = 57696, upload-time = "2025-07-29T07:43:11.989Z" },
    { url = "https://files.pythonhosted.org/packages/2f/55/95e2b9ff201e89f9fe37036037ab61a6c941942b25cdb7b6a9df9b931993/mmh3-5.2.0-cp314-cp314t-macosx_10_13_x86_64.whl", hash = "sha256:12da42c0a55c9d86ab566395324213c319c73ecb0c239fad4726324212b9441c", size = 41421, upload-time = "2025-07-29T07:43:13.269Z" },
    { url = "https://files.pythonhosted.org/packages/77/79/9be23ad0b7001a4b22752e7693be232428ecc0a35068a4ff5c2f14ef8b20/mmh3-5.2.0-cp314-cp314t-macosx_11_0_arm64.whl", hash = "sha256:f7f9034c7cf05ddfaac8d7a2e63a3c97a840d4615d0a0e65ba8bdf6f8576e3be", size = 40853, upload-time = "2025-07-29T07:43:14.888Z" },
    { url = "https://files.pythonhosted.org/packages/ac/1b/96b32058eda1c1dee8264900c37c359a7325c1f11f5ff14fd2be8e24eff9/mmh3-5.2.0-cp314-cp314t-manylinux1_i686.manylinux_2_28_i686.manylinux_2_5_i686.whl", hash = "sha256:11730eeb16dfcf9674fdea9bb6b8e6dd9b40813b7eb839bc35113649eef38aeb", size = 109694, upload-time = "2025-07-29T07:43:15.816Z" },
    { url = "https://files.pythonhosted.org/packages/8d/6f/a2ae44cd7dad697b6dea48390cbc977b1e5ca58fda09628cbcb2275af064/mmh3-5.2.0-cp314-cp314t-manylinux1_x86_64.manylinux_2_28_x86_64.manylinux_2_5_x86_64.whl", hash = "sha256:932a6eec1d2e2c3c9e630d10f7128d80e70e2d47fe6b8c7ea5e1afbd98733e65", size = 117438, upload-time = "2025-07-29T07:43:16.865Z" },
    { url = "https://files.pythonhosted.org/packages/a0/08/bfb75451c83f05224a28afeaf3950c7b793c0b71440d571f8e819cfb149a/mmh3-5.2.0-cp314-cp314t-manylinux2014_aarch64.manylinux_2_17_aarch64.manylinux_2_28_aarch64.whl", hash = "sha256:3ca975c51c5028947bbcfc24966517aac06a01d6c921e30f7c5383c195f87991", size = 120409, upload-time = "2025-07-29T07:43:18.207Z" },
    { url = "https://files.pythonhosted.org/packages/9f/ea/8b118b69b2ff8df568f742387d1a159bc654a0f78741b31437dd047ea28e/mmh3-5.2.0-cp314-cp314t-manylinux2014_ppc64le.manylinux_2_17_ppc64le.manylinux_2_28_ppc64le.whl", hash = "sha256:5b0b58215befe0f0e120b828f7645e97719bbba9f23b69e268ed0ac7adde8645", size = 125909, upload-time = "2025-07-29T07:43:19.39Z" },
    { url = "https://files.pythonhosted.org/packages/3e/11/168cc0b6a30650032e351a3b89b8a47382da541993a03af91e1ba2501234/mmh3-5.2.0-cp314-cp314t-manylinux2014_s390x.manylinux_2_17_s390x.manylinux_2_28_s390x.whl", hash = "sha256:29c2b9ce61886809d0492a274a5a53047742dea0f703f9c4d5d223c3ea6377d3", size = 135331, upload-time = "2025-07-29T07:43:20.435Z" },
    { url = "https://files.pythonhosted.org/packages/31/05/e3a9849b1c18a7934c64e831492c99e67daebe84a8c2f2c39a7096a830e3/mmh3-5.2.0-cp314-cp314t-musllinux_1_2_aarch64.whl", hash = "sha256:a367d4741ac0103f8198c82f429bccb9359f543ca542b06a51f4f0332e8de279", size = 110085, upload-time = "2025-07-29T07:43:21.92Z" },
    { url = "https://files.pythonhosted.org/packages/d9/d5/a96bcc306e3404601418b2a9a370baec92af84204528ba659fdfe34c242f/mmh3-5.2.0-cp314-cp314t-musllinux_1_2_i686.whl", hash = "sha256:5a5dba98e514fb26241868f6eb90a7f7ca0e039aed779342965ce24ea32ba513", size = 111195, upload-time = "2025-07-29T07:43:23.066Z" },
    { url = "https://files.pythonhosted.org/packages/af/29/0fd49801fec5bff37198684e0849b58e0dab3a2a68382a357cfffb0fafc3/mmh3-5.2.0-cp314-cp314t-musllinux_1_2_ppc64le.whl", hash = "sha256:941603bfd75a46023807511c1ac2f1b0f39cccc393c15039969806063b27e6db", size = 116919, upload-time = "2025-07-29T07:43:24.178Z" },
    { url = "https://files.pythonhosted.org/packages/2d/04/4f3c32b0a2ed762edca45d8b46568fc3668e34f00fb1e0a3b5451ec1281c/mmh3-5.2.0-cp314-cp314t-musllinux_1_2_s390x.whl", hash = "sha256:132dd943451a7c7546978863d2f5a64977928410782e1a87d583cb60eb89e667", size = 123160, upload-time = "2025-07-29T07:43:25.26Z" },
    { url = "https://files.pythonhosted.org/packages/91/76/3d29eaa38821730633d6a240d36fa8ad2807e9dfd432c12e1a472ed211eb/mmh3-5.2.0-cp314-cp314t-musllinux_1_2_x86_64.whl", hash = "sha256:f698733a8a494466432d611a8f0d1e026f5286dee051beea4b3c3146817e35d5", size = 110206, upload-time = "2025-07-29T07:43:26.699Z" },
    { url = "https://files.pythonhosted.org/packages/44/1c/ccf35892684d3a408202e296e56843743e0b4fb1629e59432ea88cdb3909/mmh3-5.2.0-cp314-cp314t-win32.whl", hash = "sha256:6d541038b3fc360ec538fc116de87462627944765a6750308118f8b509a8eec7", size = 41970, upload-time = "2025-07-29T07:43:27.666Z" },
    { url = "https://files.pythonhosted.org/packages/75/b2/b9e4f1e5adb5e21eb104588fcee2cd1eaa8308255173481427d5ecc4284e/mmh3-5.2.0-cp314-cp314t-win_amd64.whl", hash = "sha256:e912b19cf2378f2967d0c08e86ff4c6c360129887f678e27e4dde970d21b3f4d", size = 43063, upload-time = "2025-07-29T07:43:28.582Z" },
    { url = "https://files.pythonhosted.org/packages/6a/fc/0e61d9a4e29c8679356795a40e48f647b4aad58d71bfc969f0f8f56fb912/mmh3-5.2.0-cp314-cp314t-win_arm64.whl", hash = "sha256:e7884931fe5e788163e7b3c511614130c2c59feffdc21112290a194487efb2e9", size = 40455, upload-time = "2025-07-29T07:43:29.563Z" },
]

[[package]]
name = "mpmath"
version = "1.3.0"
source = { registry = "https://pypi.org/simple" }
sdist = { url = "https://files.pythonhosted.org/packages/e0/47/dd32fa426cc72114383ac549964eecb20ecfd886d1e5ccf5340b55b02f57/mpmath-1.3.0.tar.gz", hash = "sha256:7a28eb2a9774d00c7bc92411c19a89209d5da7c4c9a9e227be8330a23a25b91f", size = 508106, upload-time = "2023-03-07T16:47:11.061Z" }
wheels = [
    { url = "https://files.pythonhosted.org/packages/43/e3/7d92a15f894aa0c9c4b49b8ee9ac9850d6e63b03c9c32c0367a13ae62209/mpmath-1.3.0-py3-none-any.whl", hash = "sha256:a0b2b9fe80bbcd81a6647ff13108738cfb482d481d826cc0e02f5b35e5c88d2c", size = 536198, upload-time = "2023-03-07T16:47:09.197Z" },
]

[[package]]
name = "msgpack"
version = "1.1.1"
source = { registry = "https://pypi.org/simple" }
sdist = { url = "https://files.pythonhosted.org/packages/45/b1/ea4f68038a18c77c9467400d166d74c4ffa536f34761f7983a104357e614/msgpack-1.1.1.tar.gz", hash = "sha256:77b79ce34a2bdab2594f490c8e80dd62a02d650b91a75159a63ec413b8d104cd", size = 173555, upload-time = "2025-06-13T06:52:51.324Z" }
wheels = [
    { url = "https://files.pythonhosted.org/packages/a1/38/561f01cf3577430b59b340b51329803d3a5bf6a45864a55f4ef308ac11e3/msgpack-1.1.1-cp313-cp313-macosx_10_13_x86_64.whl", hash = "sha256:3765afa6bd4832fc11c3749be4ba4b69a0e8d7b728f78e68120a157a4c5d41f0", size = 81677, upload-time = "2025-06-13T06:52:16.64Z" },
    { url = "https://files.pythonhosted.org/packages/09/48/54a89579ea36b6ae0ee001cba8c61f776451fad3c9306cd80f5b5c55be87/msgpack-1.1.1-cp313-cp313-macosx_11_0_arm64.whl", hash = "sha256:8ddb2bcfd1a8b9e431c8d6f4f7db0773084e107730ecf3472f1dfe9ad583f3d9", size = 78603, upload-time = "2025-06-13T06:52:17.843Z" },
    { url = "https://files.pythonhosted.org/packages/a0/60/daba2699b308e95ae792cdc2ef092a38eb5ee422f9d2fbd4101526d8a210/msgpack-1.1.1-cp313-cp313-manylinux_2_17_aarch64.manylinux2014_aarch64.whl", hash = "sha256:196a736f0526a03653d829d7d4c5500a97eea3648aebfd4b6743875f28aa2af8", size = 420504, upload-time = "2025-06-13T06:52:18.982Z" },
    { url = "https://files.pythonhosted.org/packages/20/22/2ebae7ae43cd8f2debc35c631172ddf14e2a87ffcc04cf43ff9df9fff0d3/msgpack-1.1.1-cp313-cp313-manylinux_2_17_x86_64.manylinux2014_x86_64.whl", hash = "sha256:9d592d06e3cc2f537ceeeb23d38799c6ad83255289bb84c2e5792e5a8dea268a", size = 423749, upload-time = "2025-06-13T06:52:20.211Z" },
    { url = "https://files.pythonhosted.org/packages/40/1b/54c08dd5452427e1179a40b4b607e37e2664bca1c790c60c442c8e972e47/msgpack-1.1.1-cp313-cp313-manylinux_2_5_i686.manylinux1_i686.manylinux_2_17_i686.manylinux2014_i686.whl", hash = "sha256:4df2311b0ce24f06ba253fda361f938dfecd7b961576f9be3f3fbd60e87130ac", size = 404458, upload-time = "2025-06-13T06:52:21.429Z" },
    { url = "https://files.pythonhosted.org/packages/2e/60/6bb17e9ffb080616a51f09928fdd5cac1353c9becc6c4a8abd4e57269a16/msgpack-1.1.1-cp313-cp313-musllinux_1_2_aarch64.whl", hash = "sha256:e4141c5a32b5e37905b5940aacbc59739f036930367d7acce7a64e4dec1f5e0b", size = 405976, upload-time = "2025-06-13T06:52:22.995Z" },
    { url = "https://files.pythonhosted.org/packages/ee/97/88983e266572e8707c1f4b99c8fd04f9eb97b43f2db40e3172d87d8642db/msgpack-1.1.1-cp313-cp313-musllinux_1_2_i686.whl", hash = "sha256:b1ce7f41670c5a69e1389420436f41385b1aa2504c3b0c30620764b15dded2e7", size = 408607, upload-time = "2025-06-13T06:52:24.152Z" },
    { url = "https://files.pythonhosted.org/packages/bc/66/36c78af2efaffcc15a5a61ae0df53a1d025f2680122e2a9eb8442fed3ae4/msgpack-1.1.1-cp313-cp313-musllinux_1_2_x86_64.whl", hash = "sha256:4147151acabb9caed4e474c3344181e91ff7a388b888f1e19ea04f7e73dc7ad5", size = 424172, upload-time = "2025-06-13T06:52:25.704Z" },
    { url = "https://files.pythonhosted.org/packages/8c/87/a75eb622b555708fe0427fab96056d39d4c9892b0c784b3a721088c7ee37/msgpack-1.1.1-cp313-cp313-win32.whl", hash = "sha256:500e85823a27d6d9bba1d057c871b4210c1dd6fb01fbb764e37e4e8847376323", size = 65347, upload-time = "2025-06-13T06:52:26.846Z" },
    { url = "https://files.pythonhosted.org/packages/ca/91/7dc28d5e2a11a5ad804cf2b7f7a5fcb1eb5a4966d66a5d2b41aee6376543/msgpack-1.1.1-cp313-cp313-win_amd64.whl", hash = "sha256:6d489fba546295983abd142812bda76b57e33d0b9f5d5b71c09a583285506f69", size = 72341, upload-time = "2025-06-13T06:52:27.835Z" },
]

[[package]]
name = "multidict"
version = "6.6.4"
source = { registry = "https://pypi.org/simple" }
sdist = { url = "https://files.pythonhosted.org/packages/69/7f/0652e6ed47ab288e3756ea9c0df8b14950781184d4bd7883f4d87dd41245/multidict-6.6.4.tar.gz", hash = "sha256:d2d4e4787672911b48350df02ed3fa3fffdc2f2e8ca06dd6afdf34189b76a9dd", size = 101843, upload-time = "2025-08-11T12:08:48.217Z" }
wheels = [
    { url = "https://files.pythonhosted.org/packages/3a/5d/e1db626f64f60008320aab00fbe4f23fc3300d75892a3381275b3d284580/multidict-6.6.4-cp313-cp313-macosx_10_13_universal2.whl", hash = "sha256:f46a6e8597f9bd71b31cc708195d42b634c8527fecbcf93febf1052cacc1f16e", size = 75848, upload-time = "2025-08-11T12:07:19.912Z" },
    { url = "https://files.pythonhosted.org/packages/4c/aa/8b6f548d839b6c13887253af4e29c939af22a18591bfb5d0ee6f1931dae8/multidict-6.6.4-cp313-cp313-macosx_10_13_x86_64.whl", hash = "sha256:22e38b2bc176c5eb9c0a0e379f9d188ae4cd8b28c0f53b52bce7ab0a9e534657", size = 45060, upload-time = "2025-08-11T12:07:21.163Z" },
    { url = "https://files.pythonhosted.org/packages/eb/c6/f5e97e5d99a729bc2aa58eb3ebfa9f1e56a9b517cc38c60537c81834a73f/multidict-6.6.4-cp313-cp313-macosx_11_0_arm64.whl", hash = "sha256:5df8afd26f162da59e218ac0eefaa01b01b2e6cd606cffa46608f699539246da", size = 43269, upload-time = "2025-08-11T12:07:22.392Z" },
    { url = "https://files.pythonhosted.org/packages/dc/31/d54eb0c62516776f36fe67f84a732f97e0b0e12f98d5685bebcc6d396910/multidict-6.6.4-cp313-cp313-manylinux1_i686.manylinux2014_i686.manylinux_2_17_i686.manylinux_2_5_i686.whl", hash = "sha256:49517449b58d043023720aa58e62b2f74ce9b28f740a0b5d33971149553d72aa", size = 237158, upload-time = "2025-08-11T12:07:23.636Z" },
    { url = "https://files.pythonhosted.org/packages/c4/1c/8a10c1c25b23156e63b12165a929d8eb49a6ed769fdbefb06e6f07c1e50d/multidict-6.6.4-cp313-cp313-manylinux2014_aarch64.manylinux_2_17_aarch64.manylinux_2_28_aarch64.whl", hash = "sha256:ae9408439537c5afdca05edd128a63f56a62680f4b3c234301055d7a2000220f", size = 257076, upload-time = "2025-08-11T12:07:25.049Z" },
    { url = "https://files.pythonhosted.org/packages/ad/86/90e20b5771d6805a119e483fd3d1e8393e745a11511aebca41f0da38c3e2/multidict-6.6.4-cp313-cp313-manylinux2014_armv7l.manylinux_2_17_armv7l.manylinux_2_31_armv7l.whl", hash = "sha256:87a32d20759dc52a9e850fe1061b6e41ab28e2998d44168a8a341b99ded1dba0", size = 240694, upload-time = "2025-08-11T12:07:26.458Z" },
    { url = "https://files.pythonhosted.org/packages/e7/49/484d3e6b535bc0555b52a0a26ba86e4d8d03fd5587d4936dc59ba7583221/multidict-6.6.4-cp313-cp313-manylinux2014_ppc64le.manylinux_2_17_ppc64le.manylinux_2_28_ppc64le.whl", hash = "sha256:52e3c8d43cdfff587ceedce9deb25e6ae77daba560b626e97a56ddcad3756879", size = 266350, upload-time = "2025-08-11T12:07:27.94Z" },
    { url = "https://files.pythonhosted.org/packages/bf/b4/aa4c5c379b11895083d50021e229e90c408d7d875471cb3abf721e4670d6/multidict-6.6.4-cp313-cp313-manylinux2014_s390x.manylinux_2_17_s390x.manylinux_2_28_s390x.whl", hash = "sha256:ad8850921d3a8d8ff6fbef790e773cecfc260bbfa0566998980d3fa8f520bc4a", size = 267250, upload-time = "2025-08-11T12:07:29.303Z" },
    { url = "https://files.pythonhosted.org/packages/80/e5/5e22c5bf96a64bdd43518b1834c6d95a4922cc2066b7d8e467dae9b6cee6/multidict-6.6.4-cp313-cp313-manylinux2014_x86_64.manylinux_2_17_x86_64.manylinux_2_28_x86_64.whl", hash = "sha256:497a2954adc25c08daff36f795077f63ad33e13f19bfff7736e72c785391534f", size = 254900, upload-time = "2025-08-11T12:07:30.764Z" },
    { url = "https://files.pythonhosted.org/packages/17/38/58b27fed927c07035abc02befacab42491e7388ca105e087e6e0215ead64/multidict-6.6.4-cp313-cp313-musllinux_1_2_aarch64.whl", hash = "sha256:024ce601f92d780ca1617ad4be5ac15b501cc2414970ffa2bb2bbc2bd5a68fa5", size = 252355, upload-time = "2025-08-11T12:07:32.205Z" },
    { url = "https://files.pythonhosted.org/packages/d0/a1/dad75d23a90c29c02b5d6f3d7c10ab36c3197613be5d07ec49c7791e186c/multidict-6.6.4-cp313-cp313-musllinux_1_2_armv7l.whl", hash = "sha256:a693fc5ed9bdd1c9e898013e0da4dcc640de7963a371c0bd458e50e046bf6438", size = 250061, upload-time = "2025-08-11T12:07:33.623Z" },
    { url = "https://files.pythonhosted.org/packages/b8/1a/ac2216b61c7f116edab6dc3378cca6c70dc019c9a457ff0d754067c58b20/multidict-6.6.4-cp313-cp313-musllinux_1_2_i686.whl", hash = "sha256:190766dac95aab54cae5b152a56520fd99298f32a1266d66d27fdd1b5ac00f4e", size = 249675, upload-time = "2025-08-11T12:07:34.958Z" },
    { url = "https://files.pythonhosted.org/packages/d4/79/1916af833b800d13883e452e8e0977c065c4ee3ab7a26941fbfdebc11895/multidict-6.6.4-cp313-cp313-musllinux_1_2_ppc64le.whl", hash = "sha256:34d8f2a5ffdceab9dcd97c7a016deb2308531d5f0fced2bb0c9e1df45b3363d7", size = 261247, upload-time = "2025-08-11T12:07:36.588Z" },
    { url = "https://files.pythonhosted.org/packages/c5/65/d1f84fe08ac44a5fc7391cbc20a7cedc433ea616b266284413fd86062f8c/multidict-6.6.4-cp313-cp313-musllinux_1_2_s390x.whl", hash = "sha256:59e8d40ab1f5a8597abcef00d04845155a5693b5da00d2c93dbe88f2050f2812", size = 257960, upload-time = "2025-08-11T12:07:39.735Z" },
    { url = "https://files.pythonhosted.org/packages/13/b5/29ec78057d377b195ac2c5248c773703a6b602e132a763e20ec0457e7440/multidict-6.6.4-cp313-cp313-musllinux_1_2_x86_64.whl", hash = "sha256:467fe64138cfac771f0e949b938c2e1ada2b5af22f39692aa9258715e9ea613a", size = 250078, upload-time = "2025-08-11T12:07:41.525Z" },
    { url = "https://files.pythonhosted.org/packages/c4/0e/7e79d38f70a872cae32e29b0d77024bef7834b0afb406ddae6558d9e2414/multidict-6.6.4-cp313-cp313-win32.whl", hash = "sha256:14616a30fe6d0a48d0a48d1a633ab3b8bec4cf293aac65f32ed116f620adfd69", size = 41708, upload-time = "2025-08-11T12:07:43.405Z" },
    { url = "https://files.pythonhosted.org/packages/9d/34/746696dffff742e97cd6a23da953e55d0ea51fa601fa2ff387b3edcfaa2c/multidict-6.6.4-cp313-cp313-win_amd64.whl", hash = "sha256:40cd05eaeb39e2bc8939451f033e57feaa2ac99e07dbca8afe2be450a4a3b6cf", size = 45912, upload-time = "2025-08-11T12:07:45.082Z" },
    { url = "https://files.pythonhosted.org/packages/c7/87/3bac136181e271e29170d8d71929cdeddeb77f3e8b6a0c08da3a8e9da114/multidict-6.6.4-cp313-cp313-win_arm64.whl", hash = "sha256:f6eb37d511bfae9e13e82cb4d1af36b91150466f24d9b2b8a9785816deb16605", size = 43076, upload-time = "2025-08-11T12:07:46.746Z" },
    { url = "https://files.pythonhosted.org/packages/64/94/0a8e63e36c049b571c9ae41ee301ada29c3fee9643d9c2548d7d558a1d99/multidict-6.6.4-cp313-cp313t-macosx_10_13_universal2.whl", hash = "sha256:6c84378acd4f37d1b507dfa0d459b449e2321b3ba5f2338f9b085cf7a7ba95eb", size = 82812, upload-time = "2025-08-11T12:07:48.402Z" },
    { url = "https://files.pythonhosted.org/packages/25/1a/be8e369dfcd260d2070a67e65dd3990dd635cbd735b98da31e00ea84cd4e/multidict-6.6.4-cp313-cp313t-macosx_10_13_x86_64.whl", hash = "sha256:0e0558693063c75f3d952abf645c78f3c5dfdd825a41d8c4d8156fc0b0da6e7e", size = 48313, upload-time = "2025-08-11T12:07:49.679Z" },
    { url = "https://files.pythonhosted.org/packages/26/5a/dd4ade298674b2f9a7b06a32c94ffbc0497354df8285f27317c66433ce3b/multidict-6.6.4-cp313-cp313t-macosx_11_0_arm64.whl", hash = "sha256:3f8e2384cb83ebd23fd07e9eada8ba64afc4c759cd94817433ab8c81ee4b403f", size = 46777, upload-time = "2025-08-11T12:07:51.318Z" },
    { url = "https://files.pythonhosted.org/packages/89/db/98aa28bc7e071bfba611ac2ae803c24e96dd3a452b4118c587d3d872c64c/multidict-6.6.4-cp313-cp313t-manylinux1_i686.manylinux2014_i686.manylinux_2_17_i686.manylinux_2_5_i686.whl", hash = "sha256:f996b87b420995a9174b2a7c1a8daf7db4750be6848b03eb5e639674f7963773", size = 229321, upload-time = "2025-08-11T12:07:52.965Z" },
    { url = "https://files.pythonhosted.org/packages/c7/bc/01ddda2a73dd9d167bd85d0e8ef4293836a8f82b786c63fb1a429bc3e678/multidict-6.6.4-cp313-cp313t-manylinux2014_aarch64.manylinux_2_17_aarch64.manylinux_2_28_aarch64.whl", hash = "sha256:cc356250cffd6e78416cf5b40dc6a74f1edf3be8e834cf8862d9ed5265cf9b0e", size = 249954, upload-time = "2025-08-11T12:07:54.423Z" },
    { url = "https://files.pythonhosted.org/packages/06/78/6b7c0f020f9aa0acf66d0ab4eb9f08375bac9a50ff5e3edb1c4ccd59eafc/multidict-6.6.4-cp313-cp313t-manylinux2014_armv7l.manylinux_2_17_armv7l.manylinux_2_31_armv7l.whl", hash = "sha256:dadf95aa862714ea468a49ad1e09fe00fcc9ec67d122f6596a8d40caf6cec7d0", size = 228612, upload-time = "2025-08-11T12:07:55.914Z" },
    { url = "https://files.pythonhosted.org/packages/00/44/3faa416f89b2d5d76e9d447296a81521e1c832ad6e40b92f990697b43192/multidict-6.6.4-cp313-cp313t-manylinux2014_ppc64le.manylinux_2_17_ppc64le.manylinux_2_28_ppc64le.whl", hash = "sha256:7dd57515bebffd8ebd714d101d4c434063322e4fe24042e90ced41f18b6d3395", size = 257528, upload-time = "2025-08-11T12:07:57.371Z" },
    { url = "https://files.pythonhosted.org/packages/05/5f/77c03b89af0fcb16f018f668207768191fb9dcfb5e3361a5e706a11db2c9/multidict-6.6.4-cp313-cp313t-manylinux2014_s390x.manylinux_2_17_s390x.manylinux_2_28_s390x.whl", hash = "sha256:967af5f238ebc2eb1da4e77af5492219fbd9b4b812347da39a7b5f5c72c0fa45", size = 256329, upload-time = "2025-08-11T12:07:58.844Z" },
    { url = "https://files.pythonhosted.org/packages/cf/e9/ed750a2a9afb4f8dc6f13dc5b67b514832101b95714f1211cd42e0aafc26/multidict-6.6.4-cp313-cp313t-manylinux2014_x86_64.manylinux_2_17_x86_64.manylinux_2_28_x86_64.whl", hash = "sha256:2a4c6875c37aae9794308ec43e3530e4aa0d36579ce38d89979bbf89582002bb", size = 247928, upload-time = "2025-08-11T12:08:01.037Z" },
    { url = "https://files.pythonhosted.org/packages/1f/b5/e0571bc13cda277db7e6e8a532791d4403dacc9850006cb66d2556e649c0/multidict-6.6.4-cp313-cp313t-musllinux_1_2_aarch64.whl", hash = "sha256:7f683a551e92bdb7fac545b9c6f9fa2aebdeefa61d607510b3533286fcab67f5", size = 245228, upload-time = "2025-08-11T12:08:02.96Z" },
    { url = "https://files.pythonhosted.org/packages/f3/a3/69a84b0eccb9824491f06368f5b86e72e4af54c3067c37c39099b6687109/multidict-6.6.4-cp313-cp313t-musllinux_1_2_armv7l.whl", hash = "sha256:3ba5aaf600edaf2a868a391779f7a85d93bed147854925f34edd24cc70a3e141", size = 235869, upload-time = "2025-08-11T12:08:04.746Z" },
    { url = "https://files.pythonhosted.org/packages/a9/9d/28802e8f9121a6a0804fa009debf4e753d0a59969ea9f70be5f5fdfcb18f/multidict-6.6.4-cp313-cp313t-musllinux_1_2_i686.whl", hash = "sha256:580b643b7fd2c295d83cad90d78419081f53fd532d1f1eb67ceb7060f61cff0d", size = 243446, upload-time = "2025-08-11T12:08:06.332Z" },
    { url = "https://files.pythonhosted.org/packages/38/ea/6c98add069b4878c1d66428a5f5149ddb6d32b1f9836a826ac764b9940be/multidict-6.6.4-cp313-cp313t-musllinux_1_2_ppc64le.whl", hash = "sha256:37b7187197da6af3ee0b044dbc9625afd0c885f2800815b228a0e70f9a7f473d", size = 252299, upload-time = "2025-08-11T12:08:07.931Z" },
    { url = "https://files.pythonhosted.org/packages/3a/09/8fe02d204473e14c0af3affd50af9078839dfca1742f025cca765435d6b4/multidict-6.6.4-cp313-cp313t-musllinux_1_2_s390x.whl", hash = "sha256:e1b93790ed0bc26feb72e2f08299691ceb6da5e9e14a0d13cc74f1869af327a0", size = 246926, upload-time = "2025-08-11T12:08:09.467Z" },
    { url = "https://files.pythonhosted.org/packages/37/3d/7b1e10d774a6df5175ecd3c92bff069e77bed9ec2a927fdd4ff5fe182f67/multidict-6.6.4-cp313-cp313t-musllinux_1_2_x86_64.whl", hash = "sha256:a506a77ddee1efcca81ecbeae27ade3e09cdf21a8ae854d766c2bb4f14053f92", size = 243383, upload-time = "2025-08-11T12:08:10.981Z" },
    { url = "https://files.pythonhosted.org/packages/50/b0/a6fae46071b645ae98786ab738447de1ef53742eaad949f27e960864bb49/multidict-6.6.4-cp313-cp313t-win32.whl", hash = "sha256:f93b2b2279883d1d0a9e1bd01f312d6fc315c5e4c1f09e112e4736e2f650bc4e", size = 47775, upload-time = "2025-08-11T12:08:12.439Z" },
    { url = "https://files.pythonhosted.org/packages/b2/0a/2436550b1520091af0600dff547913cb2d66fbac27a8c33bc1b1bccd8d98/multidict-6.6.4-cp313-cp313t-win_amd64.whl", hash = "sha256:6d46a180acdf6e87cc41dc15d8f5c2986e1e8739dc25dbb7dac826731ef381a4", size = 53100, upload-time = "2025-08-11T12:08:13.823Z" },
    { url = "https://files.pythonhosted.org/packages/97/ea/43ac51faff934086db9c072a94d327d71b7d8b40cd5dcb47311330929ef0/multidict-6.6.4-cp313-cp313t-win_arm64.whl", hash = "sha256:756989334015e3335d087a27331659820d53ba432befdef6a718398b0a8493ad", size = 45501, upload-time = "2025-08-11T12:08:15.173Z" },
    { url = "https://files.pythonhosted.org/packages/fd/69/b547032297c7e63ba2af494edba695d781af8a0c6e89e4d06cf848b21d80/multidict-6.6.4-py3-none-any.whl", hash = "sha256:27d8f8e125c07cb954e54d75d04905a9bba8a439c1d84aca94949d4d03d8601c", size = 12313, upload-time = "2025-08-11T12:08:46.891Z" },
]

[[package]]
name = "niquests"
version = "3.15.2"
source = { registry = "https://pypi.org/simple" }
dependencies = [
    { name = "charset-normalizer" },
    { name = "urllib3-future" },
    { name = "wassima" },
]
sdist = { url = "https://files.pythonhosted.org/packages/86/f9/b472d4aae737686c88154bedf6a8939cf8f191e30df0ad904ca6b614b437/niquests-3.15.2.tar.gz", hash = "sha256:8076b1d2ff957022d52b2216ca7df92d92ce426d19a7ed63c7fd4fd630ab6c2b", size = 975234, upload-time = "2025-08-16T14:06:03.755Z" }
wheels = [
    { url = "https://files.pythonhosted.org/packages/1f/71/c82f55feb3197b3c2e0699f3c961d20806a3199b0b15190d4ced13e2ecc1/niquests-3.15.2-py3-none-any.whl", hash = "sha256:2446e3602ba1418434822f5c1fcf8b8d1b52a3c296d2808a1ab7de4cf1312d99", size = 167060, upload-time = "2025-08-16T14:06:01.758Z" },
]

[[package]]
name = "numpy"
version = "2.3.2"
source = { registry = "https://pypi.org/simple" }
sdist = { url = "https://files.pythonhosted.org/packages/37/7d/3fec4199c5ffb892bed55cff901e4f39a58c81df9c44c280499e92cad264/numpy-2.3.2.tar.gz", hash = "sha256:e0486a11ec30cdecb53f184d496d1c6a20786c81e55e41640270130056f8ee48", size = 20489306, upload-time = "2025-07-24T21:32:07.553Z" }
wheels = [
    { url = "https://files.pythonhosted.org/packages/1c/c0/c6bb172c916b00700ed3bf71cb56175fd1f7dbecebf8353545d0b5519f6c/numpy-2.3.2-cp313-cp313-macosx_10_13_x86_64.whl", hash = "sha256:c8d9727f5316a256425892b043736d63e89ed15bbfe6556c5ff4d9d4448ff3b3", size = 20949074, upload-time = "2025-07-24T20:43:07.813Z" },
    { url = "https://files.pythonhosted.org/packages/20/4e/c116466d22acaf4573e58421c956c6076dc526e24a6be0903219775d862e/numpy-2.3.2-cp313-cp313-macosx_11_0_arm64.whl", hash = "sha256:efc81393f25f14d11c9d161e46e6ee348637c0a1e8a54bf9dedc472a3fae993b", size = 14177311, upload-time = "2025-07-24T20:43:29.335Z" },
    { url = "https://files.pythonhosted.org/packages/78/45/d4698c182895af189c463fc91d70805d455a227261d950e4e0f1310c2550/numpy-2.3.2-cp313-cp313-macosx_14_0_arm64.whl", hash = "sha256:dd937f088a2df683cbb79dda9a772b62a3e5a8a7e76690612c2737f38c6ef1b6", size = 5106022, upload-time = "2025-07-24T20:43:37.999Z" },
    { url = "https://files.pythonhosted.org/packages/9f/76/3e6880fef4420179309dba72a8c11f6166c431cf6dee54c577af8906f914/numpy-2.3.2-cp313-cp313-macosx_14_0_x86_64.whl", hash = "sha256:11e58218c0c46c80509186e460d79fbdc9ca1eb8d8aee39d8f2dc768eb781089", size = 6640135, upload-time = "2025-07-24T20:43:49.28Z" },
    { url = "https://files.pythonhosted.org/packages/34/fa/87ff7f25b3c4ce9085a62554460b7db686fef1e0207e8977795c7b7d7ba1/numpy-2.3.2-cp313-cp313-manylinux_2_27_aarch64.manylinux_2_28_aarch64.whl", hash = "sha256:5ad4ebcb683a1f99f4f392cc522ee20a18b2bb12a2c1c42c3d48d5a1adc9d3d2", size = 14278147, upload-time = "2025-07-24T20:44:10.328Z" },
    { url = "https://files.pythonhosted.org/packages/1d/0f/571b2c7a3833ae419fe69ff7b479a78d313581785203cc70a8db90121b9a/numpy-2.3.2-cp313-cp313-manylinux_2_27_x86_64.manylinux_2_28_x86_64.whl", hash = "sha256:938065908d1d869c7d75d8ec45f735a034771c6ea07088867f713d1cd3bbbe4f", size = 16635989, upload-time = "2025-07-24T20:44:34.88Z" },
    { url = "https://files.pythonhosted.org/packages/24/5a/84ae8dca9c9a4c592fe11340b36a86ffa9fd3e40513198daf8a97839345c/numpy-2.3.2-cp313-cp313-musllinux_1_2_aarch64.whl", hash = "sha256:66459dccc65d8ec98cc7df61307b64bf9e08101f9598755d42d8ae65d9a7a6ee", size = 16053052, upload-time = "2025-07-24T20:44:58.872Z" },
    { url = "https://files.pythonhosted.org/packages/57/7c/e5725d99a9133b9813fcf148d3f858df98511686e853169dbaf63aec6097/numpy-2.3.2-cp313-cp313-musllinux_1_2_x86_64.whl", hash = "sha256:a7af9ed2aa9ec5950daf05bb11abc4076a108bd3c7db9aa7251d5f107079b6a6", size = 18577955, upload-time = "2025-07-24T20:45:26.714Z" },
    { url = "https://files.pythonhosted.org/packages/ae/11/7c546fcf42145f29b71e4d6f429e96d8d68e5a7ba1830b2e68d7418f0bbd/numpy-2.3.2-cp313-cp313-win32.whl", hash = "sha256:906a30249315f9c8e17b085cc5f87d3f369b35fedd0051d4a84686967bdbbd0b", size = 6311843, upload-time = "2025-07-24T20:49:24.444Z" },
    { url = "https://files.pythonhosted.org/packages/aa/6f/a428fd1cb7ed39b4280d057720fed5121b0d7754fd2a9768640160f5517b/numpy-2.3.2-cp313-cp313-win_amd64.whl", hash = "sha256:c63d95dc9d67b676e9108fe0d2182987ccb0f11933c1e8959f42fa0da8d4fa56", size = 12782876, upload-time = "2025-07-24T20:49:43.227Z" },
    { url = "https://files.pythonhosted.org/packages/65/85/4ea455c9040a12595fb6c43f2c217257c7b52dd0ba332c6a6c1d28b289fe/numpy-2.3.2-cp313-cp313-win_arm64.whl", hash = "sha256:b05a89f2fb84d21235f93de47129dd4f11c16f64c87c33f5e284e6a3a54e43f2", size = 10192786, upload-time = "2025-07-24T20:49:59.443Z" },
    { url = "https://files.pythonhosted.org/packages/80/23/8278f40282d10c3f258ec3ff1b103d4994bcad78b0cba9208317f6bb73da/numpy-2.3.2-cp313-cp313t-macosx_10_13_x86_64.whl", hash = "sha256:4e6ecfeddfa83b02318f4d84acf15fbdbf9ded18e46989a15a8b6995dfbf85ab", size = 21047395, upload-time = "2025-07-24T20:45:58.821Z" },
    { url = "https://files.pythonhosted.org/packages/1f/2d/624f2ce4a5df52628b4ccd16a4f9437b37c35f4f8a50d00e962aae6efd7a/numpy-2.3.2-cp313-cp313t-macosx_11_0_arm64.whl", hash = "sha256:508b0eada3eded10a3b55725b40806a4b855961040180028f52580c4729916a2", size = 14300374, upload-time = "2025-07-24T20:46:20.207Z" },
    { url = "https://files.pythonhosted.org/packages/f6/62/ff1e512cdbb829b80a6bd08318a58698867bca0ca2499d101b4af063ee97/numpy-2.3.2-cp313-cp313t-macosx_14_0_arm64.whl", hash = "sha256:754d6755d9a7588bdc6ac47dc4ee97867271b17cee39cb87aef079574366db0a", size = 5228864, upload-time = "2025-07-24T20:46:30.58Z" },
    { url = "https://files.pythonhosted.org/packages/7d/8e/74bc18078fff03192d4032cfa99d5a5ca937807136d6f5790ce07ca53515/numpy-2.3.2-cp313-cp313t-macosx_14_0_x86_64.whl", hash = "sha256:a9f66e7d2b2d7712410d3bc5684149040ef5f19856f20277cd17ea83e5006286", size = 6737533, upload-time = "2025-07-24T20:46:46.111Z" },
    { url = "https://files.pythonhosted.org/packages/19/ea/0731efe2c9073ccca5698ef6a8c3667c4cf4eea53fcdcd0b50140aba03bc/numpy-2.3.2-cp313-cp313t-manylinux_2_27_aarch64.manylinux_2_28_aarch64.whl", hash = "sha256:de6ea4e5a65d5a90c7d286ddff2b87f3f4ad61faa3db8dabe936b34c2275b6f8", size = 14352007, upload-time = "2025-07-24T20:47:07.1Z" },
    { url = "https://files.pythonhosted.org/packages/cf/90/36be0865f16dfed20f4bc7f75235b963d5939707d4b591f086777412ff7b/numpy-2.3.2-cp313-cp313t-manylinux_2_27_x86_64.manylinux_2_28_x86_64.whl", hash = "sha256:a3ef07ec8cbc8fc9e369c8dcd52019510c12da4de81367d8b20bc692aa07573a", size = 16701914, upload-time = "2025-07-24T20:47:32.459Z" },
    { url = "https://files.pythonhosted.org/packages/94/30/06cd055e24cb6c38e5989a9e747042b4e723535758e6153f11afea88c01b/numpy-2.3.2-cp313-cp313t-musllinux_1_2_aarch64.whl", hash = "sha256:27c9f90e7481275c7800dc9c24b7cc40ace3fdb970ae4d21eaff983a32f70c91", size = 16132708, upload-time = "2025-07-24T20:47:58.129Z" },
    { url = "https://files.pythonhosted.org/packages/9a/14/ecede608ea73e58267fd7cb78f42341b3b37ba576e778a1a06baffbe585c/numpy-2.3.2-cp313-cp313t-musllinux_1_2_x86_64.whl", hash = "sha256:07b62978075b67eee4065b166d000d457c82a1efe726cce608b9db9dd66a73a5", size = 18651678, upload-time = "2025-07-24T20:48:25.402Z" },
    { url = "https://files.pythonhosted.org/packages/40/f3/2fe6066b8d07c3685509bc24d56386534c008b462a488b7f503ba82b8923/numpy-2.3.2-cp313-cp313t-win32.whl", hash = "sha256:c771cfac34a4f2c0de8e8c97312d07d64fd8f8ed45bc9f5726a7e947270152b5", size = 6441832, upload-time = "2025-07-24T20:48:37.181Z" },
    { url = "https://files.pythonhosted.org/packages/0b/ba/0937d66d05204d8f28630c9c60bc3eda68824abde4cf756c4d6aad03b0c6/numpy-2.3.2-cp313-cp313t-win_amd64.whl", hash = "sha256:72dbebb2dcc8305c431b2836bcc66af967df91be793d63a24e3d9b741374c450", size = 12927049, upload-time = "2025-07-24T20:48:56.24Z" },
    { url = "https://files.pythonhosted.org/packages/e9/ed/13542dd59c104d5e654dfa2ac282c199ba64846a74c2c4bcdbc3a0f75df1/numpy-2.3.2-cp313-cp313t-win_arm64.whl", hash = "sha256:72c6df2267e926a6d5286b0a6d556ebe49eae261062059317837fda12ddf0c1a", size = 10262935, upload-time = "2025-07-24T20:49:13.136Z" },
    { url = "https://files.pythonhosted.org/packages/c9/7c/7659048aaf498f7611b783e000c7268fcc4dcf0ce21cd10aad7b2e8f9591/numpy-2.3.2-cp314-cp314-macosx_10_13_x86_64.whl", hash = "sha256:448a66d052d0cf14ce9865d159bfc403282c9bc7bb2a31b03cc18b651eca8b1a", size = 20950906, upload-time = "2025-07-24T20:50:30.346Z" },
    { url = "https://files.pythonhosted.org/packages/80/db/984bea9d4ddf7112a04cfdfb22b1050af5757864cfffe8e09e44b7f11a10/numpy-2.3.2-cp314-cp314-macosx_11_0_arm64.whl", hash = "sha256:546aaf78e81b4081b2eba1d105c3b34064783027a06b3ab20b6eba21fb64132b", size = 14185607, upload-time = "2025-07-24T20:50:51.923Z" },
    { url = "https://files.pythonhosted.org/packages/e4/76/b3d6f414f4eca568f469ac112a3b510938d892bc5a6c190cb883af080b77/numpy-2.3.2-cp314-cp314-macosx_14_0_arm64.whl", hash = "sha256:87c930d52f45df092f7578889711a0768094debf73cfcde105e2d66954358125", size = 5114110, upload-time = "2025-07-24T20:51:01.041Z" },
    { url = "https://files.pythonhosted.org/packages/9e/d2/6f5e6826abd6bca52392ed88fe44a4b52aacb60567ac3bc86c67834c3a56/numpy-2.3.2-cp314-cp314-macosx_14_0_x86_64.whl", hash = "sha256:8dc082ea901a62edb8f59713c6a7e28a85daddcb67454c839de57656478f5b19", size = 6642050, upload-time = "2025-07-24T20:51:11.64Z" },
    { url = "https://files.pythonhosted.org/packages/c4/43/f12b2ade99199e39c73ad182f103f9d9791f48d885c600c8e05927865baf/numpy-2.3.2-cp314-cp314-manylinux_2_27_aarch64.manylinux_2_28_aarch64.whl", hash = "sha256:af58de8745f7fa9ca1c0c7c943616c6fe28e75d0c81f5c295810e3c83b5be92f", size = 14296292, upload-time = "2025-07-24T20:51:33.488Z" },
    { url = "https://files.pythonhosted.org/packages/5d/f9/77c07d94bf110a916b17210fac38680ed8734c236bfed9982fd8524a7b47/numpy-2.3.2-cp314-cp314-manylinux_2_27_x86_64.manylinux_2_28_x86_64.whl", hash = "sha256:fed5527c4cf10f16c6d0b6bee1f89958bccb0ad2522c8cadc2efd318bcd545f5", size = 16638913, upload-time = "2025-07-24T20:51:58.517Z" },
    { url = "https://files.pythonhosted.org/packages/9b/d1/9d9f2c8ea399cc05cfff8a7437453bd4e7d894373a93cdc46361bbb49a7d/numpy-2.3.2-cp314-cp314-musllinux_1_2_aarch64.whl", hash = "sha256:095737ed986e00393ec18ec0b21b47c22889ae4b0cd2d5e88342e08b01141f58", size = 16071180, upload-time = "2025-07-24T20:52:22.827Z" },
    { url = "https://files.pythonhosted.org/packages/4c/41/82e2c68aff2a0c9bf315e47d61951099fed65d8cb2c8d9dc388cb87e947e/numpy-2.3.2-cp314-cp314-musllinux_1_2_x86_64.whl", hash = "sha256:b5e40e80299607f597e1a8a247ff8d71d79c5b52baa11cc1cce30aa92d2da6e0", size = 18576809, upload-time = "2025-07-24T20:52:51.015Z" },
    { url = "https://files.pythonhosted.org/packages/14/14/4b4fd3efb0837ed252d0f583c5c35a75121038a8c4e065f2c259be06d2d8/numpy-2.3.2-cp314-cp314-win32.whl", hash = "sha256:7d6e390423cc1f76e1b8108c9b6889d20a7a1f59d9a60cac4a050fa734d6c1e2", size = 6366410, upload-time = "2025-07-24T20:56:44.949Z" },
    { url = "https://files.pythonhosted.org/packages/11/9e/b4c24a6b8467b61aced5c8dc7dcfce23621baa2e17f661edb2444a418040/numpy-2.3.2-cp314-cp314-win_amd64.whl", hash = "sha256:b9d0878b21e3918d76d2209c924ebb272340da1fb51abc00f986c258cd5e957b", size = 12918821, upload-time = "2025-07-24T20:57:06.479Z" },
    { url = "https://files.pythonhosted.org/packages/0e/0f/0dc44007c70b1007c1cef86b06986a3812dd7106d8f946c09cfa75782556/numpy-2.3.2-cp314-cp314-win_arm64.whl", hash = "sha256:2738534837c6a1d0c39340a190177d7d66fdf432894f469728da901f8f6dc910", size = 10477303, upload-time = "2025-07-24T20:57:22.879Z" },
    { url = "https://files.pythonhosted.org/packages/8b/3e/075752b79140b78ddfc9c0a1634d234cfdbc6f9bbbfa6b7504e445ad7d19/numpy-2.3.2-cp314-cp314t-macosx_10_13_x86_64.whl", hash = "sha256:4d002ecf7c9b53240be3bb69d80f86ddbd34078bae04d87be81c1f58466f264e", size = 21047524, upload-time = "2025-07-24T20:53:22.086Z" },
    { url = "https://files.pythonhosted.org/packages/fe/6d/60e8247564a72426570d0e0ea1151b95ce5bd2f1597bb878a18d32aec855/numpy-2.3.2-cp314-cp314t-macosx_11_0_arm64.whl", hash = "sha256:293b2192c6bcce487dbc6326de5853787f870aeb6c43f8f9c6496db5b1781e45", size = 14300519, upload-time = "2025-07-24T20:53:44.053Z" },
    { url = "https://files.pythonhosted.org/packages/4d/73/d8326c442cd428d47a067070c3ac6cc3b651a6e53613a1668342a12d4479/numpy-2.3.2-cp314-cp314t-macosx_14_0_arm64.whl", hash = "sha256:0a4f2021a6da53a0d580d6ef5db29947025ae8b35b3250141805ea9a32bbe86b", size = 5228972, upload-time = "2025-07-24T20:53:53.81Z" },
    { url = "https://files.pythonhosted.org/packages/34/2e/e71b2d6dad075271e7079db776196829019b90ce3ece5c69639e4f6fdc44/numpy-2.3.2-cp314-cp314t-macosx_14_0_x86_64.whl", hash = "sha256:9c144440db4bf3bb6372d2c3e49834cc0ff7bb4c24975ab33e01199e645416f2", size = 6737439, upload-time = "2025-07-24T20:54:04.742Z" },
    { url = "https://files.pythonhosted.org/packages/15/b0/d004bcd56c2c5e0500ffc65385eb6d569ffd3363cb5e593ae742749b2daa/numpy-2.3.2-cp314-cp314t-manylinux_2_27_aarch64.manylinux_2_28_aarch64.whl", hash = "sha256:f92d6c2a8535dc4fe4419562294ff957f83a16ebdec66df0805e473ffaad8bd0", size = 14352479, upload-time = "2025-07-24T20:54:25.819Z" },
    { url = "https://files.pythonhosted.org/packages/11/e3/285142fcff8721e0c99b51686426165059874c150ea9ab898e12a492e291/numpy-2.3.2-cp314-cp314t-manylinux_2_27_x86_64.manylinux_2_28_x86_64.whl", hash = "sha256:cefc2219baa48e468e3db7e706305fcd0c095534a192a08f31e98d83a7d45fb0", size = 16702805, upload-time = "2025-07-24T20:54:50.814Z" },
    { url = "https://files.pythonhosted.org/packages/33/c3/33b56b0e47e604af2c7cd065edca892d180f5899599b76830652875249a3/numpy-2.3.2-cp314-cp314t-musllinux_1_2_aarch64.whl", hash = "sha256:76c3e9501ceb50b2ff3824c3589d5d1ab4ac857b0ee3f8f49629d0de55ecf7c2", size = 16133830, upload-time = "2025-07-24T20:55:17.306Z" },
    { url = "https://files.pythonhosted.org/packages/6e/ae/7b1476a1f4d6a48bc669b8deb09939c56dd2a439db1ab03017844374fb67/numpy-2.3.2-cp314-cp314t-musllinux_1_2_x86_64.whl", hash = "sha256:122bf5ed9a0221b3419672493878ba4967121514b1d7d4656a7580cd11dddcbf", size = 18652665, upload-time = "2025-07-24T20:55:46.665Z" },
    { url = "https://files.pythonhosted.org/packages/14/ba/5b5c9978c4bb161034148ade2de9db44ec316fab89ce8c400db0e0c81f86/numpy-2.3.2-cp314-cp314t-win32.whl", hash = "sha256:6f1ae3dcb840edccc45af496f312528c15b1f79ac318169d094e85e4bb35fdf1", size = 6514777, upload-time = "2025-07-24T20:55:57.66Z" },
    { url = "https://files.pythonhosted.org/packages/eb/46/3dbaf0ae7c17cdc46b9f662c56da2054887b8d9e737c1476f335c83d33db/numpy-2.3.2-cp314-cp314t-win_amd64.whl", hash = "sha256:087ffc25890d89a43536f75c5fe8770922008758e8eeeef61733957041ed2f9b", size = 13111856, upload-time = "2025-07-24T20:56:17.318Z" },
    { url = "https://files.pythonhosted.org/packages/c1/9e/1652778bce745a67b5fe05adde60ed362d38eb17d919a540e813d30f6874/numpy-2.3.2-cp314-cp314t-win_arm64.whl", hash = "sha256:092aeb3449833ea9c0bf0089d70c29ae480685dd2377ec9cdbbb620257f84631", size = 10544226, upload-time = "2025-07-24T20:56:34.509Z" },
]

[[package]]
name = "oauthlib"
version = "3.3.1"
source = { registry = "https://pypi.org/simple" }
sdist = { url = "https://files.pythonhosted.org/packages/0b/5f/19930f824ffeb0ad4372da4812c50edbd1434f678c90c2733e1188edfc63/oauthlib-3.3.1.tar.gz", hash = "sha256:0f0f8aa759826a193cf66c12ea1af1637f87b9b4622d46e866952bb022e538c9", size = 185918, upload-time = "2025-06-19T22:48:08.269Z" }
wheels = [
    { url = "https://files.pythonhosted.org/packages/be/9c/92789c596b8df838baa98fa71844d84283302f7604ed565dafe5a6b5041a/oauthlib-3.3.1-py3-none-any.whl", hash = "sha256:88119c938d2b8fb88561af5f6ee0eec8cc8d552b7bb1f712743136eb7523b7a1", size = 160065, upload-time = "2025-06-19T22:48:06.508Z" },
]

[[package]]
name = "ollama"
version = "0.5.3"
source = { registry = "https://pypi.org/simple" }
dependencies = [
    { name = "httpx" },
    { name = "pydantic" },
]
sdist = { url = "https://files.pythonhosted.org/packages/91/6d/ae96027416dcc2e98c944c050c492789502d7d7c0b95a740f0bb39268632/ollama-0.5.3.tar.gz", hash = "sha256:40b6dff729df3b24e56d4042fd9d37e231cee8e528677e0d085413a1d6692394", size = 43331, upload-time = "2025-08-07T21:44:10.422Z" }
wheels = [
    { url = "https://files.pythonhosted.org/packages/be/f6/2091e50b8b6c3e6901f6eab283d5efd66fb71c86ddb1b4d68766c3eeba0f/ollama-0.5.3-py3-none-any.whl", hash = "sha256:a8303b413d99a9043dbf77ebf11ced672396b59bec27e6d5db67c88f01b279d2", size = 13490, upload-time = "2025-08-07T21:44:09.353Z" },
]

[[package]]
name = "onnxruntime"
version = "1.22.1"
source = { registry = "https://pypi.org/simple" }
dependencies = [
    { name = "coloredlogs" },
    { name = "flatbuffers" },
    { name = "numpy" },
    { name = "packaging" },
    { name = "protobuf" },
    { name = "sympy" },
]
wheels = [
    { url = "https://files.pythonhosted.org/packages/e0/39/77cefa829740bd830915095d8408dce6d731b244e24b1f64fe3df9f18e86/onnxruntime-1.22.1-cp313-cp313-macosx_13_0_universal2.whl", hash = "sha256:d29c7d87b6cbed8fecfd09dca471832384d12a69e1ab873e5effbb94adc3e966", size = 34342026, upload-time = "2025-07-10T19:15:50.266Z" },
    { url = "https://files.pythonhosted.org/packages/d2/a6/444291524cb52875b5de980a6e918072514df63a57a7120bf9dfae3aeed1/onnxruntime-1.22.1-cp313-cp313-manylinux_2_27_aarch64.manylinux_2_28_aarch64.whl", hash = "sha256:460487d83b7056ba98f1f7bac80287224c31d8149b15712b0d6f5078fcc33d0f", size = 14474014, upload-time = "2025-07-10T19:15:53.991Z" },
    { url = "https://files.pythonhosted.org/packages/87/9d/45a995437879c18beff26eacc2322f4227224d04c6ac3254dce2e8950190/onnxruntime-1.22.1-cp313-cp313-manylinux_2_27_x86_64.manylinux_2_28_x86_64.whl", hash = "sha256:b0c37070268ba4e02a1a9d28560cd00cd1e94f0d4f275cbef283854f861a65fa", size = 16475427, upload-time = "2025-07-10T19:15:56.067Z" },
    { url = "https://files.pythonhosted.org/packages/4c/06/9c765e66ad32a7e709ce4cb6b95d7eaa9cb4d92a6e11ea97c20ffecaf765/onnxruntime-1.22.1-cp313-cp313-win_amd64.whl", hash = "sha256:70980d729145a36a05f74b573435531f55ef9503bcda81fc6c3d6b9306199982", size = 12690841, upload-time = "2025-07-10T19:15:58.337Z" },
    { url = "https://files.pythonhosted.org/packages/52/8c/02af24ee1c8dce4e6c14a1642a7a56cebe323d2fa01d9a360a638f7e4b75/onnxruntime-1.22.1-cp313-cp313t-manylinux_2_27_aarch64.manylinux_2_28_aarch64.whl", hash = "sha256:33a7980bbc4b7f446bac26c3785652fe8730ed02617d765399e89ac7d44e0f7d", size = 14479333, upload-time = "2025-07-10T19:16:00.544Z" },
    { url = "https://files.pythonhosted.org/packages/5d/15/d75fd66aba116ce3732bb1050401394c5ec52074c4f7ee18db8838dd4667/onnxruntime-1.22.1-cp313-cp313t-manylinux_2_27_x86_64.manylinux_2_28_x86_64.whl", hash = "sha256:6e7e823624b015ea879d976cbef8bfaed2f7e2cc233d7506860a76dd37f8f381", size = 16477261, upload-time = "2025-07-10T19:16:03.226Z" },
]

[[package]]
name = "openai"
version = "1.102.0"
source = { registry = "https://pypi.org/simple" }
dependencies = [
    { name = "anyio" },
    { name = "distro" },
    { name = "httpx" },
    { name = "jiter" },
    { name = "pydantic" },
    { name = "sniffio" },
    { name = "tqdm" },
    { name = "typing-extensions" },
]
sdist = { url = "https://files.pythonhosted.org/packages/07/55/da5598ed5c6bdd9939633854049cddc5cbac0da938dfcfcb3c6b119c16c0/openai-1.102.0.tar.gz", hash = "sha256:2e0153bcd64a6523071e90211cbfca1f2bbc5ceedd0993ba932a5869f93b7fc9", size = 519027, upload-time = "2025-08-26T20:50:29.397Z" }
wheels = [
    { url = "https://files.pythonhosted.org/packages/bd/0d/c9e7016d82c53c5b5e23e2bad36daebb8921ed44f69c0a985c6529a35106/openai-1.102.0-py3-none-any.whl", hash = "sha256:d751a7e95e222b5325306362ad02a7aa96e1fab3ed05b5888ce1c7ca63451345", size = 812015, upload-time = "2025-08-26T20:50:27.219Z" },
]

[[package]]
name = "openmeteo-requests"
version = "1.7.2"
source = { registry = "https://pypi.org/simple" }
dependencies = [
    { name = "niquests" },
    { name = "openmeteo-sdk" },
]
sdist = { url = "https://files.pythonhosted.org/packages/11/c2/a9658d3fefedcc056568eca35d95a5b6dfa722a3bef490fea3b24f01824f/openmeteo_requests-1.7.2.tar.gz", hash = "sha256:2b2a26827f44769ca5b11768bbeb60ae2202cd756cebb4f645f0a36f8c331532", size = 5263665, upload-time = "2025-08-28T09:53:44.066Z" }
wheels = [
    { url = "https://files.pythonhosted.org/packages/17/42/2f0777de34860a82595b6c4d223c1f2f1c00f338be1a1dd1010d42e7a534/openmeteo_requests-1.7.2-py3-none-any.whl", hash = "sha256:9673bb48170a26d028f8146b2f86fab3cffeb87dda951bef4779580370f3441c", size = 6972, upload-time = "2025-08-28T09:53:42.68Z" },
]

[[package]]
name = "openmeteo-sdk"
version = "1.20.1"
source = { registry = "https://pypi.org/simple" }
dependencies = [
    { name = "flatbuffers" },
]
sdist = { url = "https://files.pythonhosted.org/packages/40/01/3cfbd53005cd21c46437f43a7bc58e7b60bb328c3ea4234d91085a9871e5/openmeteo_sdk-1.20.1.tar.gz", hash = "sha256:91873dc5151f90df45f6cbd2de397fa8ce00acc926551f4011c95f9503172b64", size = 10231, upload-time = "2025-06-04T20:24:49.275Z" }
wheels = [
    { url = "https://files.pythonhosted.org/packages/92/a7/60185a2ef9c24e75827833658f73fbfd09f97b5061d704a6776f8b72ce10/openmeteo_sdk-1.20.1-py3-none-any.whl", hash = "sha256:d3ba824fd791575400513787d28b79b9e20037fffcb5ae88a985f9d1c7987dd8", size = 15369, upload-time = "2025-06-04T20:24:47.961Z" },
]

[[package]]
name = "opentelemetry-api"
version = "1.36.0"
source = { registry = "https://pypi.org/simple" }
dependencies = [
    { name = "importlib-metadata" },
    { name = "typing-extensions" },
]
sdist = { url = "https://files.pythonhosted.org/packages/27/d2/c782c88b8afbf961d6972428821c302bd1e9e7bc361352172f0ca31296e2/opentelemetry_api-1.36.0.tar.gz", hash = "sha256:9a72572b9c416d004d492cbc6e61962c0501eaf945ece9b5a0f56597d8348aa0", size = 64780, upload-time = "2025-07-29T15:12:06.02Z" }
wheels = [
    { url = "https://files.pythonhosted.org/packages/bb/ee/6b08dde0a022c463b88f55ae81149584b125a42183407dc1045c486cc870/opentelemetry_api-1.36.0-py3-none-any.whl", hash = "sha256:02f20bcacf666e1333b6b1f04e647dc1d5111f86b8e510238fcc56d7762cda8c", size = 65564, upload-time = "2025-07-29T15:11:47.998Z" },
]

[[package]]
name = "opentelemetry-exporter-otlp-proto-common"
version = "1.36.0"
source = { registry = "https://pypi.org/simple" }
dependencies = [
    { name = "opentelemetry-proto" },
]
sdist = { url = "https://files.pythonhosted.org/packages/34/da/7747e57eb341c59886052d733072bc878424bf20f1d8cf203d508bbece5b/opentelemetry_exporter_otlp_proto_common-1.36.0.tar.gz", hash = "sha256:6c496ccbcbe26b04653cecadd92f73659b814c6e3579af157d8716e5f9f25cbf", size = 20302, upload-time = "2025-07-29T15:12:07.71Z" }
wheels = [
    { url = "https://files.pythonhosted.org/packages/d0/ed/22290dca7db78eb32e0101738366b5bbda00d0407f00feffb9bf8c3fdf87/opentelemetry_exporter_otlp_proto_common-1.36.0-py3-none-any.whl", hash = "sha256:0fc002a6ed63eac235ada9aa7056e5492e9a71728214a61745f6ad04b923f840", size = 18349, upload-time = "2025-07-29T15:11:51.327Z" },
]

[[package]]
name = "opentelemetry-exporter-otlp-proto-grpc"
version = "1.36.0"
source = { registry = "https://pypi.org/simple" }
dependencies = [
    { name = "googleapis-common-protos" },
    { name = "grpcio" },
    { name = "opentelemetry-api" },
    { name = "opentelemetry-exporter-otlp-proto-common" },
    { name = "opentelemetry-proto" },
    { name = "opentelemetry-sdk" },
    { name = "typing-extensions" },
]
sdist = { url = "https://files.pythonhosted.org/packages/72/6f/6c1b0bdd0446e5532294d1d41bf11fbaea39c8a2423a4cdfe4fe6b708127/opentelemetry_exporter_otlp_proto_grpc-1.36.0.tar.gz", hash = "sha256:b281afbf7036b325b3588b5b6c8bb175069e3978d1bd24071f4a59d04c1e5bbf", size = 23822, upload-time = "2025-07-29T15:12:08.292Z" }
wheels = [
    { url = "https://files.pythonhosted.org/packages/0c/67/5f6bd188d66d0fd8e81e681bbf5822e53eb150034e2611dd2b935d3ab61a/opentelemetry_exporter_otlp_proto_grpc-1.36.0-py3-none-any.whl", hash = "sha256:734e841fc6a5d6f30e7be4d8053adb703c70ca80c562ae24e8083a28fadef211", size = 18828, upload-time = "2025-07-29T15:11:52.235Z" },
]

[[package]]
name = "opentelemetry-proto"
version = "1.36.0"
source = { registry = "https://pypi.org/simple" }
dependencies = [
    { name = "protobuf" },
]
sdist = { url = "https://files.pythonhosted.org/packages/fd/02/f6556142301d136e3b7e95ab8ea6a5d9dc28d879a99f3dd673b5f97dca06/opentelemetry_proto-1.36.0.tar.gz", hash = "sha256:0f10b3c72f74c91e0764a5ec88fd8f1c368ea5d9c64639fb455e2854ef87dd2f", size = 46152, upload-time = "2025-07-29T15:12:15.717Z" }
wheels = [
    { url = "https://files.pythonhosted.org/packages/b3/57/3361e06136225be8180e879199caea520f38026f8071366241ac458beb8d/opentelemetry_proto-1.36.0-py3-none-any.whl", hash = "sha256:151b3bf73a09f94afc658497cf77d45a565606f62ce0c17acb08cd9937ca206e", size = 72537, upload-time = "2025-07-29T15:12:02.243Z" },
]

[[package]]
name = "opentelemetry-sdk"
version = "1.36.0"
source = { registry = "https://pypi.org/simple" }
dependencies = [
    { name = "opentelemetry-api" },
    { name = "opentelemetry-semantic-conventions" },
    { name = "typing-extensions" },
]
sdist = { url = "https://files.pythonhosted.org/packages/4c/85/8567a966b85a2d3f971c4d42f781c305b2b91c043724fa08fd37d158e9dc/opentelemetry_sdk-1.36.0.tar.gz", hash = "sha256:19c8c81599f51b71670661ff7495c905d8fdf6976e41622d5245b791b06fa581", size = 162557, upload-time = "2025-07-29T15:12:16.76Z" }
wheels = [
    { url = "https://files.pythonhosted.org/packages/0b/59/7bed362ad1137ba5886dac8439e84cd2df6d087be7c09574ece47ae9b22c/opentelemetry_sdk-1.36.0-py3-none-any.whl", hash = "sha256:19fe048b42e98c5c1ffe85b569b7073576ad4ce0bcb6e9b4c6a39e890a6c45fb", size = 119995, upload-time = "2025-07-29T15:12:03.181Z" },
]

[[package]]
name = "opentelemetry-semantic-conventions"
version = "0.57b0"
source = { registry = "https://pypi.org/simple" }
dependencies = [
    { name = "opentelemetry-api" },
    { name = "typing-extensions" },
]
sdist = { url = "https://files.pythonhosted.org/packages/7e/31/67dfa252ee88476a29200b0255bda8dfc2cf07b56ad66dc9a6221f7dc787/opentelemetry_semantic_conventions-0.57b0.tar.gz", hash = "sha256:609a4a79c7891b4620d64c7aac6898f872d790d75f22019913a660756f27ff32", size = 124225, upload-time = "2025-07-29T15:12:17.873Z" }
wheels = [
    { url = "https://files.pythonhosted.org/packages/05/75/7d591371c6c39c73de5ce5da5a2cc7b72d1d1cd3f8f4638f553c01c37b11/opentelemetry_semantic_conventions-0.57b0-py3-none-any.whl", hash = "sha256:757f7e76293294f124c827e514c2a3144f191ef175b069ce8d1211e1e38e9e78", size = 201627, upload-time = "2025-07-29T15:12:04.174Z" },
]

[[package]]
name = "orjson"
version = "3.11.3"
source = { registry = "https://pypi.org/simple" }
sdist = { url = "https://files.pythonhosted.org/packages/be/4d/8df5f83256a809c22c4d6792ce8d43bb503be0fb7a8e4da9025754b09658/orjson-3.11.3.tar.gz", hash = "sha256:1c0603b1d2ffcd43a411d64797a19556ef76958aef1c182f22dc30860152a98a", size = 5482394, upload-time = "2025-08-26T17:46:43.171Z" }
wheels = [
    { url = "https://files.pythonhosted.org/packages/fc/79/8932b27293ad35919571f77cb3693b5906cf14f206ef17546052a241fdf6/orjson-3.11.3-cp313-cp313-macosx_10_15_x86_64.macosx_11_0_arm64.macosx_10_15_universal2.whl", hash = "sha256:af40c6612fd2a4b00de648aa26d18186cd1322330bd3a3cc52f87c699e995810", size = 238127, upload-time = "2025-08-26T17:45:38.146Z" },
    { url = "https://files.pythonhosted.org/packages/1c/82/cb93cd8cf132cd7643b30b6c5a56a26c4e780c7a145db6f83de977b540ce/orjson-3.11.3-cp313-cp313-macosx_15_0_arm64.whl", hash = "sha256:9f1587f26c235894c09e8b5b7636a38091a9e6e7fe4531937534749c04face43", size = 127494, upload-time = "2025-08-26T17:45:39.57Z" },
    { url = "https://files.pythonhosted.org/packages/a4/b8/2d9eb181a9b6bb71463a78882bcac1027fd29cf62c38a40cc02fc11d3495/orjson-3.11.3-cp313-cp313-manylinux_2_17_aarch64.manylinux2014_aarch64.whl", hash = "sha256:61dcdad16da5bb486d7227a37a2e789c429397793a6955227cedbd7252eb5a27", size = 123017, upload-time = "2025-08-26T17:45:40.876Z" },
    { url = "https://files.pythonhosted.org/packages/b4/14/a0e971e72d03b509190232356d54c0f34507a05050bd026b8db2bf2c192c/orjson-3.11.3-cp313-cp313-manylinux_2_17_armv7l.manylinux2014_armv7l.whl", hash = "sha256:11c6d71478e2cbea0a709e8a06365fa63da81da6498a53e4c4f065881d21ae8f", size = 127898, upload-time = "2025-08-26T17:45:42.188Z" },
    { url = "https://files.pythonhosted.org/packages/8e/af/dc74536722b03d65e17042cc30ae586161093e5b1f29bccda24765a6ae47/orjson-3.11.3-cp313-cp313-manylinux_2_17_i686.manylinux2014_i686.whl", hash = "sha256:ff94112e0098470b665cb0ed06efb187154b63649403b8d5e9aedeb482b4548c", size = 130742, upload-time = "2025-08-26T17:45:43.511Z" },
    { url = "https://files.pythonhosted.org/packages/62/e6/7a3b63b6677bce089fe939353cda24a7679825c43a24e49f757805fc0d8a/orjson-3.11.3-cp313-cp313-manylinux_2_17_ppc64le.manylinux2014_ppc64le.whl", hash = "sha256:ae8b756575aaa2a855a75192f356bbda11a89169830e1439cfb1a3e1a6dde7be", size = 132377, upload-time = "2025-08-26T17:45:45.525Z" },
    { url = "https://files.pythonhosted.org/packages/fc/cd/ce2ab93e2e7eaf518f0fd15e3068b8c43216c8a44ed82ac2b79ce5cef72d/orjson-3.11.3-cp313-cp313-manylinux_2_17_s390x.manylinux2014_s390x.whl", hash = "sha256:c9416cc19a349c167ef76135b2fe40d03cea93680428efee8771f3e9fb66079d", size = 135313, upload-time = "2025-08-26T17:45:46.821Z" },
    { url = "https://files.pythonhosted.org/packages/d0/b4/f98355eff0bd1a38454209bbc73372ce351ba29933cb3e2eba16c04b9448/orjson-3.11.3-cp313-cp313-manylinux_2_17_x86_64.manylinux2014_x86_64.whl", hash = "sha256:b822caf5b9752bc6f246eb08124c3d12bf2175b66ab74bac2ef3bbf9221ce1b2", size = 132908, upload-time = "2025-08-26T17:45:48.126Z" },
    { url = "https://files.pythonhosted.org/packages/eb/92/8f5182d7bc2a1bed46ed960b61a39af8389f0ad476120cd99e67182bfb6d/orjson-3.11.3-cp313-cp313-musllinux_1_2_aarch64.whl", hash = "sha256:414f71e3bdd5573893bf5ecdf35c32b213ed20aa15536fe2f588f946c318824f", size = 130905, upload-time = "2025-08-26T17:45:49.414Z" },
    { url = "https://files.pythonhosted.org/packages/1a/60/c41ca753ce9ffe3d0f67b9b4c093bdd6e5fdb1bc53064f992f66bb99954d/orjson-3.11.3-cp313-cp313-musllinux_1_2_armv7l.whl", hash = "sha256:828e3149ad8815dc14468f36ab2a4b819237c155ee1370341b91ea4c8672d2ee", size = 403812, upload-time = "2025-08-26T17:45:51.085Z" },
    { url = "https://files.pythonhosted.org/packages/dd/13/e4a4f16d71ce1868860db59092e78782c67082a8f1dc06a3788aef2b41bc/orjson-3.11.3-cp313-cp313-musllinux_1_2_i686.whl", hash = "sha256:ac9e05f25627ffc714c21f8dfe3a579445a5c392a9c8ae7ba1d0e9fb5333f56e", size = 146277, upload-time = "2025-08-26T17:45:52.851Z" },
    { url = "https://files.pythonhosted.org/packages/8d/8b/bafb7f0afef9344754a3a0597a12442f1b85a048b82108ef2c956f53babd/orjson-3.11.3-cp313-cp313-musllinux_1_2_x86_64.whl", hash = "sha256:e44fbe4000bd321d9f3b648ae46e0196d21577cf66ae684a96ff90b1f7c93633", size = 135418, upload-time = "2025-08-26T17:45:54.806Z" },
    { url = "https://files.pythonhosted.org/packages/60/d4/bae8e4f26afb2c23bea69d2f6d566132584d1c3a5fe89ee8c17b718cab67/orjson-3.11.3-cp313-cp313-win32.whl", hash = "sha256:2039b7847ba3eec1f5886e75e6763a16e18c68a63efc4b029ddf994821e2e66b", size = 136216, upload-time = "2025-08-26T17:45:57.182Z" },
    { url = "https://files.pythonhosted.org/packages/88/76/224985d9f127e121c8cad882cea55f0ebe39f97925de040b75ccd4b33999/orjson-3.11.3-cp313-cp313-win_amd64.whl", hash = "sha256:29be5ac4164aa8bdcba5fa0700a3c9c316b411d8ed9d39ef8a882541bd452fae", size = 131362, upload-time = "2025-08-26T17:45:58.56Z" },
    { url = "https://files.pythonhosted.org/packages/e2/cf/0dce7a0be94bd36d1346be5067ed65ded6adb795fdbe3abd234c8d576d01/orjson-3.11.3-cp313-cp313-win_arm64.whl", hash = "sha256:18bd1435cb1f2857ceb59cfb7de6f92593ef7b831ccd1b9bfb28ca530e539dce", size = 125989, upload-time = "2025-08-26T17:45:59.95Z" },
    { url = "https://files.pythonhosted.org/packages/ef/77/d3b1fef1fc6aaeed4cbf3be2b480114035f4df8fa1a99d2dac1d40d6e924/orjson-3.11.3-cp314-cp314-macosx_10_15_x86_64.macosx_11_0_arm64.macosx_10_15_universal2.whl", hash = "sha256:cf4b81227ec86935568c7edd78352a92e97af8da7bd70bdfdaa0d2e0011a1ab4", size = 238115, upload-time = "2025-08-26T17:46:01.669Z" },
    { url = "https://files.pythonhosted.org/packages/e4/6d/468d21d49bb12f900052edcfbf52c292022d0a323d7828dc6376e6319703/orjson-3.11.3-cp314-cp314-macosx_15_0_arm64.whl", hash = "sha256:bc8bc85b81b6ac9fc4dae393a8c159b817f4c2c9dee5d12b773bddb3b95fc07e", size = 127493, upload-time = "2025-08-26T17:46:03.466Z" },
    { url = "https://files.pythonhosted.org/packages/67/46/1e2588700d354aacdf9e12cc2d98131fb8ac6f31ca65997bef3863edb8ff/orjson-3.11.3-cp314-cp314-manylinux_2_34_aarch64.whl", hash = "sha256:88dcfc514cfd1b0de038443c7b3e6a9797ffb1b3674ef1fd14f701a13397f82d", size = 122998, upload-time = "2025-08-26T17:46:04.803Z" },
    { url = "https://files.pythonhosted.org/packages/3b/94/11137c9b6adb3779f1b34fd98be51608a14b430dbc02c6d41134fbba484c/orjson-3.11.3-cp314-cp314-manylinux_2_34_x86_64.whl", hash = "sha256:d61cd543d69715d5fc0a690c7c6f8dcc307bc23abef9738957981885f5f38229", size = 132915, upload-time = "2025-08-26T17:46:06.237Z" },
    { url = "https://files.pythonhosted.org/packages/10/61/dccedcf9e9bcaac09fdabe9eaee0311ca92115699500efbd31950d878833/orjson-3.11.3-cp314-cp314-musllinux_1_2_aarch64.whl", hash = "sha256:2b7b153ed90ababadbef5c3eb39549f9476890d339cf47af563aea7e07db2451", size = 130907, upload-time = "2025-08-26T17:46:07.581Z" },
    { url = "https://files.pythonhosted.org/packages/0e/fd/0e935539aa7b08b3ca0f817d73034f7eb506792aae5ecc3b7c6e679cdf5f/orjson-3.11.3-cp314-cp314-musllinux_1_2_armv7l.whl", hash = "sha256:7909ae2460f5f494fecbcd10613beafe40381fd0316e35d6acb5f3a05bfda167", size = 403852, upload-time = "2025-08-26T17:46:08.982Z" },
    { url = "https://files.pythonhosted.org/packages/4a/2b/50ae1a5505cd1043379132fdb2adb8a05f37b3e1ebffe94a5073321966fd/orjson-3.11.3-cp314-cp314-musllinux_1_2_i686.whl", hash = "sha256:2030c01cbf77bc67bee7eef1e7e31ecf28649353987775e3583062c752da0077", size = 146309, upload-time = "2025-08-26T17:46:10.576Z" },
    { url = "https://files.pythonhosted.org/packages/cd/1d/a473c158e380ef6f32753b5f39a69028b25ec5be331c2049a2201bde2e19/orjson-3.11.3-cp314-cp314-musllinux_1_2_x86_64.whl", hash = "sha256:a0169ebd1cbd94b26c7a7ad282cf5c2744fce054133f959e02eb5265deae1872", size = 135424, upload-time = "2025-08-26T17:46:12.386Z" },
    { url = "https://files.pythonhosted.org/packages/da/09/17d9d2b60592890ff7382e591aa1d9afb202a266b180c3d4049b1ec70e4a/orjson-3.11.3-cp314-cp314-win32.whl", hash = "sha256:0c6d7328c200c349e3a4c6d8c83e0a5ad029bdc2d417f234152bf34842d0fc8d", size = 136266, upload-time = "2025-08-26T17:46:13.853Z" },
    { url = "https://files.pythonhosted.org/packages/15/58/358f6846410a6b4958b74734727e582ed971e13d335d6c7ce3e47730493e/orjson-3.11.3-cp314-cp314-win_amd64.whl", hash = "sha256:317bbe2c069bbc757b1a2e4105b64aacd3bc78279b66a6b9e51e846e4809f804", size = 131351, upload-time = "2025-08-26T17:46:15.27Z" },
    { url = "https://files.pythonhosted.org/packages/28/01/d6b274a0635be0468d4dbd9cafe80c47105937a0d42434e805e67cd2ed8b/orjson-3.11.3-cp314-cp314-win_arm64.whl", hash = "sha256:e8f6a7a27d7b7bec81bd5924163e9af03d49bbb63013f107b48eb5d16db711bc", size = 125985, upload-time = "2025-08-26T17:46:16.67Z" },
]

[[package]]
name = "overrides"
version = "7.7.0"
source = { registry = "https://pypi.org/simple" }
sdist = { url = "https://files.pythonhosted.org/packages/36/86/b585f53236dec60aba864e050778b25045f857e17f6e5ea0ae95fe80edd2/overrides-7.7.0.tar.gz", hash = "sha256:55158fa3d93b98cc75299b1e67078ad9003ca27945c76162c1c0766d6f91820a", size = 22812, upload-time = "2024-01-27T21:01:33.423Z" }
wheels = [
    { url = "https://files.pythonhosted.org/packages/2c/ab/fc8290c6a4c722e5514d80f62b2dc4c4df1a68a41d1364e625c35990fcf3/overrides-7.7.0-py3-none-any.whl", hash = "sha256:c7ed9d062f78b8e4c1a7b70bd8796b35ead4d9f510227ef9c5dc7626c60d7e49", size = 17832, upload-time = "2024-01-27T21:01:31.393Z" },
]

[[package]]
name = "packaging"
version = "25.0"
source = { registry = "https://pypi.org/simple" }
sdist = { url = "https://files.pythonhosted.org/packages/a1/d4/1fc4078c65507b51b96ca8f8c3ba19e6a61c8253c72794544580a7b6c24d/packaging-25.0.tar.gz", hash = "sha256:d443872c98d677bf60f6a1f2f8c1cb748e8fe762d2bf9d3148b5599295b0fc4f", size = 165727, upload-time = "2025-04-19T11:48:59.673Z" }
wheels = [
    { url = "https://files.pythonhosted.org/packages/20/12/38679034af332785aac8774540895e234f4d07f7545804097de4b666afd8/packaging-25.0-py3-none-any.whl", hash = "sha256:29572ef2b1f17581046b3a2227d5c611fb25ec70ca1ba8554b24b0e69331a484", size = 66469, upload-time = "2025-04-19T11:48:57.875Z" },
]

[[package]]
name = "pandas"
version = "2.3.2"
source = { registry = "https://pypi.org/simple" }
dependencies = [
    { name = "numpy" },
    { name = "python-dateutil" },
    { name = "pytz" },
    { name = "tzdata" },
]
sdist = { url = "https://files.pythonhosted.org/packages/79/8e/0e90233ac205ad182bd6b422532695d2b9414944a280488105d598c70023/pandas-2.3.2.tar.gz", hash = "sha256:ab7b58f8f82706890924ccdfb5f48002b83d2b5a3845976a9fb705d36c34dcdb", size = 4488684, upload-time = "2025-08-21T10:28:29.257Z" }
wheels = [
    { url = "https://files.pythonhosted.org/packages/27/64/a2f7bf678af502e16b472527735d168b22b7824e45a4d7e96a4fbb634b59/pandas-2.3.2-cp313-cp313-macosx_10_13_x86_64.whl", hash = "sha256:0c6ecbac99a354a051ef21c5307601093cb9e0f4b1855984a084bfec9302699e", size = 11531061, upload-time = "2025-08-21T10:27:34.647Z" },
    { url = "https://files.pythonhosted.org/packages/54/4c/c3d21b2b7769ef2f4c2b9299fcadd601efa6729f1357a8dbce8dd949ed70/pandas-2.3.2-cp313-cp313-macosx_11_0_arm64.whl", hash = "sha256:c6f048aa0fd080d6a06cc7e7537c09b53be6642d330ac6f54a600c3ace857ee9", size = 10668666, upload-time = "2025-08-21T10:27:37.203Z" },
    { url = "https://files.pythonhosted.org/packages/50/e2/f775ba76ecfb3424d7f5862620841cf0edb592e9abd2d2a5387d305fe7a8/pandas-2.3.2-cp313-cp313-manylinux_2_17_aarch64.manylinux2014_aarch64.whl", hash = "sha256:0064187b80a5be6f2f9c9d6bdde29372468751dfa89f4211a3c5871854cfbf7a", size = 11332835, upload-time = "2025-08-21T10:27:40.188Z" },
    { url = "https://files.pythonhosted.org/packages/8f/52/0634adaace9be2d8cac9ef78f05c47f3a675882e068438b9d7ec7ef0c13f/pandas-2.3.2-cp313-cp313-manylinux_2_17_x86_64.manylinux2014_x86_64.whl", hash = "sha256:4ac8c320bded4718b298281339c1a50fb00a6ba78cb2a63521c39bec95b0209b", size = 12057211, upload-time = "2025-08-21T10:27:43.117Z" },
    { url = "https://files.pythonhosted.org/packages/0b/9d/2df913f14b2deb9c748975fdb2491da1a78773debb25abbc7cbc67c6b549/pandas-2.3.2-cp313-cp313-musllinux_1_2_aarch64.whl", hash = "sha256:114c2fe4f4328cf98ce5716d1532f3ab79c5919f95a9cfee81d9140064a2e4d6", size = 12749277, upload-time = "2025-08-21T10:27:45.474Z" },
    { url = "https://files.pythonhosted.org/packages/87/af/da1a2417026bd14d98c236dba88e39837182459d29dcfcea510b2ac9e8a1/pandas-2.3.2-cp313-cp313-musllinux_1_2_x86_64.whl", hash = "sha256:48fa91c4dfb3b2b9bfdb5c24cd3567575f4e13f9636810462ffed8925352be5a", size = 13415256, upload-time = "2025-08-21T10:27:49.885Z" },
    { url = "https://files.pythonhosted.org/packages/22/3c/f2af1ce8840ef648584a6156489636b5692c162771918aa95707c165ad2b/pandas-2.3.2-cp313-cp313-win_amd64.whl", hash = "sha256:12d039facec710f7ba305786837d0225a3444af7bbd9c15c32ca2d40d157ed8b", size = 10982579, upload-time = "2025-08-21T10:28:08.435Z" },
    { url = "https://files.pythonhosted.org/packages/f3/98/8df69c4097a6719e357dc249bf437b8efbde808038268e584421696cbddf/pandas-2.3.2-cp313-cp313t-macosx_10_13_x86_64.whl", hash = "sha256:c624b615ce97864eb588779ed4046186f967374185c047070545253a52ab2d57", size = 12028163, upload-time = "2025-08-21T10:27:52.232Z" },
    { url = "https://files.pythonhosted.org/packages/0e/23/f95cbcbea319f349e10ff90db488b905c6883f03cbabd34f6b03cbc3c044/pandas-2.3.2-cp313-cp313t-macosx_11_0_arm64.whl", hash = "sha256:0cee69d583b9b128823d9514171cabb6861e09409af805b54459bd0c821a35c2", size = 11391860, upload-time = "2025-08-21T10:27:54.673Z" },
    { url = "https://files.pythonhosted.org/packages/ad/1b/6a984e98c4abee22058aa75bfb8eb90dce58cf8d7296f8bc56c14bc330b0/pandas-2.3.2-cp313-cp313t-manylinux_2_17_aarch64.manylinux2014_aarch64.whl", hash = "sha256:2319656ed81124982900b4c37f0e0c58c015af9a7bbc62342ba5ad07ace82ba9", size = 11309830, upload-time = "2025-08-21T10:27:56.957Z" },
    { url = "https://files.pythonhosted.org/packages/15/d5/f0486090eb18dd8710bf60afeaf638ba6817047c0c8ae5c6a25598665609/pandas-2.3.2-cp313-cp313t-manylinux_2_17_x86_64.manylinux2014_x86_64.whl", hash = "sha256:b37205ad6f00d52f16b6d09f406434ba928c1a1966e2771006a9033c736d30d2", size = 11883216, upload-time = "2025-08-21T10:27:59.302Z" },
    { url = "https://files.pythonhosted.org/packages/10/86/692050c119696da19e20245bbd650d8dfca6ceb577da027c3a73c62a047e/pandas-2.3.2-cp313-cp313t-musllinux_1_2_aarch64.whl", hash = "sha256:837248b4fc3a9b83b9c6214699a13f069dc13510a6a6d7f9ba33145d2841a012", size = 12699743, upload-time = "2025-08-21T10:28:02.447Z" },
    { url = "https://files.pythonhosted.org/packages/cd/d7/612123674d7b17cf345aad0a10289b2a384bff404e0463a83c4a3a59d205/pandas-2.3.2-cp313-cp313t-musllinux_1_2_x86_64.whl", hash = "sha256:d2c3554bd31b731cd6490d94a28f3abb8dd770634a9e06eb6d2911b9827db370", size = 13186141, upload-time = "2025-08-21T10:28:05.377Z" },
]

[[package]]
name = "platformdirs"
version = "4.4.0"
source = { registry = "https://pypi.org/simple" }
sdist = { url = "https://files.pythonhosted.org/packages/23/e8/21db9c9987b0e728855bd57bff6984f67952bea55d6f75e055c46b5383e8/platformdirs-4.4.0.tar.gz", hash = "sha256:ca753cf4d81dc309bc67b0ea38fd15dc97bc30ce419a7f58d13eb3bf14c4febf", size = 21634, upload-time = "2025-08-26T14:32:04.268Z" }
wheels = [
    { url = "https://files.pythonhosted.org/packages/40/4b/2028861e724d3bd36227adfa20d3fd24c3fc6d52032f4a93c133be5d17ce/platformdirs-4.4.0-py3-none-any.whl", hash = "sha256:abd01743f24e5287cd7a5db3752faf1a2d65353f38ec26d98e25a6db65958c85", size = 18654, upload-time = "2025-08-26T14:32:02.735Z" },
]

[[package]]
name = "portalocker"
version = "3.2.0"
source = { registry = "https://pypi.org/simple" }
dependencies = [
    { name = "pywin32", marker = "sys_platform == 'win32'" },
]
sdist = { url = "https://files.pythonhosted.org/packages/5e/77/65b857a69ed876e1951e88aaba60f5ce6120c33703f7cb61a3c894b8c1b6/portalocker-3.2.0.tar.gz", hash = "sha256:1f3002956a54a8c3730586c5c77bf18fae4149e07eaf1c29fc3faf4d5a3f89ac", size = 95644, upload-time = "2025-06-14T13:20:40.03Z" }
wheels = [
    { url = "https://files.pythonhosted.org/packages/4b/a6/38c8e2f318bf67d338f4d629e93b0b4b9af331f455f0390ea8ce4a099b26/portalocker-3.2.0-py3-none-any.whl", hash = "sha256:3cdc5f565312224bc570c49337bd21428bba0ef363bbcf58b9ef4a9f11779968", size = 22424, upload-time = "2025-06-14T13:20:38.083Z" },
]

[[package]]
name = "posthog"
version = "5.4.0"
source = { registry = "https://pypi.org/simple" }
dependencies = [
    { name = "backoff" },
    { name = "distro" },
    { name = "python-dateutil" },
    { name = "requests" },
    { name = "six" },
]
sdist = { url = "https://files.pythonhosted.org/packages/48/20/60ae67bb9d82f00427946218d49e2e7e80fb41c15dc5019482289ec9ce8d/posthog-5.4.0.tar.gz", hash = "sha256:701669261b8d07cdde0276e5bc096b87f9e200e3b9589c5ebff14df658c5893c", size = 88076, upload-time = "2025-06-20T23:19:23.485Z" }
wheels = [
    { url = "https://files.pythonhosted.org/packages/4f/98/e480cab9a08d1c09b1c59a93dade92c1bb7544826684ff2acbfd10fcfbd4/posthog-5.4.0-py3-none-any.whl", hash = "sha256:284dfa302f64353484420b52d4ad81ff5c2c2d1d607c4e2db602ac72761831bd", size = 105364, upload-time = "2025-06-20T23:19:22.001Z" },
]

[[package]]
name = "propcache"
version = "0.3.2"
source = { registry = "https://pypi.org/simple" }
sdist = { url = "https://files.pythonhosted.org/packages/a6/16/43264e4a779dd8588c21a70f0709665ee8f611211bdd2c87d952cfa7c776/propcache-0.3.2.tar.gz", hash = "sha256:20d7d62e4e7ef05f221e0db2856b979540686342e7dd9973b815599c7057e168", size = 44139, upload-time = "2025-06-09T22:56:06.081Z" }
wheels = [
    { url = "https://files.pythonhosted.org/packages/dc/d1/8c747fafa558c603c4ca19d8e20b288aa0c7cda74e9402f50f31eb65267e/propcache-0.3.2-cp313-cp313-macosx_10_13_universal2.whl", hash = "sha256:ca592ed634a73ca002967458187109265e980422116c0a107cf93d81f95af945", size = 71286, upload-time = "2025-06-09T22:54:54.369Z" },
    { url = "https://files.pythonhosted.org/packages/61/99/d606cb7986b60d89c36de8a85d58764323b3a5ff07770a99d8e993b3fa73/propcache-0.3.2-cp313-cp313-macosx_10_13_x86_64.whl", hash = "sha256:9ecb0aad4020e275652ba3975740f241bd12a61f1a784df044cf7477a02bc252", size = 42425, upload-time = "2025-06-09T22:54:55.642Z" },
    { url = "https://files.pythonhosted.org/packages/8c/96/ef98f91bbb42b79e9bb82bdd348b255eb9d65f14dbbe3b1594644c4073f7/propcache-0.3.2-cp313-cp313-macosx_11_0_arm64.whl", hash = "sha256:7f08f1cc28bd2eade7a8a3d2954ccc673bb02062e3e7da09bc75d843386b342f", size = 41846, upload-time = "2025-06-09T22:54:57.246Z" },
    { url = "https://files.pythonhosted.org/packages/5b/ad/3f0f9a705fb630d175146cd7b1d2bf5555c9beaed54e94132b21aac098a6/propcache-0.3.2-cp313-cp313-manylinux_2_17_aarch64.manylinux2014_aarch64.whl", hash = "sha256:d1a342c834734edb4be5ecb1e9fb48cb64b1e2320fccbd8c54bf8da8f2a84c33", size = 208871, upload-time = "2025-06-09T22:54:58.975Z" },
    { url = "https://files.pythonhosted.org/packages/3a/38/2085cda93d2c8b6ec3e92af2c89489a36a5886b712a34ab25de9fbca7992/propcache-0.3.2-cp313-cp313-manylinux_2_17_ppc64le.manylinux2014_ppc64le.whl", hash = "sha256:8a544caaae1ac73f1fecfae70ded3e93728831affebd017d53449e3ac052ac1e", size = 215720, upload-time = "2025-06-09T22:55:00.471Z" },
    { url = "https://files.pythonhosted.org/packages/61/c1/d72ea2dc83ac7f2c8e182786ab0fc2c7bd123a1ff9b7975bee671866fe5f/propcache-0.3.2-cp313-cp313-manylinux_2_17_s390x.manylinux2014_s390x.whl", hash = "sha256:310d11aa44635298397db47a3ebce7db99a4cc4b9bbdfcf6c98a60c8d5261cf1", size = 215203, upload-time = "2025-06-09T22:55:01.834Z" },
    { url = "https://files.pythonhosted.org/packages/af/81/b324c44ae60c56ef12007105f1460d5c304b0626ab0cc6b07c8f2a9aa0b8/propcache-0.3.2-cp313-cp313-manylinux_2_17_x86_64.manylinux2014_x86_64.whl", hash = "sha256:4c1396592321ac83157ac03a2023aa6cc4a3cc3cfdecb71090054c09e5a7cce3", size = 206365, upload-time = "2025-06-09T22:55:03.199Z" },
    { url = "https://files.pythonhosted.org/packages/09/73/88549128bb89e66d2aff242488f62869014ae092db63ccea53c1cc75a81d/propcache-0.3.2-cp313-cp313-manylinux_2_5_i686.manylinux1_i686.manylinux_2_17_i686.manylinux2014_i686.whl", hash = "sha256:8cabf5b5902272565e78197edb682017d21cf3b550ba0460ee473753f28d23c1", size = 196016, upload-time = "2025-06-09T22:55:04.518Z" },
    { url = "https://files.pythonhosted.org/packages/b9/3f/3bdd14e737d145114a5eb83cb172903afba7242f67c5877f9909a20d948d/propcache-0.3.2-cp313-cp313-musllinux_1_2_aarch64.whl", hash = "sha256:0a2f2235ac46a7aa25bdeb03a9e7060f6ecbd213b1f9101c43b3090ffb971ef6", size = 205596, upload-time = "2025-06-09T22:55:05.942Z" },
    { url = "https://files.pythonhosted.org/packages/0f/ca/2f4aa819c357d3107c3763d7ef42c03980f9ed5c48c82e01e25945d437c1/propcache-0.3.2-cp313-cp313-musllinux_1_2_armv7l.whl", hash = "sha256:92b69e12e34869a6970fd2f3da91669899994b47c98f5d430b781c26f1d9f387", size = 200977, upload-time = "2025-06-09T22:55:07.792Z" },
    { url = "https://files.pythonhosted.org/packages/cd/4a/e65276c7477533c59085251ae88505caf6831c0e85ff8b2e31ebcbb949b1/propcache-0.3.2-cp313-cp313-musllinux_1_2_i686.whl", hash = "sha256:54e02207c79968ebbdffc169591009f4474dde3b4679e16634d34c9363ff56b4", size = 197220, upload-time = "2025-06-09T22:55:09.173Z" },
    { url = "https://files.pythonhosted.org/packages/7c/54/fc7152e517cf5578278b242396ce4d4b36795423988ef39bb8cd5bf274c8/propcache-0.3.2-cp313-cp313-musllinux_1_2_ppc64le.whl", hash = "sha256:4adfb44cb588001f68c5466579d3f1157ca07f7504fc91ec87862e2b8e556b88", size = 210642, upload-time = "2025-06-09T22:55:10.62Z" },
    { url = "https://files.pythonhosted.org/packages/b9/80/abeb4a896d2767bf5f1ea7b92eb7be6a5330645bd7fb844049c0e4045d9d/propcache-0.3.2-cp313-cp313-musllinux_1_2_s390x.whl", hash = "sha256:fd3e6019dc1261cd0291ee8919dd91fbab7b169bb76aeef6c716833a3f65d206", size = 212789, upload-time = "2025-06-09T22:55:12.029Z" },
    { url = "https://files.pythonhosted.org/packages/b3/db/ea12a49aa7b2b6d68a5da8293dcf50068d48d088100ac016ad92a6a780e6/propcache-0.3.2-cp313-cp313-musllinux_1_2_x86_64.whl", hash = "sha256:4c181cad81158d71c41a2bce88edce078458e2dd5ffee7eddd6b05da85079f43", size = 205880, upload-time = "2025-06-09T22:55:13.45Z" },
    { url = "https://files.pythonhosted.org/packages/d1/e5/9076a0bbbfb65d1198007059c65639dfd56266cf8e477a9707e4b1999ff4/propcache-0.3.2-cp313-cp313-win32.whl", hash = "sha256:8a08154613f2249519e549de2330cf8e2071c2887309a7b07fb56098f5170a02", size = 37220, upload-time = "2025-06-09T22:55:15.284Z" },
    { url = "https://files.pythonhosted.org/packages/d3/f5/b369e026b09a26cd77aa88d8fffd69141d2ae00a2abaaf5380d2603f4b7f/propcache-0.3.2-cp313-cp313-win_amd64.whl", hash = "sha256:e41671f1594fc4ab0a6dec1351864713cb3a279910ae8b58f884a88a0a632c05", size = 40678, upload-time = "2025-06-09T22:55:16.445Z" },
    { url = "https://files.pythonhosted.org/packages/a4/3a/6ece377b55544941a08d03581c7bc400a3c8cd3c2865900a68d5de79e21f/propcache-0.3.2-cp313-cp313t-macosx_10_13_universal2.whl", hash = "sha256:9a3cf035bbaf035f109987d9d55dc90e4b0e36e04bbbb95af3055ef17194057b", size = 76560, upload-time = "2025-06-09T22:55:17.598Z" },
    { url = "https://files.pythonhosted.org/packages/0c/da/64a2bb16418740fa634b0e9c3d29edff1db07f56d3546ca2d86ddf0305e1/propcache-0.3.2-cp313-cp313t-macosx_10_13_x86_64.whl", hash = "sha256:156c03d07dc1323d8dacaa221fbe028c5c70d16709cdd63502778e6c3ccca1b0", size = 44676, upload-time = "2025-06-09T22:55:18.922Z" },
    { url = "https://files.pythonhosted.org/packages/36/7b/f025e06ea51cb72c52fb87e9b395cced02786610b60a3ed51da8af017170/propcache-0.3.2-cp313-cp313t-macosx_11_0_arm64.whl", hash = "sha256:74413c0ba02ba86f55cf60d18daab219f7e531620c15f1e23d95563f505efe7e", size = 44701, upload-time = "2025-06-09T22:55:20.106Z" },
    { url = "https://files.pythonhosted.org/packages/a4/00/faa1b1b7c3b74fc277f8642f32a4c72ba1d7b2de36d7cdfb676db7f4303e/propcache-0.3.2-cp313-cp313t-manylinux_2_17_aarch64.manylinux2014_aarch64.whl", hash = "sha256:f066b437bb3fa39c58ff97ab2ca351db465157d68ed0440abecb21715eb24b28", size = 276934, upload-time = "2025-06-09T22:55:21.5Z" },
    { url = "https://files.pythonhosted.org/packages/74/ab/935beb6f1756e0476a4d5938ff44bf0d13a055fed880caf93859b4f1baf4/propcache-0.3.2-cp313-cp313t-manylinux_2_17_ppc64le.manylinux2014_ppc64le.whl", hash = "sha256:f1304b085c83067914721e7e9d9917d41ad87696bf70f0bc7dee450e9c71ad0a", size = 278316, upload-time = "2025-06-09T22:55:22.918Z" },
    { url = "https://files.pythonhosted.org/packages/f8/9d/994a5c1ce4389610838d1caec74bdf0e98b306c70314d46dbe4fcf21a3e2/propcache-0.3.2-cp313-cp313t-manylinux_2_17_s390x.manylinux2014_s390x.whl", hash = "sha256:ab50cef01b372763a13333b4e54021bdcb291fc9a8e2ccb9c2df98be51bcde6c", size = 282619, upload-time = "2025-06-09T22:55:24.651Z" },
    { url = "https://files.pythonhosted.org/packages/2b/00/a10afce3d1ed0287cef2e09506d3be9822513f2c1e96457ee369adb9a6cd/propcache-0.3.2-cp313-cp313t-manylinux_2_17_x86_64.manylinux2014_x86_64.whl", hash = "sha256:fad3b2a085ec259ad2c2842666b2a0a49dea8463579c606426128925af1ed725", size = 265896, upload-time = "2025-06-09T22:55:26.049Z" },
    { url = "https://files.pythonhosted.org/packages/2e/a8/2aa6716ffa566ca57c749edb909ad27884680887d68517e4be41b02299f3/propcache-0.3.2-cp313-cp313t-manylinux_2_5_i686.manylinux1_i686.manylinux_2_17_i686.manylinux2014_i686.whl", hash = "sha256:261fa020c1c14deafd54c76b014956e2f86991af198c51139faf41c4d5e83892", size = 252111, upload-time = "2025-06-09T22:55:27.381Z" },
    { url = "https://files.pythonhosted.org/packages/36/4f/345ca9183b85ac29c8694b0941f7484bf419c7f0fea2d1e386b4f7893eed/propcache-0.3.2-cp313-cp313t-musllinux_1_2_aarch64.whl", hash = "sha256:46d7f8aa79c927e5f987ee3a80205c987717d3659f035c85cf0c3680526bdb44", size = 268334, upload-time = "2025-06-09T22:55:28.747Z" },
    { url = "https://files.pythonhosted.org/packages/3e/ca/fcd54f78b59e3f97b3b9715501e3147f5340167733d27db423aa321e7148/propcache-0.3.2-cp313-cp313t-musllinux_1_2_armv7l.whl", hash = "sha256:6d8f3f0eebf73e3c0ff0e7853f68be638b4043c65a70517bb575eff54edd8dbe", size = 255026, upload-time = "2025-06-09T22:55:30.184Z" },
    { url = "https://files.pythonhosted.org/packages/8b/95/8e6a6bbbd78ac89c30c225210a5c687790e532ba4088afb8c0445b77ef37/propcache-0.3.2-cp313-cp313t-musllinux_1_2_i686.whl", hash = "sha256:03c89c1b14a5452cf15403e291c0ccd7751d5b9736ecb2c5bab977ad6c5bcd81", size = 250724, upload-time = "2025-06-09T22:55:31.646Z" },
    { url = "https://files.pythonhosted.org/packages/ee/b0/0dd03616142baba28e8b2d14ce5df6631b4673850a3d4f9c0f9dd714a404/propcache-0.3.2-cp313-cp313t-musllinux_1_2_ppc64le.whl", hash = "sha256:0cc17efde71e12bbaad086d679ce575268d70bc123a5a71ea7ad76f70ba30bba", size = 268868, upload-time = "2025-06-09T22:55:33.209Z" },
    { url = "https://files.pythonhosted.org/packages/c5/98/2c12407a7e4fbacd94ddd32f3b1e3d5231e77c30ef7162b12a60e2dd5ce3/propcache-0.3.2-cp313-cp313t-musllinux_1_2_s390x.whl", hash = "sha256:acdf05d00696bc0447e278bb53cb04ca72354e562cf88ea6f9107df8e7fd9770", size = 271322, upload-time = "2025-06-09T22:55:35.065Z" },
    { url = "https://files.pythonhosted.org/packages/35/91/9cb56efbb428b006bb85db28591e40b7736847b8331d43fe335acf95f6c8/propcache-0.3.2-cp313-cp313t-musllinux_1_2_x86_64.whl", hash = "sha256:4445542398bd0b5d32df908031cb1b30d43ac848e20470a878b770ec2dcc6330", size = 265778, upload-time = "2025-06-09T22:55:36.45Z" },
    { url = "https://files.pythonhosted.org/packages/9a/4c/b0fe775a2bdd01e176b14b574be679d84fc83958335790f7c9a686c1f468/propcache-0.3.2-cp313-cp313t-win32.whl", hash = "sha256:f86e5d7cd03afb3a1db8e9f9f6eff15794e79e791350ac48a8c924e6f439f394", size = 41175, upload-time = "2025-06-09T22:55:38.436Z" },
    { url = "https://files.pythonhosted.org/packages/a4/ff/47f08595e3d9b5e149c150f88d9714574f1a7cbd89fe2817158a952674bf/propcache-0.3.2-cp313-cp313t-win_amd64.whl", hash = "sha256:9704bedf6e7cbe3c65eca4379a9b53ee6a83749f047808cbb5044d40d7d72198", size = 44857, upload-time = "2025-06-09T22:55:39.687Z" },
    { url = "https://files.pythonhosted.org/packages/cc/35/cc0aaecf278bb4575b8555f2b137de5ab821595ddae9da9d3cd1da4072c7/propcache-0.3.2-py3-none-any.whl", hash = "sha256:98f1ec44fb675f5052cccc8e609c46ed23a35a1cfd18545ad4e29002d858a43f", size = 12663, upload-time = "2025-06-09T22:56:04.484Z" },
]

[[package]]
name = "protobuf"
version = "5.29.5"
source = { registry = "https://pypi.org/simple" }
sdist = { url = "https://files.pythonhosted.org/packages/43/29/d09e70352e4e88c9c7a198d5645d7277811448d76c23b00345670f7c8a38/protobuf-5.29.5.tar.gz", hash = "sha256:bc1463bafd4b0929216c35f437a8e28731a2b7fe3d98bb77a600efced5a15c84", size = 425226, upload-time = "2025-05-28T23:51:59.82Z" }
wheels = [
    { url = "https://files.pythonhosted.org/packages/5f/11/6e40e9fc5bba02988a214c07cf324595789ca7820160bfd1f8be96e48539/protobuf-5.29.5-cp310-abi3-win32.whl", hash = "sha256:3f1c6468a2cfd102ff4703976138844f78ebd1fb45f49011afc5139e9e283079", size = 422963, upload-time = "2025-05-28T23:51:41.204Z" },
    { url = "https://files.pythonhosted.org/packages/81/7f/73cefb093e1a2a7c3ffd839e6f9fcafb7a427d300c7f8aef9c64405d8ac6/protobuf-5.29.5-cp310-abi3-win_amd64.whl", hash = "sha256:3f76e3a3675b4a4d867b52e4a5f5b78a2ef9565549d4037e06cf7b0942b1d3fc", size = 434818, upload-time = "2025-05-28T23:51:44.297Z" },
    { url = "https://files.pythonhosted.org/packages/dd/73/10e1661c21f139f2c6ad9b23040ff36fee624310dc28fba20d33fdae124c/protobuf-5.29.5-cp38-abi3-macosx_10_9_universal2.whl", hash = "sha256:e38c5add5a311f2a6eb0340716ef9b039c1dfa428b28f25a7838ac329204a671", size = 418091, upload-time = "2025-05-28T23:51:45.907Z" },
    { url = "https://files.pythonhosted.org/packages/6c/04/98f6f8cf5b07ab1294c13f34b4e69b3722bb609c5b701d6c169828f9f8aa/protobuf-5.29.5-cp38-abi3-manylinux2014_aarch64.whl", hash = "sha256:fa18533a299d7ab6c55a238bf8629311439995f2e7eca5caaff08663606e9015", size = 319824, upload-time = "2025-05-28T23:51:47.545Z" },
    { url = "https://files.pythonhosted.org/packages/85/e4/07c80521879c2d15f321465ac24c70efe2381378c00bf5e56a0f4fbac8cd/protobuf-5.29.5-cp38-abi3-manylinux2014_x86_64.whl", hash = "sha256:63848923da3325e1bf7e9003d680ce6e14b07e55d0473253a690c3a8b8fd6e61", size = 319942, upload-time = "2025-05-28T23:51:49.11Z" },
    { url = "https://files.pythonhosted.org/packages/7e/cc/7e77861000a0691aeea8f4566e5d3aa716f2b1dece4a24439437e41d3d25/protobuf-5.29.5-py3-none-any.whl", hash = "sha256:6cf42630262c59b2d8de33954443d94b746c952b01434fc58a417fdbd2e84bd5", size = 172823, upload-time = "2025-05-28T23:51:58.157Z" },
]

[[package]]
name = "pyasn1"
version = "0.6.1"
source = { registry = "https://pypi.org/simple" }
sdist = { url = "https://files.pythonhosted.org/packages/ba/e9/01f1a64245b89f039897cb0130016d79f77d52669aae6ee7b159a6c4c018/pyasn1-0.6.1.tar.gz", hash = "sha256:6f580d2bdd84365380830acf45550f2511469f673cb4a5ae3857a3170128b034", size = 145322, upload-time = "2024-09-10T22:41:42.55Z" }
wheels = [
    { url = "https://files.pythonhosted.org/packages/c8/f1/d6a797abb14f6283c0ddff96bbdd46937f64122b8c925cab503dd37f8214/pyasn1-0.6.1-py3-none-any.whl", hash = "sha256:0d632f46f2ba09143da3a8afe9e33fb6f92fa2320ab7e886e2d0f7672af84629", size = 83135, upload-time = "2024-09-11T16:00:36.122Z" },
]

[[package]]
name = "pyasn1-modules"
version = "0.4.2"
source = { registry = "https://pypi.org/simple" }
dependencies = [
    { name = "pyasn1" },
]
sdist = { url = "https://files.pythonhosted.org/packages/e9/e6/78ebbb10a8c8e4b61a59249394a4a594c1a7af95593dc933a349c8d00964/pyasn1_modules-0.4.2.tar.gz", hash = "sha256:677091de870a80aae844b1ca6134f54652fa2c8c5a52aa396440ac3106e941e6", size = 307892, upload-time = "2025-03-28T02:41:22.17Z" }
wheels = [
    { url = "https://files.pythonhosted.org/packages/47/8d/d529b5d697919ba8c11ad626e835d4039be708a35b0d22de83a269a6682c/pyasn1_modules-0.4.2-py3-none-any.whl", hash = "sha256:29253a9207ce32b64c3ac6600edc75368f98473906e8fd1043bd6b5b1de2c14a", size = 181259, upload-time = "2025-03-28T02:41:19.028Z" },
]

[[package]]
name = "pybase64"
version = "1.4.2"
source = { registry = "https://pypi.org/simple" }
sdist = { url = "https://files.pythonhosted.org/packages/04/14/43297a7b7f0c1bf0c00b596f754ee3ac946128c64d21047ccf9c9bbc5165/pybase64-1.4.2.tar.gz", hash = "sha256:46cdefd283ed9643315d952fe44de80dc9b9a811ce6e3ec97fd1827af97692d0", size = 137246, upload-time = "2025-07-27T13:08:57.808Z" }
wheels = [
    { url = "https://files.pythonhosted.org/packages/f4/56/5337f27a8b8d2d6693f46f7b36bae47895e5820bfa259b0072574a4e1057/pybase64-1.4.2-cp313-cp313-android_21_arm64_v8a.whl", hash = "sha256:0f331aa59549de21f690b6ccc79360ffed1155c3cfbc852eb5c097c0b8565a2b", size = 33888, upload-time = "2025-07-27T13:03:35.698Z" },
    { url = "https://files.pythonhosted.org/packages/4c/09/f3f4b11fc9beda7e8625e29fb0f549958fcbb34fea3914e1c1d95116e344/pybase64-1.4.2-cp313-cp313-android_21_x86_64.whl", hash = "sha256:9dad20bf1f3ed9e6fe566c4c9d07d9a6c04f5a280daebd2082ffb8620b0a880d", size = 40796, upload-time = "2025-07-27T13:03:36.927Z" },
    { url = "https://files.pythonhosted.org/packages/e3/ff/470768f0fe6de0aa302a8cb1bdf2f9f5cffc3f69e60466153be68bc953aa/pybase64-1.4.2-cp313-cp313-ios_13_0_arm64_iphoneos.whl", hash = "sha256:69d3f0445b0faeef7bb7f93bf8c18d850785e2a77f12835f49e524cc54af04e7", size = 30914, upload-time = "2025-07-27T13:03:38.475Z" },
    { url = "https://files.pythonhosted.org/packages/75/6b/d328736662665e0892409dc410353ebef175b1be5eb6bab1dad579efa6df/pybase64-1.4.2-cp313-cp313-ios_13_0_arm64_iphonesimulator.whl", hash = "sha256:2372b257b1f4dd512f317fb27e77d313afd137334de64c87de8374027aacd88a", size = 31380, upload-time = "2025-07-27T13:03:39.7Z" },
    { url = "https://files.pythonhosted.org/packages/ca/96/7ff718f87c67f4147c181b73d0928897cefa17dc75d7abc6e37730d5908f/pybase64-1.4.2-cp313-cp313-ios_13_0_x86_64_iphonesimulator.whl", hash = "sha256:fb794502b4b1ec91c4ca5d283ae71aef65e3de7721057bd9e2b3ec79f7a62d7d", size = 38230, upload-time = "2025-07-27T13:03:41.637Z" },
    { url = "https://files.pythonhosted.org/packages/4d/58/a3307b048d799ff596a3c7c574fcba66f9b6b8c899a3c00a698124ca7ad5/pybase64-1.4.2-cp313-cp313-macosx_10_13_x86_64.whl", hash = "sha256:d5c532b03fd14a5040d6cf6571299a05616f925369c72ddf6fe2fb643eb36fed", size = 38319, upload-time = "2025-07-27T13:03:42.847Z" },
    { url = "https://files.pythonhosted.org/packages/08/a7/0bda06341b0a2c830d348c6e1c4d348caaae86c53dc9a046e943467a05e9/pybase64-1.4.2-cp313-cp313-macosx_11_0_arm64.whl", hash = "sha256:0f699514dc1d5689ca9cf378139e0214051922732f9adec9404bc680a8bef7c0", size = 31655, upload-time = "2025-07-27T13:03:44.426Z" },
    { url = "https://files.pythonhosted.org/packages/87/df/e1d6e8479e0c5113c2c63c7b44886935ce839c2d99884c7304ca9e86547c/pybase64-1.4.2-cp313-cp313-manylinux1_i686.manylinux2014_i686.manylinux_2_17_i686.manylinux_2_5_i686.whl", hash = "sha256:cd3e8713cbd32c8c6aa935feaf15c7670e2b7e8bfe51c24dc556811ebd293a29", size = 68232, upload-time = "2025-07-27T13:03:45.729Z" },
    { url = "https://files.pythonhosted.org/packages/71/ab/db4dbdfccb9ca874d6ce34a0784761471885d96730de85cee3d300381529/pybase64-1.4.2-cp313-cp313-manylinux1_x86_64.manylinux2014_x86_64.manylinux_2_17_x86_64.manylinux_2_5_x86_64.whl", hash = "sha256:d377d48acf53abf4b926c2a7a24a19deb092f366a04ffd856bf4b3aa330b025d", size = 71608, upload-time = "2025-07-27T13:03:47.01Z" },
    { url = "https://files.pythonhosted.org/packages/11/e9/508df958563951045d728bbfbd3be77465f9231cf805cb7ccaf6951fc9f1/pybase64-1.4.2-cp313-cp313-manylinux2014_aarch64.manylinux_2_17_aarch64.whl", hash = "sha256:d83c076e78d619b9e1dd674e2bf5fb9001aeb3e0b494b80a6c8f6d4120e38cd9", size = 59912, upload-time = "2025-07-27T13:03:48.277Z" },
    { url = "https://files.pythonhosted.org/packages/f2/58/7f2cef1ceccc682088958448d56727369de83fa6b29148478f4d2acd107a/pybase64-1.4.2-cp313-cp313-manylinux2014_armv7l.manylinux_2_17_armv7l.whl", hash = "sha256:ab9cdb6a8176a5cb967f53e6ad60e40c83caaa1ae31c5e1b29e5c8f507f17538", size = 56413, upload-time = "2025-07-27T13:03:49.908Z" },
    { url = "https://files.pythonhosted.org/packages/08/7c/7e0af5c5728fa7e2eb082d88eca7c6bd17429be819d58518e74919d42e66/pybase64-1.4.2-cp313-cp313-manylinux2014_ppc64le.manylinux_2_17_ppc64le.whl", hash = "sha256:adf0c103ad559dbfb9fe69edfd26a15c65d9c991a5ab0a25b04770f9eb0b9484", size = 59311, upload-time = "2025-07-27T13:03:51.238Z" },
    { url = "https://files.pythonhosted.org/packages/03/8b/09825d0f37e45b9a3f546e5f990b6cf2dd838e54ea74122c2464646e0c77/pybase64-1.4.2-cp313-cp313-manylinux2014_s390x.manylinux_2_17_s390x.whl", hash = "sha256:0d03ef2f253d97ce0685d3624bf5e552d716b86cacb8a6c971333ba4b827e1fc", size = 60282, upload-time = "2025-07-27T13:03:52.56Z" },
    { url = "https://files.pythonhosted.org/packages/9c/3f/3711d2413f969bfd5b9cc19bc6b24abae361b7673ff37bcb90c43e199316/pybase64-1.4.2-cp313-cp313-manylinux_2_31_riscv64.whl", hash = "sha256:e565abf906efee76ae4be1aef5df4aed0fda1639bc0d7732a3dafef76cb6fc35", size = 54845, upload-time = "2025-07-27T13:03:54.167Z" },
    { url = "https://files.pythonhosted.org/packages/c6/3c/4c7ce1ae4d828c2bb56d144322f81bffbaaac8597d35407c3d7cbb0ff98f/pybase64-1.4.2-cp313-cp313-musllinux_1_2_aarch64.whl", hash = "sha256:e3c6a5f15fd03f232fc6f295cce3684f7bb08da6c6d5b12cc771f81c9f125cc6", size = 58615, upload-time = "2025-07-27T13:03:55.494Z" },
    { url = "https://files.pythonhosted.org/packages/f5/8f/c2fc03bf4ed038358620065c75968a30184d5d3512d09d3ef9cc3bd48592/pybase64-1.4.2-cp313-cp313-musllinux_1_2_armv7l.whl", hash = "sha256:bad9e3db16f448728138737bbd1af9dc2398efd593a8bdd73748cc02cd33f9c6", size = 52434, upload-time = "2025-07-27T13:03:56.808Z" },
    { url = "https://files.pythonhosted.org/packages/e2/0a/757d6df0a60327c893cfae903e15419914dd792092dc8cc5c9523d40bc9b/pybase64-1.4.2-cp313-cp313-musllinux_1_2_i686.whl", hash = "sha256:2683ef271328365c31afee0ed8fa29356fb8fb7c10606794656aa9ffb95e92be", size = 68824, upload-time = "2025-07-27T13:03:58.735Z" },
    { url = "https://files.pythonhosted.org/packages/a0/14/84abe2ed8c29014239be1cfab45dfebe5a5ca779b177b8b6f779bd8b69da/pybase64-1.4.2-cp313-cp313-musllinux_1_2_ppc64le.whl", hash = "sha256:265b20089cd470079114c09bb74b101b3bfc3c94ad6b4231706cf9eff877d570", size = 57898, upload-time = "2025-07-27T13:04:00.379Z" },
    { url = "https://files.pythonhosted.org/packages/7e/c6/d193031f90c864f7b59fa6d1d1b5af41f0f5db35439988a8b9f2d1b32a13/pybase64-1.4.2-cp313-cp313-musllinux_1_2_riscv64.whl", hash = "sha256:e53173badead10ef8b839aa5506eecf0067c7b75ad16d9bf39bc7144631f8e67", size = 54319, upload-time = "2025-07-27T13:04:01.742Z" },
    { url = "https://files.pythonhosted.org/packages/cb/37/ec0c7a610ff8f994ee6e0c5d5d66b6b6310388b96ebb347b03ae39870fdf/pybase64-1.4.2-cp313-cp313-musllinux_1_2_s390x.whl", hash = "sha256:5823b8dcf74da7da0f761ed60c961e8928a6524e520411ad05fe7f9f47d55b40", size = 56472, upload-time = "2025-07-27T13:04:03.089Z" },
    { url = "https://files.pythonhosted.org/packages/c4/5a/e585b74f85cedd261d271e4c2ef333c5cfce7e80750771808f56fee66b98/pybase64-1.4.2-cp313-cp313-musllinux_1_2_x86_64.whl", hash = "sha256:1237f66c54357d325390da60aa5e21c6918fbcd1bf527acb9c1f4188c62cb7d5", size = 70966, upload-time = "2025-07-27T13:04:04.361Z" },
    { url = "https://files.pythonhosted.org/packages/ad/20/1b2fdd98b4ba36008419668c813025758214c543e362c66c49214ecd1127/pybase64-1.4.2-cp313-cp313-win32.whl", hash = "sha256:b0b851eb4f801d16040047f6889cca5e9dfa102b3e33f68934d12511245cef86", size = 33681, upload-time = "2025-07-27T13:04:06.126Z" },
    { url = "https://files.pythonhosted.org/packages/ff/64/3df4067d169c047054889f34b5a946cbe3785bca43404b93c962a5461a41/pybase64-1.4.2-cp313-cp313-win_amd64.whl", hash = "sha256:19541c6e26d17d9522c02680fe242206ae05df659c82a657aabadf209cd4c6c7", size = 35822, upload-time = "2025-07-27T13:04:07.752Z" },
    { url = "https://files.pythonhosted.org/packages/d1/fd/db505188adf812e60ee923f196f9deddd8a1895b2b29b37f5db94afc3b1c/pybase64-1.4.2-cp313-cp313-win_arm64.whl", hash = "sha256:77a191863d576c0a5dd81f8a568a5ca15597cc980ae809dce62c717c8d42d8aa", size = 30899, upload-time = "2025-07-27T13:04:09.062Z" },
    { url = "https://files.pythonhosted.org/packages/d9/27/5f5fecd206ec1e06e1608a380af18dcb76a6ab08ade6597a3251502dcdb2/pybase64-1.4.2-cp313-cp313t-macosx_10_13_x86_64.whl", hash = "sha256:2e194bbabe3fdf9e47ba9f3e157394efe0849eb226df76432126239b3f44992c", size = 38677, upload-time = "2025-07-27T13:04:10.334Z" },
    { url = "https://files.pythonhosted.org/packages/bf/0f/abe4b5a28529ef5f74e8348fa6a9ef27d7d75fbd98103d7664cf485b7d8f/pybase64-1.4.2-cp313-cp313t-macosx_11_0_arm64.whl", hash = "sha256:39aef1dadf4a004f11dd09e703abaf6528a87c8dbd39c448bb8aebdc0a08c1be", size = 32066, upload-time = "2025-07-27T13:04:11.641Z" },
    { url = "https://files.pythonhosted.org/packages/ac/7e/ea0ce6a7155cada5526017ec588b6d6185adea4bf9331565272f4ef583c2/pybase64-1.4.2-cp313-cp313t-manylinux1_i686.manylinux2014_i686.manylinux_2_17_i686.manylinux_2_5_i686.whl", hash = "sha256:91cb920c7143e36ec8217031282c8651da3b2206d70343f068fac0e7f073b7f9", size = 72300, upload-time = "2025-07-27T13:04:12.969Z" },
    { url = "https://files.pythonhosted.org/packages/45/2d/e64c7a056c9ec48dfe130d1295e47a8c2b19c3984488fc08e5eaa1e86c88/pybase64-1.4.2-cp313-cp313t-manylinux1_x86_64.manylinux2014_x86_64.manylinux_2_17_x86_64.manylinux_2_5_x86_64.whl", hash = "sha256:6958631143fb9e71f9842000da042ec2f6686506b6706e2dfda29e97925f6aa0", size = 75520, upload-time = "2025-07-27T13:04:14.374Z" },
    { url = "https://files.pythonhosted.org/packages/43/e0/e5f93b2e1cb0751a22713c4baa6c6eaf5f307385e369180486c8316ed21e/pybase64-1.4.2-cp313-cp313t-manylinux2014_aarch64.manylinux_2_17_aarch64.whl", hash = "sha256:dc35f14141ef3f1ac70d963950a278a2593af66fe5a1c7a208e185ca6278fa25", size = 65384, upload-time = "2025-07-27T13:04:16.204Z" },
    { url = "https://files.pythonhosted.org/packages/ff/23/8c645a1113ad88a1c6a3d0e825e93ef8b74ad3175148767853a0a4d7626e/pybase64-1.4.2-cp313-cp313t-manylinux2014_armv7l.manylinux_2_17_armv7l.whl", hash = "sha256:5d949d2d677859c3a8507e1b21432a039d2b995e0bd3fe307052b6ded80f207a", size = 60471, upload-time = "2025-07-27T13:04:17.947Z" },
    { url = "https://files.pythonhosted.org/packages/8b/81/edd0f7d8b0526b91730a0dd4ce6b4c8be2136cd69d424afe36235d2d2a06/pybase64-1.4.2-cp313-cp313t-manylinux2014_ppc64le.manylinux_2_17_ppc64le.whl", hash = "sha256:09caacdd3e15fe7253a67781edd10a6a918befab0052a2a3c215fe5d1f150269", size = 63945, upload-time = "2025-07-27T13:04:19.383Z" },
    { url = "https://files.pythonhosted.org/packages/a5/a5/edc224cd821fd65100b7af7c7e16b8f699916f8c0226c9c97bbae5a75e71/pybase64-1.4.2-cp313-cp313t-manylinux2014_s390x.manylinux_2_17_s390x.whl", hash = "sha256:e44b0e793b23f28ea0f15a9754bd0c960102a2ac4bccb8fafdedbd4cc4d235c0", size = 64858, upload-time = "2025-07-27T13:04:20.807Z" },
    { url = "https://files.pythonhosted.org/packages/11/3b/92853f968f1af7e42b7e54d21bdd319097b367e7dffa2ca20787361df74c/pybase64-1.4.2-cp313-cp313t-manylinux_2_31_riscv64.whl", hash = "sha256:849f274d0bcb90fc6f642c39274082724d108e41b15f3a17864282bd41fc71d5", size = 58557, upload-time = "2025-07-27T13:04:22.229Z" },
    { url = "https://files.pythonhosted.org/packages/76/09/0ec6bd2b2303b0ea5c6da7535edc9a608092075ef8c0cdd96e3e726cd687/pybase64-1.4.2-cp313-cp313t-musllinux_1_2_aarch64.whl", hash = "sha256:528dba7ef1357bd7ce1aea143084501f47f5dd0fff7937d3906a68565aa59cfe", size = 63624, upload-time = "2025-07-27T13:04:23.952Z" },
    { url = "https://files.pythonhosted.org/packages/73/6e/52cb1ced2a517a3118b2e739e9417432049013ac7afa15d790103059e8e4/pybase64-1.4.2-cp313-cp313t-musllinux_1_2_armv7l.whl", hash = "sha256:1da54be743d9a68671700cfe56c3ab8c26e8f2f5cc34eface905c55bc3a9af94", size = 56174, upload-time = "2025-07-27T13:04:25.419Z" },
    { url = "https://files.pythonhosted.org/packages/5b/9d/820fe79347467e48af985fe46180e1dd28e698ade7317bebd66de8a143f5/pybase64-1.4.2-cp313-cp313t-musllinux_1_2_i686.whl", hash = "sha256:9b07c0406c3eaa7014499b0aacafb21a6d1146cfaa85d56f0aa02e6d542ee8f3", size = 72640, upload-time = "2025-07-27T13:04:26.824Z" },
    { url = "https://files.pythonhosted.org/packages/53/58/e863e10d08361e694935c815b73faad7e1ab03f99ae154d86c4e2f331896/pybase64-1.4.2-cp313-cp313t-musllinux_1_2_ppc64le.whl", hash = "sha256:312f2aa4cf5d199a97fbcaee75d2e59ebbaafcd091993eb373b43683498cdacb", size = 62453, upload-time = "2025-07-27T13:04:28.562Z" },
    { url = "https://files.pythonhosted.org/packages/95/f0/c392c4ac8ccb7a34b28377c21faa2395313e3c676d76c382642e19a20703/pybase64-1.4.2-cp313-cp313t-musllinux_1_2_riscv64.whl", hash = "sha256:ad59362fc267bf15498a318c9e076686e4beeb0dfe09b457fabbc2b32468b97a", size = 58103, upload-time = "2025-07-27T13:04:29.996Z" },
    { url = "https://files.pythonhosted.org/packages/32/30/00ab21316e7df8f526aa3e3dc06f74de6711d51c65b020575d0105a025b2/pybase64-1.4.2-cp313-cp313t-musllinux_1_2_s390x.whl", hash = "sha256:01593bd064e7dcd6c86d04e94e44acfe364049500c20ac68ca1e708fbb2ca970", size = 60779, upload-time = "2025-07-27T13:04:31.549Z" },
    { url = "https://files.pythonhosted.org/packages/a6/65/114ca81839b1805ce4a2b7d58bc16e95634734a2059991f6382fc71caf3e/pybase64-1.4.2-cp313-cp313t-musllinux_1_2_x86_64.whl", hash = "sha256:5b81547ad8ea271c79fdf10da89a1e9313cb15edcba2a17adf8871735e9c02a0", size = 74684, upload-time = "2025-07-27T13:04:32.976Z" },
    { url = "https://files.pythonhosted.org/packages/54/8f/aa9d445b9bb693b8f6bb1456bd6d8576d79b7a63bf6c69af3a539235b15f/pybase64-1.4.2-cp313-cp313t-win32.whl", hash = "sha256:7edbe70b5654545a37e6e6b02de738303b1bbdfcde67f6cfec374cfb5cc4099e", size = 33961, upload-time = "2025-07-27T13:04:34.806Z" },
    { url = "https://files.pythonhosted.org/packages/0e/e5/da37cfb173c646fd4fc7c6aae2bc41d40de2ee49529854af8f4e6f498b45/pybase64-1.4.2-cp313-cp313t-win_amd64.whl", hash = "sha256:385690addf87c25d6366fab5d8ff512eed8a7ecb18da9e8152af1c789162f208", size = 36199, upload-time = "2025-07-27T13:04:36.223Z" },
    { url = "https://files.pythonhosted.org/packages/66/3e/1eb68fb7d00f2cec8bd9838e2a30d183d6724ae06e745fd6e65216f170ff/pybase64-1.4.2-cp313-cp313t-win_arm64.whl", hash = "sha256:c2070d0aa88580f57fe15ca88b09f162e604d19282915a95a3795b5d3c1c05b5", size = 31221, upload-time = "2025-07-27T13:04:37.704Z" },
    { url = "https://files.pythonhosted.org/packages/99/bf/00a87d951473ce96c8c08af22b6983e681bfabdb78dd2dcf7ee58eac0932/pybase64-1.4.2-cp314-cp314-ios_13_0_arm64_iphoneos.whl", hash = "sha256:4157ad277a32cf4f02a975dffc62a3c67d73dfa4609b2c1978ef47e722b18b8e", size = 30924, upload-time = "2025-07-27T13:04:39.189Z" },
    { url = "https://files.pythonhosted.org/packages/ae/43/dee58c9d60e60e6fb32dc6da722d84592e22f13c277297eb4ce6baf99a99/pybase64-1.4.2-cp314-cp314-ios_13_0_arm64_iphonesimulator.whl", hash = "sha256:e113267dc349cf624eb4f4fbf53fd77835e1aa048ac6877399af426aab435757", size = 31390, upload-time = "2025-07-27T13:04:40.995Z" },
    { url = "https://files.pythonhosted.org/packages/e1/11/b28906fc2e330b8b1ab4bc845a7bef808b8506734e90ed79c6062b095112/pybase64-1.4.2-cp314-cp314-ios_13_0_x86_64_iphonesimulator.whl", hash = "sha256:cea5aaf218fd9c5c23afacfe86fd4464dfedc1a0316dd3b5b4075b068cc67df0", size = 38212, upload-time = "2025-07-27T13:04:42.729Z" },
    { url = "https://files.pythonhosted.org/packages/24/9e/868d1e104413d14b19feaf934fc7fad4ef5b18946385f8bb79684af40f24/pybase64-1.4.2-cp314-cp314-macosx_10_13_x86_64.whl", hash = "sha256:41213497abbd770435c7a9c8123fb02b93709ac4cf60155cd5aefc5f3042b600", size = 38303, upload-time = "2025-07-27T13:04:44.095Z" },
    { url = "https://files.pythonhosted.org/packages/a3/73/f7eac96ca505df0600280d6bfc671a9e2e2f947c2b04b12a70e36412f7eb/pybase64-1.4.2-cp314-cp314-macosx_11_0_arm64.whl", hash = "sha256:c8b522df7ee00f2ac1993ccd5e1f6608ae7482de3907668c2ff96a83ef213925", size = 31669, upload-time = "2025-07-27T13:04:45.845Z" },
    { url = "https://files.pythonhosted.org/packages/c6/43/8e18bea4fd455100112d6a73a83702843f067ef9b9272485b6bdfd9ed2f0/pybase64-1.4.2-cp314-cp314-manylinux1_i686.manylinux2014_i686.manylinux_2_17_i686.manylinux_2_5_i686.whl", hash = "sha256:06725022e540c5b098b978a0418ca979773e2cbdbb76f10bd97536f2ad1c5b49", size = 68452, upload-time = "2025-07-27T13:04:47.788Z" },
    { url = "https://files.pythonhosted.org/packages/e4/2e/851eb51284b97354ee5dfa1309624ab90920696e91a33cd85b13d20cc5c1/pybase64-1.4.2-cp314-cp314-manylinux1_x86_64.manylinux2014_x86_64.manylinux_2_17_x86_64.manylinux_2_5_x86_64.whl", hash = "sha256:a3e54dcf0d0305ec88473c9d0009f698cabf86f88a8a10090efeff2879c421bb", size = 71674, upload-time = "2025-07-27T13:04:49.294Z" },
    { url = "https://files.pythonhosted.org/packages/57/0d/5cf1e5dc64aec8db43e8dee4e4046856d639a72bcb0fb3e716be42ced5f1/pybase64-1.4.2-cp314-cp314-manylinux2014_aarch64.manylinux_2_17_aarch64.whl", hash = "sha256:67675cee727a60dc91173d2790206f01aa3c7b3fbccfa84fd5c1e3d883fe6caa", size = 60027, upload-time = "2025-07-27T13:04:50.769Z" },
    { url = "https://files.pythonhosted.org/packages/a4/8e/3479266bc0e65f6cc48b3938d4a83bff045330649869d950a378f2ddece0/pybase64-1.4.2-cp314-cp314-manylinux2014_armv7l.manylinux_2_17_armv7l.whl", hash = "sha256:753da25d4fd20be7bda2746f545935773beea12d5cb5ec56ec2d2960796477b1", size = 56461, upload-time = "2025-07-27T13:04:52.37Z" },
    { url = "https://files.pythonhosted.org/packages/20/b6/f2b6cf59106dd78bae8717302be5b814cec33293504ad409a2eb752ad60c/pybase64-1.4.2-cp314-cp314-manylinux2014_ppc64le.manylinux_2_17_ppc64le.whl", hash = "sha256:a78c768ce4ca550885246d14babdb8923e0f4a848dfaaeb63c38fc99e7ea4052", size = 59446, upload-time = "2025-07-27T13:04:53.967Z" },
    { url = "https://files.pythonhosted.org/packages/16/70/3417797dfccdfdd0a54e4ad17c15b0624f0fc2d6a362210f229f5c4e8fd0/pybase64-1.4.2-cp314-cp314-manylinux2014_s390x.manylinux_2_17_s390x.whl", hash = "sha256:51b17f36d890c92f0618fb1c8db2ccc25e6ed07afa505bab616396fc9b0b0492", size = 60350, upload-time = "2025-07-27T13:04:55.881Z" },
    { url = "https://files.pythonhosted.org/packages/a0/c6/6e4269dd98d150ae95d321b311a345eae0f7fd459d97901b4a586d7513bb/pybase64-1.4.2-cp314-cp314-manylinux_2_31_riscv64.whl", hash = "sha256:f92218d667049ab4f65d54fa043a88ffdb2f07fff1f868789ef705a5221de7ec", size = 54989, upload-time = "2025-07-27T13:04:57.436Z" },
    { url = "https://files.pythonhosted.org/packages/f9/e8/18c1b0c255f964fafd0412b0d5a163aad588aeccb8f84b9bf9c8611d80f6/pybase64-1.4.2-cp314-cp314-musllinux_1_2_aarch64.whl", hash = "sha256:3547b3d1499919a06491b3f879a19fbe206af2bd1a424ecbb4e601eb2bd11fea", size = 58724, upload-time = "2025-07-27T13:04:59.406Z" },
    { url = "https://files.pythonhosted.org/packages/b1/ad/ddfbd2125fc20b94865fb232b2e9105376fa16eee492e4b7786d42a86cbf/pybase64-1.4.2-cp314-cp314-musllinux_1_2_armv7l.whl", hash = "sha256:958af7b0e09ddeb13e8c2330767c47b556b1ade19c35370f6451d139cde9f2a9", size = 52285, upload-time = "2025-07-27T13:05:01.198Z" },
    { url = "https://files.pythonhosted.org/packages/b6/4c/b9d4ec9224add33c84b925a03d1a53cd4106efb449ea8e0ae7795fed7bf7/pybase64-1.4.2-cp314-cp314-musllinux_1_2_i686.whl", hash = "sha256:4facc57f6671e2229a385a97a618273e7be36a9ea0a9d1c1b9347f14d19ceba8", size = 69036, upload-time = "2025-07-27T13:05:03.109Z" },
    { url = "https://files.pythonhosted.org/packages/92/38/7b96794da77bed3d9b4fea40f14ae563648fba83a696e7602fabe60c0eb7/pybase64-1.4.2-cp314-cp314-musllinux_1_2_ppc64le.whl", hash = "sha256:a32fc57d05d73a7c9b0ca95e9e265e21cf734195dc6873829a890058c35f5cfd", size = 57938, upload-time = "2025-07-27T13:05:04.744Z" },
    { url = "https://files.pythonhosted.org/packages/eb/c5/ae8bbce3c322d1b074e79f51f5df95961fe90cb8748df66c6bc97616e974/pybase64-1.4.2-cp314-cp314-musllinux_1_2_riscv64.whl", hash = "sha256:3dc853243c81ce89cc7318e6946f860df28ddb7cd2a0648b981652d9ad09ee5a", size = 54474, upload-time = "2025-07-27T13:05:06.662Z" },
    { url = "https://files.pythonhosted.org/packages/15/9a/c09887c4bb1b43c03fc352e2671ef20c6686c6942a99106a45270ee5b840/pybase64-1.4.2-cp314-cp314-musllinux_1_2_s390x.whl", hash = "sha256:0e6d863a86b3e7bc6ac9bd659bebda4501b9da842521111b0b0e54eb51295df5", size = 56533, upload-time = "2025-07-27T13:05:08.368Z" },
    { url = "https://files.pythonhosted.org/packages/4f/0f/d5114d63d35d085639606a880cb06e2322841cd4b213adfc14d545c1186f/pybase64-1.4.2-cp314-cp314-musllinux_1_2_x86_64.whl", hash = "sha256:6579475140ff2067903725d8aca47f5747bcb211597a1edd60b58f6d90ada2bd", size = 71030, upload-time = "2025-07-27T13:05:10.3Z" },
    { url = "https://files.pythonhosted.org/packages/40/0e/fe6f1ed22ea52eb99f490a8441815ba21de288f4351aeef4968d71d20d2d/pybase64-1.4.2-cp314-cp314-win32.whl", hash = "sha256:373897f728d7b4f241a1f803ac732c27b6945d26d86b2741ad9b75c802e4e378", size = 34174, upload-time = "2025-07-27T13:05:12.254Z" },
    { url = "https://files.pythonhosted.org/packages/71/46/0e15bea52ffc63e8ae7935e945accbaf635e0aefa26d3e31fdf9bc9dcd01/pybase64-1.4.2-cp314-cp314-win_amd64.whl", hash = "sha256:1afe3361344617d298c1d08bc657ef56d0f702d6b72cb65d968b2771017935aa", size = 36308, upload-time = "2025-07-27T13:05:13.898Z" },
    { url = "https://files.pythonhosted.org/packages/4f/dc/55849fee2577bda77c1e078da04cc9237e8e474a8c8308deb702a26f2511/pybase64-1.4.2-cp314-cp314-win_arm64.whl", hash = "sha256:f131c9360babe522f3d90f34da3f827cba80318125cf18d66f2ee27e3730e8c4", size = 31341, upload-time = "2025-07-27T13:05:15.553Z" },
    { url = "https://files.pythonhosted.org/packages/39/44/c69d088e28b25e70ac742b6789cde038473815b2a69345c4bae82d5e244d/pybase64-1.4.2-cp314-cp314t-macosx_10_13_x86_64.whl", hash = "sha256:2583ac304131c1bd6e3120b0179333610f18816000db77c0a2dd6da1364722a8", size = 38678, upload-time = "2025-07-27T13:05:17.544Z" },
    { url = "https://files.pythonhosted.org/packages/00/93/2860ec067497b9cbb06242f96d44caebbd9eed32174e4eb8c1ffef760f94/pybase64-1.4.2-cp314-cp314t-macosx_11_0_arm64.whl", hash = "sha256:75a8116be4ea4cdd30a5c4f1a6f3b038e0d457eb03c8a2685d8ce2aa00ef8f92", size = 32066, upload-time = "2025-07-27T13:05:19.18Z" },
    { url = "https://files.pythonhosted.org/packages/d3/55/1e96249a38759332e8a01b31c370d88c60ceaf44692eb6ba4f0f451ee496/pybase64-1.4.2-cp314-cp314t-manylinux1_i686.manylinux2014_i686.manylinux_2_17_i686.manylinux_2_5_i686.whl", hash = "sha256:217ea776a098d7c08668e5526b9764f5048bbfd28cac86834217ddfe76a4e3c4", size = 72465, upload-time = "2025-07-27T13:05:20.866Z" },
    { url = "https://files.pythonhosted.org/packages/6d/ab/0f468605b899f3e35dbb7423fba3ff98aeed1ec16abb02428468494a58f4/pybase64-1.4.2-cp314-cp314t-manylinux1_x86_64.manylinux2014_x86_64.manylinux_2_17_x86_64.manylinux_2_5_x86_64.whl", hash = "sha256:4ec14683e343c95b14248cdfdfa78c052582be7a3865fd570aa7cffa5ab5cf37", size = 75693, upload-time = "2025-07-27T13:05:22.896Z" },
    { url = "https://files.pythonhosted.org/packages/91/d1/9980a0159b699e2489baba05b71b7c953b29249118ba06fdbb3e9ea1b9b5/pybase64-1.4.2-cp314-cp314t-manylinux2014_aarch64.manylinux_2_17_aarch64.whl", hash = "sha256:480ecf21e1e956c5a10d3cf7b3b7e75bce3f9328cf08c101e4aab1925d879f34", size = 65577, upload-time = "2025-07-27T13:05:25Z" },
    { url = "https://files.pythonhosted.org/packages/16/86/b27e7b95f9863d245c0179a7245582eda3d262669d8f822777364d8fd7d5/pybase64-1.4.2-cp314-cp314t-manylinux2014_armv7l.manylinux_2_17_armv7l.whl", hash = "sha256:1fe1ebdc55e9447142e2f6658944aadfb5a4fbf03dbd509be34182585515ecc1", size = 60662, upload-time = "2025-07-27T13:05:27.138Z" },
    { url = "https://files.pythonhosted.org/packages/28/87/a7f0dde0abc26bfbee761f1d3558eb4b139f33ddd9fe1f6825ffa7daa22d/pybase64-1.4.2-cp314-cp314t-manylinux2014_ppc64le.manylinux_2_17_ppc64le.whl", hash = "sha256:c793a2b06753accdaf5e1a8bbe5d800aab2406919e5008174f989a1ca0081411", size = 64179, upload-time = "2025-07-27T13:05:28.996Z" },
    { url = "https://files.pythonhosted.org/packages/1e/88/5d6fa1c60e1363b4cac4c396978f39e9df4689e75225d7d9c0a5998e3a14/pybase64-1.4.2-cp314-cp314t-manylinux2014_s390x.manylinux_2_17_s390x.whl", hash = "sha256:6acae6e1d1f7ebe40165f08076c7a73692b2bf9046fefe673f350536e007f556", size = 64968, upload-time = "2025-07-27T13:05:30.818Z" },
    { url = "https://files.pythonhosted.org/packages/20/6e/2ed585af5b2211040445d9849326dd2445320c9316268794f5453cfbaf30/pybase64-1.4.2-cp314-cp314t-manylinux_2_31_riscv64.whl", hash = "sha256:88b91cd0949358aadcea75f8de5afbcf3c8c5fb9ec82325bd24285b7119cf56e", size = 58738, upload-time = "2025-07-27T13:05:32.629Z" },
    { url = "https://files.pythonhosted.org/packages/ce/94/e2960b56322eabb3fbf303fc5a72e6444594c1b90035f3975c6fe666db5c/pybase64-1.4.2-cp314-cp314t-musllinux_1_2_aarch64.whl", hash = "sha256:53316587e1b1f47a11a5ff068d3cbd4a3911c291f2aec14882734973684871b2", size = 63802, upload-time = "2025-07-27T13:05:34.687Z" },
    { url = "https://files.pythonhosted.org/packages/95/47/312139d764c223f534f751528ce3802887c279125eac64f71cd3b4e05abc/pybase64-1.4.2-cp314-cp314t-musllinux_1_2_armv7l.whl", hash = "sha256:caa7f20f43d00602cf9043b5ba758d54f5c41707d3709b2a5fac17361579c53c", size = 56341, upload-time = "2025-07-27T13:05:36.554Z" },
    { url = "https://files.pythonhosted.org/packages/3f/d7/aec9a6ed53b128dac32f8768b646ca5730c88eef80934054d7fa7d02f3ef/pybase64-1.4.2-cp314-cp314t-musllinux_1_2_i686.whl", hash = "sha256:2d93817e24fdd79c534ed97705df855af6f1d2535ceb8dfa80da9de75482a8d7", size = 72838, upload-time = "2025-07-27T13:05:38.459Z" },
    { url = "https://files.pythonhosted.org/packages/e3/a8/6ccc54c5f1f7c3450ad7c56da10c0f131d85ebe069ea6952b5b42f2e92d9/pybase64-1.4.2-cp314-cp314t-musllinux_1_2_ppc64le.whl", hash = "sha256:63cd769b51474d8d08f7f2ce73b30380d9b4078ec92ea6b348ea20ed1e1af88a", size = 62633, upload-time = "2025-07-27T13:05:40.624Z" },
    { url = "https://files.pythonhosted.org/packages/34/22/2b9d89f8ff6f2a01d6d6a88664b20a4817049cfc3f2c62caca040706660c/pybase64-1.4.2-cp314-cp314t-musllinux_1_2_riscv64.whl", hash = "sha256:cd07e6a9993c392ec8eb03912a43c6a6b21b2deb79ee0d606700fe276e9a576f", size = 58282, upload-time = "2025-07-27T13:05:42.565Z" },
    { url = "https://files.pythonhosted.org/packages/b2/14/dbf6266177532a6a11804ac080ebffcee272f491b92820c39886ee20f201/pybase64-1.4.2-cp314-cp314t-musllinux_1_2_s390x.whl", hash = "sha256:6a8944e8194adff4668350504bc6b7dbde2dab9244c88d99c491657d145b5af5", size = 60948, upload-time = "2025-07-27T13:05:44.48Z" },
    { url = "https://files.pythonhosted.org/packages/fd/7a/b2ae9046a66dd5746cd72836a41386517b1680bea5ce02f2b4f1c9ebc688/pybase64-1.4.2-cp314-cp314t-musllinux_1_2_x86_64.whl", hash = "sha256:04ab398ec4b6a212af57f6a21a6336d5a1d754ff4ccb215951366ab9080481b2", size = 74854, upload-time = "2025-07-27T13:05:46.416Z" },
    { url = "https://files.pythonhosted.org/packages/ef/7e/9856f6d6c38a7b730e001123d2d9fa816b8b1a45f0cdee1d509d5947b047/pybase64-1.4.2-cp314-cp314t-win32.whl", hash = "sha256:3b9201ecdcb1c3e23be4caebd6393a4e6615bd0722528f5413b58e22e3792dd3", size = 34490, upload-time = "2025-07-27T13:05:48.304Z" },
    { url = "https://files.pythonhosted.org/packages/c7/38/8523a9dc1ec8704dedbe5ccc95192ae9a7585f7eec85cc62946fe3cacd32/pybase64-1.4.2-cp314-cp314t-win_amd64.whl", hash = "sha256:36e9b0cad8197136d73904ef5a71d843381d063fd528c5ab203fc4990264f682", size = 36680, upload-time = "2025-07-27T13:05:50.264Z" },
    { url = "https://files.pythonhosted.org/packages/3c/52/5600104ef7b85f89fb8ec54f73504ead3f6f0294027e08d281f3cafb5c1a/pybase64-1.4.2-cp314-cp314t-win_arm64.whl", hash = "sha256:f25140496b02db0e7401567cd869fb13b4c8118bf5c2428592ec339987146d8b", size = 31600, upload-time = "2025-07-27T13:05:52.24Z" },
]

[[package]]
name = "pydantic"
version = "2.11.7"
source = { registry = "https://pypi.org/simple" }
dependencies = [
    { name = "annotated-types" },
    { name = "pydantic-core" },
    { name = "typing-extensions" },
    { name = "typing-inspection" },
]
sdist = { url = "https://files.pythonhosted.org/packages/00/dd/4325abf92c39ba8623b5af936ddb36ffcfe0beae70405d456ab1fb2f5b8c/pydantic-2.11.7.tar.gz", hash = "sha256:d989c3c6cb79469287b1569f7447a17848c998458d49ebe294e975b9baf0f0db", size = 788350, upload-time = "2025-06-14T08:33:17.137Z" }
wheels = [
    { url = "https://files.pythonhosted.org/packages/6a/c0/ec2b1c8712ca690e5d61979dee872603e92b8a32f94cc1b72d53beab008a/pydantic-2.11.7-py3-none-any.whl", hash = "sha256:dde5df002701f6de26248661f6835bbe296a47bf73990135c7d07ce741b9623b", size = 444782, upload-time = "2025-06-14T08:33:14.905Z" },
]

[package.optional-dependencies]
email = [
    { name = "email-validator" },
]

[[package]]
name = "pydantic-core"
version = "2.33.2"
source = { registry = "https://pypi.org/simple" }
dependencies = [
    { name = "typing-extensions" },
]
sdist = { url = "https://files.pythonhosted.org/packages/ad/88/5f2260bdfae97aabf98f1778d43f69574390ad787afb646292a638c923d4/pydantic_core-2.33.2.tar.gz", hash = "sha256:7cb8bc3605c29176e1b105350d2e6474142d7c1bd1d9327c4a9bdb46bf827acc", size = 435195, upload-time = "2025-04-23T18:33:52.104Z" }
wheels = [
    { url = "https://files.pythonhosted.org/packages/46/8c/99040727b41f56616573a28771b1bfa08a3d3fe74d3d513f01251f79f172/pydantic_core-2.33.2-cp313-cp313-macosx_10_12_x86_64.whl", hash = "sha256:1082dd3e2d7109ad8b7da48e1d4710c8d06c253cbc4a27c1cff4fbcaa97a9e3f", size = 2015688, upload-time = "2025-04-23T18:31:53.175Z" },
    { url = "https://files.pythonhosted.org/packages/3a/cc/5999d1eb705a6cefc31f0b4a90e9f7fc400539b1a1030529700cc1b51838/pydantic_core-2.33.2-cp313-cp313-macosx_11_0_arm64.whl", hash = "sha256:f517ca031dfc037a9c07e748cefd8d96235088b83b4f4ba8939105d20fa1dcd6", size = 1844808, upload-time = "2025-04-23T18:31:54.79Z" },
    { url = "https://files.pythonhosted.org/packages/6f/5e/a0a7b8885c98889a18b6e376f344da1ef323d270b44edf8174d6bce4d622/pydantic_core-2.33.2-cp313-cp313-manylinux_2_17_aarch64.manylinux2014_aarch64.whl", hash = "sha256:0a9f2c9dd19656823cb8250b0724ee9c60a82f3cdf68a080979d13092a3b0fef", size = 1885580, upload-time = "2025-04-23T18:31:57.393Z" },
    { url = "https://files.pythonhosted.org/packages/3b/2a/953581f343c7d11a304581156618c3f592435523dd9d79865903272c256a/pydantic_core-2.33.2-cp313-cp313-manylinux_2_17_armv7l.manylinux2014_armv7l.whl", hash = "sha256:2b0a451c263b01acebe51895bfb0e1cc842a5c666efe06cdf13846c7418caa9a", size = 1973859, upload-time = "2025-04-23T18:31:59.065Z" },
    { url = "https://files.pythonhosted.org/packages/e6/55/f1a813904771c03a3f97f676c62cca0c0a4138654107c1b61f19c644868b/pydantic_core-2.33.2-cp313-cp313-manylinux_2_17_ppc64le.manylinux2014_ppc64le.whl", hash = "sha256:1ea40a64d23faa25e62a70ad163571c0b342b8bf66d5fa612ac0dec4f069d916", size = 2120810, upload-time = "2025-04-23T18:32:00.78Z" },
    { url = "https://files.pythonhosted.org/packages/aa/c3/053389835a996e18853ba107a63caae0b9deb4a276c6b472931ea9ae6e48/pydantic_core-2.33.2-cp313-cp313-manylinux_2_17_s390x.manylinux2014_s390x.whl", hash = "sha256:0fb2d542b4d66f9470e8065c5469ec676978d625a8b7a363f07d9a501a9cb36a", size = 2676498, upload-time = "2025-04-23T18:32:02.418Z" },
    { url = "https://files.pythonhosted.org/packages/eb/3c/f4abd740877a35abade05e437245b192f9d0ffb48bbbbd708df33d3cda37/pydantic_core-2.33.2-cp313-cp313-manylinux_2_17_x86_64.manylinux2014_x86_64.whl", hash = "sha256:9fdac5d6ffa1b5a83bca06ffe7583f5576555e6c8b3a91fbd25ea7780f825f7d", size = 2000611, upload-time = "2025-04-23T18:32:04.152Z" },
    { url = "https://files.pythonhosted.org/packages/59/a7/63ef2fed1837d1121a894d0ce88439fe3e3b3e48c7543b2a4479eb99c2bd/pydantic_core-2.33.2-cp313-cp313-manylinux_2_5_i686.manylinux1_i686.whl", hash = "sha256:04a1a413977ab517154eebb2d326da71638271477d6ad87a769102f7c2488c56", size = 2107924, upload-time = "2025-04-23T18:32:06.129Z" },
    { url = "https://files.pythonhosted.org/packages/04/8f/2551964ef045669801675f1cfc3b0d74147f4901c3ffa42be2ddb1f0efc4/pydantic_core-2.33.2-cp313-cp313-musllinux_1_1_aarch64.whl", hash = "sha256:c8e7af2f4e0194c22b5b37205bfb293d166a7344a5b0d0eaccebc376546d77d5", size = 2063196, upload-time = "2025-04-23T18:32:08.178Z" },
    { url = "https://files.pythonhosted.org/packages/26/bd/d9602777e77fc6dbb0c7db9ad356e9a985825547dce5ad1d30ee04903918/pydantic_core-2.33.2-cp313-cp313-musllinux_1_1_armv7l.whl", hash = "sha256:5c92edd15cd58b3c2d34873597a1e20f13094f59cf88068adb18947df5455b4e", size = 2236389, upload-time = "2025-04-23T18:32:10.242Z" },
    { url = "https://files.pythonhosted.org/packages/42/db/0e950daa7e2230423ab342ae918a794964b053bec24ba8af013fc7c94846/pydantic_core-2.33.2-cp313-cp313-musllinux_1_1_x86_64.whl", hash = "sha256:65132b7b4a1c0beded5e057324b7e16e10910c106d43675d9bd87d4f38dde162", size = 2239223, upload-time = "2025-04-23T18:32:12.382Z" },
    { url = "https://files.pythonhosted.org/packages/58/4d/4f937099c545a8a17eb52cb67fe0447fd9a373b348ccfa9a87f141eeb00f/pydantic_core-2.33.2-cp313-cp313-win32.whl", hash = "sha256:52fb90784e0a242bb96ec53f42196a17278855b0f31ac7c3cc6f5c1ec4811849", size = 1900473, upload-time = "2025-04-23T18:32:14.034Z" },
    { url = "https://files.pythonhosted.org/packages/a0/75/4a0a9bac998d78d889def5e4ef2b065acba8cae8c93696906c3a91f310ca/pydantic_core-2.33.2-cp313-cp313-win_amd64.whl", hash = "sha256:c083a3bdd5a93dfe480f1125926afcdbf2917ae714bdb80b36d34318b2bec5d9", size = 1955269, upload-time = "2025-04-23T18:32:15.783Z" },
    { url = "https://files.pythonhosted.org/packages/f9/86/1beda0576969592f1497b4ce8e7bc8cbdf614c352426271b1b10d5f0aa64/pydantic_core-2.33.2-cp313-cp313-win_arm64.whl", hash = "sha256:e80b087132752f6b3d714f041ccf74403799d3b23a72722ea2e6ba2e892555b9", size = 1893921, upload-time = "2025-04-23T18:32:18.473Z" },
    { url = "https://files.pythonhosted.org/packages/a4/7d/e09391c2eebeab681df2b74bfe6c43422fffede8dc74187b2b0bf6fd7571/pydantic_core-2.33.2-cp313-cp313t-macosx_11_0_arm64.whl", hash = "sha256:61c18fba8e5e9db3ab908620af374db0ac1baa69f0f32df4f61ae23f15e586ac", size = 1806162, upload-time = "2025-04-23T18:32:20.188Z" },
    { url = "https://files.pythonhosted.org/packages/f1/3d/847b6b1fed9f8ed3bb95a9ad04fbd0b212e832d4f0f50ff4d9ee5a9f15cf/pydantic_core-2.33.2-cp313-cp313t-manylinux_2_17_x86_64.manylinux2014_x86_64.whl", hash = "sha256:95237e53bb015f67b63c91af7518a62a8660376a6a0db19b89acc77a4d6199f5", size = 1981560, upload-time = "2025-04-23T18:32:22.354Z" },
    { url = "https://files.pythonhosted.org/packages/6f/9a/e73262f6c6656262b5fdd723ad90f518f579b7bc8622e43a942eec53c938/pydantic_core-2.33.2-cp313-cp313t-win_amd64.whl", hash = "sha256:c2fc0a768ef76c15ab9238afa6da7f69895bb5d1ee83aeea2e3509af4472d0b9", size = 1935777, upload-time = "2025-04-23T18:32:25.088Z" },
]

[[package]]
name = "pydantic-settings"
version = "2.10.1"
source = { registry = "https://pypi.org/simple" }
dependencies = [
    { name = "pydantic" },
    { name = "python-dotenv" },
    { name = "typing-inspection" },
]
sdist = { url = "https://files.pythonhosted.org/packages/68/85/1ea668bbab3c50071ca613c6ab30047fb36ab0da1b92fa8f17bbc38fd36c/pydantic_settings-2.10.1.tar.gz", hash = "sha256:06f0062169818d0f5524420a360d632d5857b83cffd4d42fe29597807a1614ee", size = 172583, upload-time = "2025-06-24T13:26:46.841Z" }
wheels = [
    { url = "https://files.pythonhosted.org/packages/58/f0/427018098906416f580e3cf1366d3b1abfb408a0652e9f31600c24a1903c/pydantic_settings-2.10.1-py3-none-any.whl", hash = "sha256:a60952460b99cf661dc25c29c0ef171721f98bfcb52ef8d9ea4c943d7c8cc796", size = 45235, upload-time = "2025-06-24T13:26:45.485Z" },
]

[[package]]
name = "pygments"
version = "2.19.2"
source = { registry = "https://pypi.org/simple" }
sdist = { url = "https://files.pythonhosted.org/packages/b0/77/a5b8c569bf593b0140bde72ea885a803b82086995367bf2037de0159d924/pygments-2.19.2.tar.gz", hash = "sha256:636cb2477cec7f8952536970bc533bc43743542f70392ae026374600add5b887", size = 4968631, upload-time = "2025-06-21T13:39:12.283Z" }
wheels = [
    { url = "https://files.pythonhosted.org/packages/c7/21/705964c7812476f378728bdf590ca4b771ec72385c533964653c68e86bdc/pygments-2.19.2-py3-none-any.whl", hash = "sha256:86540386c03d588bb81d44bc3928634ff26449851e99741617ecb9037ee5ec0b", size = 1225217, upload-time = "2025-06-21T13:39:07.939Z" },
]

[[package]]
name = "pypdf"
version = "6.0.0"
source = { registry = "https://pypi.org/simple" }
sdist = { url = "https://files.pythonhosted.org/packages/20/ac/a300a03c3b34967c050677ccb16e7a4b65607ee5df9d51e8b6d713de4098/pypdf-6.0.0.tar.gz", hash = "sha256:282a99d2cc94a84a3a3159f0d9358c0af53f85b4d28d76ea38b96e9e5ac2a08d", size = 5033827, upload-time = "2025-08-11T14:22:02.352Z" }
wheels = [
    { url = "https://files.pythonhosted.org/packages/2c/83/2cacc506eb322bb31b747bc06ccb82cc9aa03e19ee9c1245e538e49d52be/pypdf-6.0.0-py3-none-any.whl", hash = "sha256:56ea60100ce9f11fc3eec4f359da15e9aec3821b036c1f06d2b660d35683abb8", size = 310465, upload-time = "2025-08-11T14:22:00.481Z" },
]

[[package]]
name = "pypika"
version = "0.48.9"
source = { registry = "https://pypi.org/simple" }
sdist = { url = "https://files.pythonhosted.org/packages/c7/2c/94ed7b91db81d61d7096ac8f2d325ec562fc75e35f3baea8749c85b28784/PyPika-0.48.9.tar.gz", hash = "sha256:838836a61747e7c8380cd1b7ff638694b7a7335345d0f559b04b2cd832ad5378", size = 67259, upload-time = "2022-03-15T11:22:57.066Z" }

[[package]]
name = "pyproject-hooks"
version = "1.2.0"
source = { registry = "https://pypi.org/simple" }
sdist = { url = "https://files.pythonhosted.org/packages/e7/82/28175b2414effca1cdac8dc99f76d660e7a4fb0ceefa4b4ab8f5f6742925/pyproject_hooks-1.2.0.tar.gz", hash = "sha256:1e859bd5c40fae9448642dd871adf459e5e2084186e8d2c2a79a824c970da1f8", size = 19228, upload-time = "2024-09-29T09:24:13.293Z" }
wheels = [
    { url = "https://files.pythonhosted.org/packages/bd/24/12818598c362d7f300f18e74db45963dbcb85150324092410c8b49405e42/pyproject_hooks-1.2.0-py3-none-any.whl", hash = "sha256:9e5c6bfa8dcc30091c74b0cf803c81fdd29d94f01992a7707bc97babb1141913", size = 10216, upload-time = "2024-09-29T09:24:11.978Z" },
]

[[package]]
name = "pyqt6"
version = "6.9.1"
source = { registry = "https://pypi.org/simple" }
dependencies = [
    { name = "pyqt6-qt6" },
    { name = "pyqt6-sip" },
]
sdist = { url = "https://files.pythonhosted.org/packages/32/1b/567f46eb43ca961efd38d7a0b73efb70d7342854f075fd919179fdb2a571/pyqt6-6.9.1.tar.gz", hash = "sha256:50642be03fb40f1c2111a09a1f5a0f79813e039c15e78267e6faaf8a96c1c3a6", size = 1067230, upload-time = "2025-06-06T08:49:30.307Z" }
wheels = [
    { url = "https://files.pythonhosted.org/packages/18/c4/fc2a69cf3df09b213185ef5a677c3940cd20e7855d29e40061a685b9c6ee/pyqt6-6.9.1-cp39-abi3-macosx_10_14_universal2.whl", hash = "sha256:33c23d28f6608747ecc8bfd04c8795f61631af9db4fb1e6c2a7523ec4cc916d9", size = 59770566, upload-time = "2025-06-06T08:48:20.331Z" },
    { url = "https://files.pythonhosted.org/packages/d5/78/92f3c46440a83ebe22ae614bd6792e7b052bcb58ff128f677f5662015184/pyqt6-6.9.1-cp39-abi3-manylinux_2_28_x86_64.whl", hash = "sha256:37884df27f774e2e1c0c96fa41e817a222329b80ffc6241725b0dc8c110acb35", size = 37804959, upload-time = "2025-06-06T08:48:39.587Z" },
    { url = "https://files.pythonhosted.org/packages/5a/5e/e77fa2761d809cd08d724f44af01a4b6ceb0ff9648e43173187b0e4fac4e/pyqt6-6.9.1-cp39-abi3-manylinux_2_39_aarch64.whl", hash = "sha256:055870b703c1a49ca621f8a89e2ec4d848e6c739d39367eb9687af3b056d9aa3", size = 40414608, upload-time = "2025-06-06T08:49:00.26Z" },
    { url = "https://files.pythonhosted.org/packages/c4/09/69cf80456b6a985e06dd24ed0c2d3451e43567bf2807a5f3a86ef7a74a2e/pyqt6-6.9.1-cp39-abi3-win_amd64.whl", hash = "sha256:15b95bd273bb6288b070ed7a9503d5ff377aa4882dd6d175f07cad28cdb21da0", size = 25717996, upload-time = "2025-06-06T08:49:13.208Z" },
    { url = "https://files.pythonhosted.org/packages/52/b3/0839d8fd18b86362a4de384740f2f6b6885b5d06fda7720f8a335425e316/pyqt6-6.9.1-cp39-abi3-win_arm64.whl", hash = "sha256:08792c72d130a02e3248a120f0b9bbb4bf4319095f92865bc5b365b00518f53d", size = 25212132, upload-time = "2025-06-06T08:49:27.41Z" },
]

[[package]]
name = "pyqt6-qt6"
version = "6.9.2"
source = { registry = "https://pypi.org/simple" }
wheels = [
    { url = "https://files.pythonhosted.org/packages/14/6f/fe2cd9cb2201c685be2f50c8c915df97848cac3dca4bad44bc3aed56fc63/pyqt6_qt6-6.9.2-py3-none-macosx_10_14_x86_64.whl", hash = "sha256:183b62be49216da80c7df1931d74885610a88f74812489d29610d13b7c215a1c", size = 66568266, upload-time = "2025-09-01T11:43:31.339Z" },
    { url = "https://files.pythonhosted.org/packages/db/1d/47dc51b4383b350f4ff6b1db461b01eba580030683ffa65475b4fdd9b80d/pyqt6_qt6-6.9.2-py3-none-macosx_11_0_arm64.whl", hash = "sha256:7897fb74ee21bdc87b5ccf84e94f4a551377e792fd180a9211c17eb41c3338a3", size = 60859706, upload-time = "2025-09-01T11:43:36.624Z" },
    { url = "https://files.pythonhosted.org/packages/a8/07/21f7dc188e35b46631707f3b40ace5643a0e03a8e1e446854826d08a04ae/pyqt6_qt6-6.9.2-py3-none-manylinux_2_28_x86_64.whl", hash = "sha256:9abfc0ee4a8293a6442128ae3f87f68e82e2a949d7b9caabd98c86ba5679ab48", size = 82322871, upload-time = "2025-09-01T11:43:41.685Z" },
    { url = "https://files.pythonhosted.org/packages/0c/c0/da658e735817feaa35ddfddb4c5d699291e8b8e3138e69ad7ae1a38a7db8/pyqt6_qt6-6.9.2-py3-none-manylinux_2_39_aarch64.whl", hash = "sha256:940aac6462532578e8ddefe0494cd17e33a85e0f3cfb21c612f56ab9ad7bc871", size = 80826693, upload-time = "2025-09-01T11:43:46.823Z" },
    { url = "https://files.pythonhosted.org/packages/63/3a/d811ed1aa579b93ab56188d1371b05eacb4188599d83e72b761263a10f92/pyqt6_qt6-6.9.2-py3-none-win_amd64.whl", hash = "sha256:f9289768039bef4a63e5949b7f8cfbbddc3b6d24bd58c21ba0f2921bed8d1c08", size = 74147171, upload-time = "2025-09-01T11:43:53.468Z" },
    { url = "https://files.pythonhosted.org/packages/57/59/7db6c5ddcb60ef3ecca2040274a30e8bc35b569c49e25e1cf2ef9f159426/pyqt6_qt6-6.9.2-py3-none-win_arm64.whl", hash = "sha256:8f82944ef68c8f8c78aa8eca4832c7bc05116c6de00a3bad8af5a0d63d1caafb", size = 54534019, upload-time = "2025-09-01T11:43:58.763Z" },
]

[[package]]
name = "pyqt6-sip"
version = "13.10.2"
source = { registry = "https://pypi.org/simple" }
sdist = { url = "https://files.pythonhosted.org/packages/2f/4a/96daf6c2e4f689faae9bd8cebb52754e76522c58a6af9b5ec86a2e8ec8b4/pyqt6_sip-13.10.2.tar.gz", hash = "sha256:464ad156bf526500ce6bd05cac7a82280af6309974d816739b4a9a627156fafe", size = 92548, upload-time = "2025-05-23T12:26:49.901Z" }
wheels = [
    { url = "https://files.pythonhosted.org/packages/a1/1e/979ea64c98ca26979d8ce11e9a36579e17d22a71f51d7366d6eec3c82c13/pyqt6_sip-13.10.2-cp313-cp313-macosx_10_13_universal2.whl", hash = "sha256:8b5d06a0eac36038fa8734657d99b5fe92263ae7a0cd0a67be6acfe220a063e1", size = 112227, upload-time = "2025-05-23T12:26:38.758Z" },
    { url = "https://files.pythonhosted.org/packages/d9/21/84c230048e3bfef4a9209d16e56dcd2ae10590d03a31556ae8b5f1dcc724/pyqt6_sip-13.10.2-cp313-cp313-manylinux_2_17_aarch64.manylinux2014_aarch64.whl", hash = "sha256:ad376a6078da37b049fdf9d6637d71b52727e65c4496a80b753ddc8d27526aca", size = 322920, upload-time = "2025-05-23T12:26:39.856Z" },
    { url = "https://files.pythonhosted.org/packages/b0/1e/c6a28a142f14e735088534cc92951c3f48cccd77cdd4f3b10d7996be420f/pyqt6_sip-13.10.2-cp313-cp313-manylinux_2_5_x86_64.manylinux1_x86_64.whl", hash = "sha256:3dde8024d055f496eba7d44061c5a1ba4eb72fc95e5a9d7a0dbc908317e0888b", size = 303833, upload-time = "2025-05-23T12:26:41.075Z" },
    { url = "https://files.pythonhosted.org/packages/89/63/e5adf350c1c3123d4865c013f164c5265512fa79f09ad464fb2fdf9f9e61/pyqt6_sip-13.10.2-cp313-cp313-win_amd64.whl", hash = "sha256:0b097eb58b4df936c4a2a88a2f367c8bb5c20ff049a45a7917ad75d698e3b277", size = 53527, upload-time = "2025-05-23T12:26:42.625Z" },
    { url = "https://files.pythonhosted.org/packages/58/74/2df4195306d050fbf4963fb5636108a66e5afa6dc05fd9e81e51ec96c384/pyqt6_sip-13.10.2-cp313-cp313-win_arm64.whl", hash = "sha256:cc6a1dfdf324efaac6e7b890a608385205e652845c62130de919fd73a6326244", size = 45373, upload-time = "2025-05-23T12:26:43.536Z" },
]

[[package]]
name = "pyreadline3"
version = "3.5.4"
source = { registry = "https://pypi.org/simple" }
sdist = { url = "https://files.pythonhosted.org/packages/0f/49/4cea918a08f02817aabae639e3d0ac046fef9f9180518a3ad394e22da148/pyreadline3-3.5.4.tar.gz", hash = "sha256:8d57d53039a1c75adba8e50dd3d992b28143480816187ea5efbd5c78e6c885b7", size = 99839, upload-time = "2024-09-19T02:40:10.062Z" }
wheels = [
    { url = "https://files.pythonhosted.org/packages/5a/dc/491b7661614ab97483abf2056be1deee4dc2490ecbf7bff9ab5cdbac86e1/pyreadline3-3.5.4-py3-none-any.whl", hash = "sha256:eaf8e6cc3c49bcccf145fc6067ba8643d1df34d604a1ec0eccbf7a18e6d3fae6", size = 83178, upload-time = "2024-09-19T02:40:08.598Z" },
]

[[package]]
name = "python-dateutil"
version = "2.9.0.post0"
source = { registry = "https://pypi.org/simple" }
dependencies = [
    { name = "six" },
]
sdist = { url = "https://files.pythonhosted.org/packages/66/c0/0c8b6ad9f17a802ee498c46e004a0eb49bc148f2fd230864601a86dcf6db/python-dateutil-2.9.0.post0.tar.gz", hash = "sha256:37dd54208da7e1cd875388217d5e00ebd4179249f90fb72437e91a35459a0ad3", size = 342432, upload-time = "2024-03-01T18:36:20.211Z" }
wheels = [
    { url = "https://files.pythonhosted.org/packages/ec/57/56b9bcc3c9c6a792fcbaf139543cee77261f3651ca9da0c93f5c1221264b/python_dateutil-2.9.0.post0-py2.py3-none-any.whl", hash = "sha256:a8b2bc7bffae282281c8140a97d3aa9c14da0b136dfe83f850eea9a5f7470427", size = 229892, upload-time = "2024-03-01T18:36:18.57Z" },
]

[[package]]
name = "python-docx"
version = "1.2.0"
source = { registry = "https://pypi.org/simple" }
dependencies = [
    { name = "lxml" },
    { name = "typing-extensions" },
]
sdist = { url = "https://files.pythonhosted.org/packages/a9/f7/eddfe33871520adab45aaa1a71f0402a2252050c14c7e3009446c8f4701c/python_docx-1.2.0.tar.gz", hash = "sha256:7bc9d7b7d8a69c9c02ca09216118c86552704edc23bac179283f2e38f86220ce", size = 5723256, upload-time = "2025-06-16T20:46:27.921Z" }
wheels = [
    { url = "https://files.pythonhosted.org/packages/d0/00/1e03a4989fa5795da308cd774f05b704ace555a70f9bf9d3be057b680bcf/python_docx-1.2.0-py3-none-any.whl", hash = "sha256:3fd478f3250fbbbfd3b94fe1e985955737c145627498896a8a6bf81f4baf66c7", size = 252987, upload-time = "2025-06-16T20:46:22.506Z" },
]

[[package]]
name = "python-dotenv"
version = "1.1.1"
source = { registry = "https://pypi.org/simple" }
sdist = { url = "https://files.pythonhosted.org/packages/f6/b0/4bc07ccd3572a2f9df7e6782f52b0c6c90dcbb803ac4a167702d7d0dfe1e/python_dotenv-1.1.1.tar.gz", hash = "sha256:a8a6399716257f45be6a007360200409fce5cda2661e3dec71d23dc15f6189ab", size = 41978, upload-time = "2025-06-24T04:21:07.341Z" }
wheels = [
    { url = "https://files.pythonhosted.org/packages/5f/ed/539768cf28c661b5b068d66d96a2f155c4971a5d55684a514c1a0e0dec2f/python_dotenv-1.1.1-py3-none-any.whl", hash = "sha256:31f23644fe2602f88ff55e1f5c79ba497e01224ee7737937930c448e4d0e24dc", size = 20556, upload-time = "2025-06-24T04:21:06.073Z" },
]

[[package]]
name = "python-multipart"
version = "0.0.20"
source = { registry = "https://pypi.org/simple" }
sdist = { url = "https://files.pythonhosted.org/packages/f3/87/f44d7c9f274c7ee665a29b885ec97089ec5dc034c7f3fafa03da9e39a09e/python_multipart-0.0.20.tar.gz", hash = "sha256:8dd0cab45b8e23064ae09147625994d090fa46f5b0d1e13af944c331a7fa9d13", size = 37158, upload-time = "2024-12-16T19:45:46.972Z" }
wheels = [
    { url = "https://files.pythonhosted.org/packages/45/58/38b5afbc1a800eeea951b9285d3912613f2603bdf897a4ab0f4bd7f405fc/python_multipart-0.0.20-py3-none-any.whl", hash = "sha256:8a62d3a8335e06589fe01f2a3e178cdcc632f3fbe0d492ad9ee0ec35aab1f104", size = 24546, upload-time = "2024-12-16T19:45:44.423Z" },
]

[[package]]
name = "pytz"
version = "2025.2"
source = { registry = "https://pypi.org/simple" }
sdist = { url = "https://files.pythonhosted.org/packages/f8/bf/abbd3cdfb8fbc7fb3d4d38d320f2441b1e7cbe29be4f23797b4a2b5d8aac/pytz-2025.2.tar.gz", hash = "sha256:360b9e3dbb49a209c21ad61809c7fb453643e048b38924c765813546746e81c3", size = 320884, upload-time = "2025-03-25T02:25:00.538Z" }
wheels = [
    { url = "https://files.pythonhosted.org/packages/81/c4/34e93fe5f5429d7570ec1fa436f1986fb1f00c3e0f43a589fe2bbcd22c3f/pytz-2025.2-py2.py3-none-any.whl", hash = "sha256:5ddf76296dd8c44c26eb8f4b6f35488f3ccbf6fbbd7adee0b7262d43f0ec2f00", size = 509225, upload-time = "2025-03-25T02:24:58.468Z" },
]

[[package]]
name = "pywin32"
version = "311"
source = { registry = "https://pypi.org/simple" }
wheels = [
    { url = "https://files.pythonhosted.org/packages/a5/be/3fd5de0979fcb3994bfee0d65ed8ca9506a8a1260651b86174f6a86f52b3/pywin32-311-cp313-cp313-win32.whl", hash = "sha256:f95ba5a847cba10dd8c4d8fefa9f2a6cf283b8b88ed6178fa8a6c1ab16054d0d", size = 8705700, upload-time = "2025-07-14T20:13:26.471Z" },
    { url = "https://files.pythonhosted.org/packages/e3/28/e0a1909523c6890208295a29e05c2adb2126364e289826c0a8bc7297bd5c/pywin32-311-cp313-cp313-win_amd64.whl", hash = "sha256:718a38f7e5b058e76aee1c56ddd06908116d35147e133427e59a3983f703a20d", size = 9494700, upload-time = "2025-07-14T20:13:28.243Z" },
    { url = "https://files.pythonhosted.org/packages/04/bf/90339ac0f55726dce7d794e6d79a18a91265bdf3aa70b6b9ca52f35e022a/pywin32-311-cp313-cp313-win_arm64.whl", hash = "sha256:7b4075d959648406202d92a2310cb990fea19b535c7f4a78d3f5e10b926eeb8a", size = 8709318, upload-time = "2025-07-14T20:13:30.348Z" },
    { url = "https://files.pythonhosted.org/packages/c9/31/097f2e132c4f16d99a22bfb777e0fd88bd8e1c634304e102f313af69ace5/pywin32-311-cp314-cp314-win32.whl", hash = "sha256:b7a2c10b93f8986666d0c803ee19b5990885872a7de910fc460f9b0c2fbf92ee", size = 8840714, upload-time = "2025-07-14T20:13:32.449Z" },
    { url = "https://files.pythonhosted.org/packages/90/4b/07c77d8ba0e01349358082713400435347df8426208171ce297da32c313d/pywin32-311-cp314-cp314-win_amd64.whl", hash = "sha256:3aca44c046bd2ed8c90de9cb8427f581c479e594e99b5c0bb19b29c10fd6cb87", size = 9656800, upload-time = "2025-07-14T20:13:34.312Z" },
    { url = "https://files.pythonhosted.org/packages/c0/d2/21af5c535501a7233e734b8af901574572da66fcc254cb35d0609c9080dd/pywin32-311-cp314-cp314-win_arm64.whl", hash = "sha256:a508e2d9025764a8270f93111a970e1d0fbfc33f4153b388bb649b7eec4f9b42", size = 8932540, upload-time = "2025-07-14T20:13:36.379Z" },
]

[[package]]
name = "pyyaml"
version = "6.0.2"
source = { registry = "https://pypi.org/simple" }
sdist = { url = "https://files.pythonhosted.org/packages/54/ed/79a089b6be93607fa5cdaedf301d7dfb23af5f25c398d5ead2525b063e17/pyyaml-6.0.2.tar.gz", hash = "sha256:d584d9ec91ad65861cc08d42e834324ef890a082e591037abe114850ff7bbc3e", size = 130631, upload-time = "2024-08-06T20:33:50.674Z" }
wheels = [
    { url = "https://files.pythonhosted.org/packages/ef/e3/3af305b830494fa85d95f6d95ef7fa73f2ee1cc8ef5b495c7c3269fb835f/PyYAML-6.0.2-cp313-cp313-macosx_10_13_x86_64.whl", hash = "sha256:efdca5630322a10774e8e98e1af481aad470dd62c3170801852d752aa7a783ba", size = 181309, upload-time = "2024-08-06T20:32:43.4Z" },
    { url = "https://files.pythonhosted.org/packages/45/9f/3b1c20a0b7a3200524eb0076cc027a970d320bd3a6592873c85c92a08731/PyYAML-6.0.2-cp313-cp313-macosx_11_0_arm64.whl", hash = "sha256:50187695423ffe49e2deacb8cd10510bc361faac997de9efef88badc3bb9e2d1", size = 171679, upload-time = "2024-08-06T20:32:44.801Z" },
    { url = "https://files.pythonhosted.org/packages/7c/9a/337322f27005c33bcb656c655fa78325b730324c78620e8328ae28b64d0c/PyYAML-6.0.2-cp313-cp313-manylinux_2_17_aarch64.manylinux2014_aarch64.whl", hash = "sha256:0ffe8360bab4910ef1b9e87fb812d8bc0a308b0d0eef8c8f44e0254ab3b07133", size = 733428, upload-time = "2024-08-06T20:32:46.432Z" },
    { url = "https://files.pythonhosted.org/packages/a3/69/864fbe19e6c18ea3cc196cbe5d392175b4cf3d5d0ac1403ec3f2d237ebb5/PyYAML-6.0.2-cp313-cp313-manylinux_2_17_s390x.manylinux2014_s390x.whl", hash = "sha256:17e311b6c678207928d649faa7cb0d7b4c26a0ba73d41e99c4fff6b6c3276484", size = 763361, upload-time = "2024-08-06T20:32:51.188Z" },
    { url = "https://files.pythonhosted.org/packages/04/24/b7721e4845c2f162d26f50521b825fb061bc0a5afcf9a386840f23ea19fa/PyYAML-6.0.2-cp313-cp313-manylinux_2_17_x86_64.manylinux2014_x86_64.whl", hash = "sha256:70b189594dbe54f75ab3a1acec5f1e3faa7e8cf2f1e08d9b561cb41b845f69d5", size = 759523, upload-time = "2024-08-06T20:32:53.019Z" },
    { url = "https://files.pythonhosted.org/packages/2b/b2/e3234f59ba06559c6ff63c4e10baea10e5e7df868092bf9ab40e5b9c56b6/PyYAML-6.0.2-cp313-cp313-musllinux_1_1_aarch64.whl", hash = "sha256:41e4e3953a79407c794916fa277a82531dd93aad34e29c2a514c2c0c5fe971cc", size = 726660, upload-time = "2024-08-06T20:32:54.708Z" },
    { url = "https://files.pythonhosted.org/packages/fe/0f/25911a9f080464c59fab9027482f822b86bf0608957a5fcc6eaac85aa515/PyYAML-6.0.2-cp313-cp313-musllinux_1_1_x86_64.whl", hash = "sha256:68ccc6023a3400877818152ad9a1033e3db8625d899c72eacb5a668902e4d652", size = 751597, upload-time = "2024-08-06T20:32:56.985Z" },
    { url = "https://files.pythonhosted.org/packages/14/0d/e2c3b43bbce3cf6bd97c840b46088a3031085179e596d4929729d8d68270/PyYAML-6.0.2-cp313-cp313-win32.whl", hash = "sha256:bc2fa7c6b47d6bc618dd7fb02ef6fdedb1090ec036abab80d4681424b84c1183", size = 140527, upload-time = "2024-08-06T20:33:03.001Z" },
    { url = "https://files.pythonhosted.org/packages/fa/de/02b54f42487e3d3c6efb3f89428677074ca7bf43aae402517bc7cca949f3/PyYAML-6.0.2-cp313-cp313-win_amd64.whl", hash = "sha256:8388ee1976c416731879ac16da0aff3f63b286ffdd57cdeb95f3f2e085687563", size = 156446, upload-time = "2024-08-06T20:33:04.33Z" },
]

[[package]]
name = "qasync"
version = "0.28.0"
source = { registry = "https://pypi.org/simple" }
sdist = { url = "https://files.pythonhosted.org/packages/ec/b2/5be08597dbbf331edb69478eae2f8dd511834cebf56a183b442e7437f8e0/qasync-0.28.0.tar.gz", hash = "sha256:6f7f1f18971f59cb259b107218269ba56e3ad475ec456e54714b426a6e30b71d", size = 14010, upload-time = "2025-08-28T01:31:36.785Z" }
wheels = [
    { url = "https://files.pythonhosted.org/packages/e5/84/0ce4cd946f6e958428c87d5accac35df70f81607e45ba4919947d0762d63/qasync-0.28.0-py3-none-any.whl", hash = "sha256:21faba8d047c717008378f5ac29ea58c32a8128528629e4afd57c59b768dba0f", size = 16188, upload-time = "2025-08-28T01:31:35.591Z" },
]

[[package]]
name = "qdrant-client"
version = "1.15.1"
source = { registry = "https://pypi.org/simple" }
dependencies = [
    { name = "grpcio" },
    { name = "httpx", extra = ["http2"] },
    { name = "numpy" },
    { name = "portalocker" },
    { name = "protobuf" },
    { name = "pydantic" },
    { name = "urllib3" },
]
sdist = { url = "https://files.pythonhosted.org/packages/79/8b/76c7d325e11d97cb8eb5e261c3759e9ed6664735afbf32fdded5b580690c/qdrant_client-1.15.1.tar.gz", hash = "sha256:631f1f3caebfad0fd0c1fba98f41be81d9962b7bf3ca653bed3b727c0e0cbe0e", size = 295297, upload-time = "2025-07-31T19:35:19.627Z" }
wheels = [
    { url = "https://files.pythonhosted.org/packages/ef/33/d8df6a2b214ffbe4138db9a1efe3248f67dc3c671f82308bea1582ecbbb7/qdrant_client-1.15.1-py3-none-any.whl", hash = "sha256:2b975099b378382f6ca1cfb43f0d59e541be6e16a5892f282a4b8de7eff5cb63", size = 337331, upload-time = "2025-07-31T19:35:17.539Z" },
]

[[package]]
name = "qh3"
version = "1.5.4"
source = { registry = "https://pypi.org/simple" }
sdist = { url = "https://files.pythonhosted.org/packages/c0/60/c0afa2ad69ed41644f0f3fc925a2f74e56066ce85404a13badae193348bc/qh3-1.5.4.tar.gz", hash = "sha256:eaaab5103c521bfaf453ee29c09c50ab8a53ca4e226dd83680d3a3eec6012314", size = 265084, upload-time = "2025-08-11T06:50:00.548Z" }
wheels = [
    { url = "https://files.pythonhosted.org/packages/81/12/64a7351e224279215f21c5182c8b27b39e6bbc3acf51b38cd5053712c46d/qh3-1.5.4-cp313-cp313t-macosx_10_12_x86_64.macosx_11_0_arm64.macosx_10_12_universal2.whl", hash = "sha256:8a9ec605e59acb5d1c38e2cd83cf0f2d6a1767cef862f9fad366747b3e88b89d", size = 4463693, upload-time = "2025-08-11T06:47:05.317Z" },
    { url = "https://files.pythonhosted.org/packages/cc/5f/26a4f0431197a78de6b0249a0e6dac54fd0ebcd9e4192aecb31c4ee2f496/qh3-1.5.4-cp313-cp313t-manylinux_2_17_aarch64.manylinux2014_aarch64.whl", hash = "sha256:97c6fef276aaa1134aa3d472a74aedc547ff402b609e734d1b274abc86a5569f", size = 2159230, upload-time = "2025-08-11T06:47:07.867Z" },
    { url = "https://files.pythonhosted.org/packages/af/b4/65edef03f812d3ab6e2b9540598ea4161d5d677278da72757180f84d97a9/qh3-1.5.4-cp313-cp313t-manylinux_2_17_armv7l.manylinux2014_armv7l.whl", hash = "sha256:6ccd8078dc35b2550ff171f0405f8d3c7d88ff091b8db12008a17c0d15aae731", size = 1881252, upload-time = "2025-08-11T06:47:09.319Z" },
    { url = "https://files.pythonhosted.org/packages/9d/47/3f263e2f2dddc1a62c22a83c07ddfd29f26a7baf4fe60fcb9b22c8f25fb4/qh3-1.5.4-cp313-cp313t-manylinux_2_17_i686.manylinux2014_i686.whl", hash = "sha256:16e10b5e89239dfe9edd1e2535ceda4964fc458a8cd27c32428b1f4c5b8bdab0", size = 2029515, upload-time = "2025-08-11T06:47:11.854Z" },
    { url = "https://files.pythonhosted.org/packages/f5/a2/6ee366421719a146d28913782d98a3288b1ea80eb835fde02e082266b432/qh3-1.5.4-cp313-cp313t-manylinux_2_17_ppc64.manylinux2014_ppc64.whl", hash = "sha256:5e44f1780cf57fca671dac1bad22901b476fbd73866d78343c4b37cec1464f24", size = 2033163, upload-time = "2025-08-11T06:47:14.225Z" },
    { url = "https://files.pythonhosted.org/packages/b8/3c/7fbd4c7cb0f75aff7014c067eacb35c0c9ea9f3ff40e0505c7cc157667ba/qh3-1.5.4-cp313-cp313t-manylinux_2_17_ppc64le.manylinux2014_ppc64le.whl", hash = "sha256:5b52efa448244d61a915aae7c9b7188312127cfb27b79c409104e8bc84bdaf59", size = 2077446, upload-time = "2025-08-11T06:47:15.915Z" },
    { url = "https://files.pythonhosted.org/packages/7e/b6/10892a9f8d4f9bc6c27313d7a3cfb0bd5081c1b7991e6925ed2c0151f172/qh3-1.5.4-cp313-cp313t-manylinux_2_17_s390x.manylinux2014_s390x.whl", hash = "sha256:0eeca88353452bf72e258c9fd1cd1fdee7f1865a00b01bc3c0aa5d46f5075832", size = 2144537, upload-time = "2025-08-11T06:47:17.555Z" },
    { url = "https://files.pythonhosted.org/packages/23/06/77d0b25c49473e9d35628763f7bc5b76e4de26cbf9ae52b8206d8b43714d/qh3-1.5.4-cp313-cp313t-manylinux_2_17_x86_64.manylinux2014_x86_64.whl", hash = "sha256:621b7130e4e1587b3cdb2a626aa77cc9a27457050dd3b8f7314af8f8bebe4bbf", size = 2350575, upload-time = "2025-08-11T06:47:19.234Z" },
    { url = "https://files.pythonhosted.org/packages/72/cd/573a039cba5436ba233aacca6b17e87365a4cffe5071e552235dbb37acc2/qh3-1.5.4-cp313-cp313t-musllinux_1_1_aarch64.whl", hash = "sha256:105a5b1c311f583afe80c0b01d7c30bc5e80f63ac4ef174e361892daa972b8b6", size = 2357607, upload-time = "2025-08-11T06:47:21.254Z" },
    { url = "https://files.pythonhosted.org/packages/f5/1b/4a329115067f199cd6795909376aec8698392cbcc75775950eed3b6006d4/qh3-1.5.4-cp313-cp313t-musllinux_1_1_armv7l.whl", hash = "sha256:2d5547741ce656761e04dbf2902f629f1fb1238daedb2502f0934d776fbe24a3", size = 2131137, upload-time = "2025-08-11T06:47:22.696Z" },
    { url = "https://files.pythonhosted.org/packages/54/75/8a5f97d030682ccabf3e623af842b09c3abe74ce85a8b4c48d313c5a400e/qh3-1.5.4-cp313-cp313t-musllinux_1_1_i686.whl", hash = "sha256:dee40e4339cbbf92d017f74e14e99af8e40fbf21496ea875ac85c90a966d35d2", size = 2171058, upload-time = "2025-08-11T06:47:24.719Z" },
    { url = "https://files.pythonhosted.org/packages/b4/09/7f43ff84057cd4cde5041e6dc35f486a996b19dff3344556bb7f6edcf578/qh3-1.5.4-cp313-cp313t-musllinux_1_1_x86_64.whl", hash = "sha256:d1f66d8a7fdc81ac59e55650f3fea3016ca97884082b6648ff8eb91af81e5801", size = 2517966, upload-time = "2025-08-11T06:47:26.235Z" },
    { url = "https://files.pythonhosted.org/packages/4d/f7/fa45790d322caf1d23f12fe6aa9a5f2c1237d1c98ea5021f42d33bbf8394/qh3-1.5.4-cp313-cp313t-win32.whl", hash = "sha256:694d02602987f37934b4386202712d95a068437c028f535a098d9b18d22fa65f", size = 1746841, upload-time = "2025-08-11T06:47:27.816Z" },
    { url = "https://files.pythonhosted.org/packages/9d/bb/dab3a36fcce3bcc8c3815538d7e75a4a105f739ed781d22bf530bb8399f8/qh3-1.5.4-cp313-cp313t-win_amd64.whl", hash = "sha256:0132d6028b9da1b7da9539f2d3bcb79452963b62c34275e43b7ca65aef5ee155", size = 1992963, upload-time = "2025-08-11T06:47:29.345Z" },
    { url = "https://files.pythonhosted.org/packages/c3/a9/25d772184ca120c8eb4d6d17041acac8e70242c8738bde9b0df1187f9b09/qh3-1.5.4-cp313-cp313t-win_arm64.whl", hash = "sha256:7d2518e8b8fc00c733a9cbf756e467cba917c0771506d3feca1727a8986e2dcf", size = 1821849, upload-time = "2025-08-11T06:47:30.895Z" },
    { url = "https://files.pythonhosted.org/packages/82/51/36e307283406746c0e62a3d4f029ed2f4bb224c2c08b1ae76b211f57a96b/qh3-1.5.4-cp37-abi3-macosx_10_12_x86_64.macosx_11_0_arm64.macosx_10_12_universal2.whl", hash = "sha256:5d3a4dec61f4b0f8b21f58c272968de55e7916f278aeb6eaa76c8a38e330edf1", size = 4475179, upload-time = "2025-08-11T06:47:33.62Z" },
    { url = "https://files.pythonhosted.org/packages/e2/a9/28837bf05ae2ec4c620f9c3a18af7306ed7f9f285b432b50a000f509a00f/qh3-1.5.4-cp37-abi3-manylinux_2_17_aarch64.manylinux2014_aarch64.whl", hash = "sha256:103cef335ddb49a3a38ca66ef81dc552157d589135630bcc4102f6b47713d691", size = 2159367, upload-time = "2025-08-11T06:47:35.778Z" },
    { url = "https://files.pythonhosted.org/packages/0c/88/d009571b8a44274a9b07566870ef0e2ccf3e5fa6f77181455438625ce467/qh3-1.5.4-cp37-abi3-manylinux_2_17_armv7l.manylinux2014_armv7l.whl", hash = "sha256:8479edf0cc93036cb854abe6b76db01db54d5a4b9586a7af843944bd1dd21bcd", size = 1880992, upload-time = "2025-08-11T06:47:37.731Z" },
    { url = "https://files.pythonhosted.org/packages/ed/cd/74f42e80a07b388ec9805f9e9791aae517188b6898dcc67a9be961f758a0/qh3-1.5.4-cp37-abi3-manylinux_2_17_i686.manylinux2014_i686.whl", hash = "sha256:b8a530feb1e8af326c363da85bccad06d258755037e24ca44f40ae03267cca32", size = 2029853, upload-time = "2025-08-11T06:47:39.428Z" },
    { url = "https://files.pythonhosted.org/packages/2e/86/9a75d54c14a2203dc25ef93a2997e40b91c3ec772181f39cf1e257cc858c/qh3-1.5.4-cp37-abi3-manylinux_2_17_ppc64.manylinux2014_ppc64.whl", hash = "sha256:9013aadb4c89fc8561e7638a58e2bf5799de40a010aab08e061895ce58a74ef0", size = 2034447, upload-time = "2025-08-11T06:47:40.961Z" },
    { url = "https://files.pythonhosted.org/packages/66/a3/0646360105f11a6a05fca25d4b47a7dbc1223d8ee6fc578c019d0222e89c/qh3-1.5.4-cp37-abi3-manylinux_2_17_ppc64le.manylinux2014_ppc64le.whl", hash = "sha256:f8426f6ed411a0bdd5c5a428373b225255b1b11656898930ba654aabcad668b9", size = 2080164, upload-time = "2025-08-11T06:47:43.031Z" },
    { url = "https://files.pythonhosted.org/packages/e8/9b/5bf3e8c63345ebf21efcfa21855d101e108e968e34bdcf4aa7324ace704a/qh3-1.5.4-cp37-abi3-manylinux_2_17_s390x.manylinux2014_s390x.whl", hash = "sha256:968ed2dc7521982c2df148151056b117f259769bcbaceeca8030e364184eaa58", size = 2148048, upload-time = "2025-08-11T06:47:44.573Z" },
    { url = "https://files.pythonhosted.org/packages/ea/12/d15416140995bdefa94c480a5980ba8a555f90b0fb77211b5e13541352eb/qh3-1.5.4-cp37-abi3-manylinux_2_17_x86_64.manylinux2014_x86_64.whl", hash = "sha256:38ed360f28ff92adb391eff081f5bedfc69c6a32ef2ae7d6632b43450fd2e22a", size = 2350422, upload-time = "2025-08-11T06:47:48.128Z" },
    { url = "https://files.pythonhosted.org/packages/5e/f0/8fab23e9dfbf1213b3714f8a2c666cc26ed35081dfd702f71f5acb04e31b/qh3-1.5.4-cp37-abi3-musllinux_1_1_aarch64.whl", hash = "sha256:a593116a07b05fd5fa19ba012d720f69e8120d6dc4ff9b2b6b278d40b5837d9e", size = 2358916, upload-time = "2025-08-11T06:47:49.641Z" },
    { url = "https://files.pythonhosted.org/packages/89/a2/fa43fd4cadc35923ddb817f4e6bc6edfd803062ebb1953fb86671db74064/qh3-1.5.4-cp37-abi3-musllinux_1_1_armv7l.whl", hash = "sha256:584a7d6018408b03ba6c6d0373058c0af0fbb764cab31c87074e897ae7b9cf74", size = 2131474, upload-time = "2025-08-11T06:47:51.273Z" },
    { url = "https://files.pythonhosted.org/packages/71/bd/ec7422be6d02e1c9fce424a82ab901d9a766c5a7954383827c32807c3c65/qh3-1.5.4-cp37-abi3-musllinux_1_1_i686.whl", hash = "sha256:c43ad6221f427cb820fa806c4ea86cf309c20e5d819749e6008c93dc99a0c3da", size = 2172164, upload-time = "2025-08-11T06:47:52.931Z" },
    { url = "https://files.pythonhosted.org/packages/b6/76/ab37a6bc8a1f0d2d297762ac3c87375a6c2981ec5b1a140511763095846c/qh3-1.5.4-cp37-abi3-musllinux_1_1_x86_64.whl", hash = "sha256:f724dc1d57262aee7fdea30efe5a4d7ce059dabfb0b8e8930e1aa6ea4a9be0ba", size = 2520967, upload-time = "2025-08-11T06:47:54.593Z" },
    { url = "https://files.pythonhosted.org/packages/93/c1/faa18c89cb5da9b4d6ad9480ebd684a3f220adeb3c2706bf372db6ac532f/qh3-1.5.4-cp37-abi3-win32.whl", hash = "sha256:ef79368e9979ac386e81a816fa46d07b95a586ad99bfc01998c3b7cca61ba46d", size = 1744458, upload-time = "2025-08-11T06:47:56.211Z" },
    { url = "https://files.pythonhosted.org/packages/c7/e4/9159114a1d96c0442e1465ace2ec1f197e5027db6f794887cf2ca386cc40/qh3-1.5.4-cp37-abi3-win_amd64.whl", hash = "sha256:90ce786909cd7d39db158d86d4c9569d2aebfb18782d04c81b98a1b912489b5a", size = 1991452, upload-time = "2025-08-11T06:47:58.663Z" },
]

[[package]]
name = "referencing"
version = "0.36.2"
source = { registry = "https://pypi.org/simple" }
dependencies = [
    { name = "attrs" },
    { name = "rpds-py" },
]
sdist = { url = "https://files.pythonhosted.org/packages/2f/db/98b5c277be99dd18bfd91dd04e1b759cad18d1a338188c936e92f921c7e2/referencing-0.36.2.tar.gz", hash = "sha256:df2e89862cd09deabbdba16944cc3f10feb6b3e6f18e902f7cc25609a34775aa", size = 74744, upload-time = "2025-01-25T08:48:16.138Z" }
wheels = [
    { url = "https://files.pythonhosted.org/packages/c1/b1/3baf80dc6d2b7bc27a95a67752d0208e410351e3feb4eb78de5f77454d8d/referencing-0.36.2-py3-none-any.whl", hash = "sha256:e8699adbbf8b5c7de96d8ffa0eb5c158b3beafce084968e2ea8bb08c6794dcd0", size = 26775, upload-time = "2025-01-25T08:48:14.241Z" },
]

[[package]]
name = "regex"
version = "2025.8.29"
source = { registry = "https://pypi.org/simple" }
sdist = { url = "https://files.pythonhosted.org/packages/e4/10/2d333227cf5198eb3252f2d50c8ade5cd2015f11c22403f0c9e3d529e81a/regex-2025.8.29.tar.gz", hash = "sha256:731ddb27a0900fa227dfba976b4efccec8c1c6fba147829bb52e71d49e91a5d7", size = 400817, upload-time = "2025-08-29T22:43:36.985Z" }
wheels = [
    { url = "https://files.pythonhosted.org/packages/42/db/2f0e1fbca855f3c519f3f8198817d14a9569ca939bc0cc86efd4da196d3e/regex-2025.8.29-cp313-cp313-macosx_10_13_universal2.whl", hash = "sha256:eed02e5c39f91268ea4ddf68ee19eed189d57c605530b7d32960f54325c52e7a", size = 485405, upload-time = "2025-08-29T22:42:10.138Z" },
    { url = "https://files.pythonhosted.org/packages/15/ed/52afe839607719750acc87d144ec3db699adb9c1f40ecb6fa9f3700437b6/regex-2025.8.29-cp313-cp313-macosx_10_13_x86_64.whl", hash = "sha256:630d5c7e0a490db2fee3c7b282c8db973abcbb036a6e4e6dc06c4270965852be", size = 290014, upload-time = "2025-08-29T22:42:12.38Z" },
    { url = "https://files.pythonhosted.org/packages/da/84/beb3becb129e41ae3e6bacd737aa751228ec0c17c707b9999648f050968c/regex-2025.8.29-cp313-cp313-macosx_11_0_arm64.whl", hash = "sha256:2206d3a30469e8fc8848139884168127f456efbaca8ae14809c26b98d2be15c6", size = 286059, upload-time = "2025-08-29T22:42:14.009Z" },
    { url = "https://files.pythonhosted.org/packages/44/31/74476ac68cd5ed46634683cba634ab0885e917624d620c5959f67835554b/regex-2025.8.29-cp313-cp313-manylinux2014_aarch64.manylinux_2_17_aarch64.manylinux_2_28_aarch64.whl", hash = "sha256:394c492c398a9f9e17545e19f770c58b97e65963eedaa25bb879e80a03e2b327", size = 797490, upload-time = "2025-08-29T22:42:15.864Z" },
    { url = "https://files.pythonhosted.org/packages/3f/97/1a8d109f891c4af31f43295304a51b76bc7aef4ce6d7953e4832f86c85f0/regex-2025.8.29-cp313-cp313-manylinux2014_ppc64le.manylinux_2_17_ppc64le.manylinux_2_28_ppc64le.whl", hash = "sha256:db8b0e05af08ff38d78544950e844b5f159032b66dedda19b3f9b17297248be7", size = 862562, upload-time = "2025-08-29T22:42:17.557Z" },
    { url = "https://files.pythonhosted.org/packages/1b/a8/13d6ea4b8a0c7eed0e528dcb25cbdc3bc53e26b0928dc48d6c0381516c4a/regex-2025.8.29-cp313-cp313-manylinux2014_s390x.manylinux_2_17_s390x.manylinux_2_28_s390x.whl", hash = "sha256:cd7c1821eff911917c476d41030b422791ce282c23ee9e1b8f7681fd0993f1e4", size = 910790, upload-time = "2025-08-29T22:42:19.268Z" },
    { url = "https://files.pythonhosted.org/packages/10/b3/1c7320c1fdc6569a086949d2c5b7b742696098c28a6c83ca909b8d36d17b/regex-2025.8.29-cp313-cp313-manylinux2014_x86_64.manylinux_2_17_x86_64.manylinux_2_28_x86_64.whl", hash = "sha256:0b4d8a7f75da748a2d0c045600259f1899c9dd8dd9d3da1daa50bf534c3fa5ba", size = 802016, upload-time = "2025-08-29T22:42:21.268Z" },
    { url = "https://files.pythonhosted.org/packages/7a/b5/f3613b70a569b6309cd2a61ae869407b45cff25c9734f5ff179b416e9615/regex-2025.8.29-cp313-cp313-musllinux_1_2_aarch64.whl", hash = "sha256:5cd74545c32e0da0d489c2293101a82f4a1b88050c235e45509e4123017673b2", size = 786740, upload-time = "2025-08-29T22:42:23.538Z" },
    { url = "https://files.pythonhosted.org/packages/e0/8a/9f16babae23011acbd27f886c4817159508f4f3209bcfce4bc2b8f12f2ba/regex-2025.8.29-cp313-cp313-musllinux_1_2_ppc64le.whl", hash = "sha256:97b98ea38fc3c1034f3d7bd30288d2c5b3be8cdcd69e2061d1c86cb14644a27b", size = 856533, upload-time = "2025-08-29T22:42:26.055Z" },
    { url = "https://files.pythonhosted.org/packages/4d/d0/adca6eec8ed79541edadecf8b512d7a3960c2ba983d2e5baf68dbddd7a90/regex-2025.8.29-cp313-cp313-musllinux_1_2_s390x.whl", hash = "sha256:8decb26f271b989d612c5d99db5f8f741dcd63ece51c59029840070f5f9778bf", size = 849083, upload-time = "2025-08-29T22:42:27.762Z" },
    { url = "https://files.pythonhosted.org/packages/46/cc/37fddb2a17cefffb43b9dfd5f585a6cd6f90ee5b32c821886d0c0c3bc243/regex-2025.8.29-cp313-cp313-musllinux_1_2_x86_64.whl", hash = "sha256:62141843d1ec079cd66604424af566e542e7e072b2d9e37165d414d2e6e271dd", size = 788177, upload-time = "2025-08-29T22:42:31.121Z" },
    { url = "https://files.pythonhosted.org/packages/f5/ea/413fe88ce5ac2418223434aa1603d92134b74deed6007dc6e4c37d83bbcd/regex-2025.8.29-cp313-cp313-win32.whl", hash = "sha256:dd23006c90d9ff0c2e4e5f3eaf8233dcefe45684f2acb330869ec5c2aa02b1fb", size = 264473, upload-time = "2025-08-29T22:42:32.706Z" },
    { url = "https://files.pythonhosted.org/packages/5a/73/d07bc1d1969e41bf1637a8aad4228da506747f4c94415ef03c534c7d68d6/regex-2025.8.29-cp313-cp313-win_amd64.whl", hash = "sha256:d41a71342819bdfe87c701f073a14ea4bd3f847333d696c7344e9ff3412b7f70", size = 275438, upload-time = "2025-08-29T22:42:34.35Z" },
    { url = "https://files.pythonhosted.org/packages/86/cd/2e05fc85ebee6fe6c5073c9b0c737a473c226422d75e93903810b247a9fe/regex-2025.8.29-cp313-cp313-win_arm64.whl", hash = "sha256:54018e66344d60b214f4aa151c046e0fa528221656f4f7eba5a787ccc7057312", size = 268553, upload-time = "2025-08-29T22:42:35.874Z" },
    { url = "https://files.pythonhosted.org/packages/2e/2d/2aa4b98231017994ea52d05c13997778af415f5d7faa7f90988a640dac44/regex-2025.8.29-cp314-cp314-macosx_10_13_universal2.whl", hash = "sha256:c03308757831a8d89e7c007abb75d1d4c9fbca003b5fb32755d4475914535f08", size = 485447, upload-time = "2025-08-29T22:42:37.429Z" },
    { url = "https://files.pythonhosted.org/packages/b7/b4/ed3241bb99a0783fe650d8511924c7c43f704b720fab3e353393bea8c96a/regex-2025.8.29-cp314-cp314-macosx_10_13_x86_64.whl", hash = "sha256:0d4b71791975fc203e0e6c50db974abb23a8df30729c1ac4fd68c9f2bb8c9358", size = 289862, upload-time = "2025-08-29T22:42:39.71Z" },
    { url = "https://files.pythonhosted.org/packages/ba/f6/5237a7d0b2bd64bb216d06470549bc4cc33de57033772e3018708636a027/regex-2025.8.29-cp314-cp314-macosx_11_0_arm64.whl", hash = "sha256:284fcd2dcb613e8b89b22a30cf42998c9a73ee360b8a24db8457d24f5c42282e", size = 286211, upload-time = "2025-08-29T22:42:41.266Z" },
    { url = "https://files.pythonhosted.org/packages/58/eb/05568fdc4028d1b339fb950fe6b92ade2613edd6423291939c8e29b21e8a/regex-2025.8.29-cp314-cp314-manylinux2014_aarch64.manylinux_2_17_aarch64.manylinux_2_28_aarch64.whl", hash = "sha256:b394b5157701b22cf63699c792bfeed65fbfeacbd94fea717a9e2036a51148ab", size = 797826, upload-time = "2025-08-29T22:42:42.911Z" },
    { url = "https://files.pythonhosted.org/packages/3d/2a/a3c1c209faa1f6a218e64c5a235e06f6f36c45b5aa924c6bf75241a996f7/regex-2025.8.29-cp314-cp314-manylinux2014_ppc64le.manylinux_2_17_ppc64le.manylinux_2_28_ppc64le.whl", hash = "sha256:ea197ac22396faf5e70c87836bb89f94ed5b500e1b407646a4e5f393239611f1", size = 863338, upload-time = "2025-08-29T22:42:44.831Z" },
    { url = "https://files.pythonhosted.org/packages/dd/66/5e96f217662387742c0d9732e97129850bd3243e019309c1fbdcd62b5421/regex-2025.8.29-cp314-cp314-manylinux2014_s390x.manylinux_2_17_s390x.manylinux_2_28_s390x.whl", hash = "sha256:decd84f195c08b3d9d0297a7e310379aae13ca7e166473534508c81b95c74bba", size = 910176, upload-time = "2025-08-29T22:42:46.997Z" },
    { url = "https://files.pythonhosted.org/packages/fc/f2/975e77333267f9652bc2cc926382d8c9d86683eb84d1989459e644ac818b/regex-2025.8.29-cp314-cp314-manylinux2014_x86_64.manylinux_2_17_x86_64.manylinux_2_28_x86_64.whl", hash = "sha256:ebaf81f7344dbf1a2b383e35923648de8f78fb262cf04154c82853887ac3e684", size = 801784, upload-time = "2025-08-29T22:42:48.786Z" },
    { url = "https://files.pythonhosted.org/packages/75/d9/b25dbf9729b5a5958a804e91b376fe8e829ec10c0d7edb4b1ad91070132b/regex-2025.8.29-cp314-cp314-musllinux_1_2_aarch64.whl", hash = "sha256:d82fb8a97e5ed8f1d3ed7f8e0e7fe1760faa95846c0d38b314284dfdbe86b229", size = 786799, upload-time = "2025-08-29T22:42:50.868Z" },
    { url = "https://files.pythonhosted.org/packages/1d/0a/7f8de7ea41d7a3a21dfcb9dcea7b727fdde9e35d74a23e16ef5edcd68005/regex-2025.8.29-cp314-cp314-musllinux_1_2_ppc64le.whl", hash = "sha256:1dcec2448ed0062f63e82ca02d1d05f74d4127cb6a9d76a73df60e81298d380b", size = 857380, upload-time = "2025-08-29T22:42:52.992Z" },
    { url = "https://files.pythonhosted.org/packages/f8/40/494600424c394a507070b41fc0666ceaa7dccf62c3220a76833eb11de647/regex-2025.8.29-cp314-cp314-musllinux_1_2_s390x.whl", hash = "sha256:d0ffe4a3257a235f9d39b99c6f1bc53c7a4b11f28565726b1aa00a5787950d60", size = 848570, upload-time = "2025-08-29T22:42:54.857Z" },
    { url = "https://files.pythonhosted.org/packages/be/d0/6988feb7c15bb3df7b944a10b3b58fb238c94987c70a991ba87e3685e1cd/regex-2025.8.29-cp314-cp314-musllinux_1_2_x86_64.whl", hash = "sha256:5421a2d2026e8189500f12375cfd80a9a1914466d446edd28b37eb33c1953b39", size = 787926, upload-time = "2025-08-29T22:42:57.025Z" },
    { url = "https://files.pythonhosted.org/packages/98/16/d719b131b0577a2a975376b3e673fc7f89b9998d54753f0419d59d33b3a1/regex-2025.8.29-cp314-cp314-win32.whl", hash = "sha256:ceeeaab602978c8eac3b25b8707f21a69c0bcd179d9af72519da93ef3966158f", size = 269805, upload-time = "2025-08-29T22:42:59.241Z" },
    { url = "https://files.pythonhosted.org/packages/a5/b7/50d3bb5df25ae73e7aee186a2f1e4f1ed5e4d54006bdf5abd558c1ce9e7a/regex-2025.8.29-cp314-cp314-win_amd64.whl", hash = "sha256:5ba4f8b0d5b88c33fe4060e6def58001fd8334b03c7ce2126964fa8851ab5d1b", size = 278710, upload-time = "2025-08-29T22:43:00.84Z" },
    { url = "https://files.pythonhosted.org/packages/0f/34/c723ebe214c33000b53e0eebdc63ad3697d5611c7fa9b388eef2113a5e82/regex-2025.8.29-cp314-cp314-win_arm64.whl", hash = "sha256:7b4a3dc155984f09a55c64b90923cb136cd0dad21ca0168aba2382d90ea4c546", size = 271832, upload-time = "2025-08-29T22:43:02.777Z" },
]

[[package]]
name = "requests"
version = "2.32.5"
source = { registry = "https://pypi.org/simple" }
dependencies = [
    { name = "certifi" },
    { name = "charset-normalizer" },
    { name = "idna" },
    { name = "urllib3" },
]
sdist = { url = "https://files.pythonhosted.org/packages/c9/74/b3ff8e6c8446842c3f5c837e9c3dfcfe2018ea6ecef224c710c85ef728f4/requests-2.32.5.tar.gz", hash = "sha256:dbba0bac56e100853db0ea71b82b4dfd5fe2bf6d3754a8893c3af500cec7d7cf", size = 134517, upload-time = "2025-08-18T20:46:02.573Z" }
wheels = [
    { url = "https://files.pythonhosted.org/packages/1e/db/4254e3eabe8020b458f1a747140d32277ec7a271daf1d235b70dc0b4e6e3/requests-2.32.5-py3-none-any.whl", hash = "sha256:2462f94637a34fd532264295e186976db0f5d453d1cdd31473c85a6a161affb6", size = 64738, upload-time = "2025-08-18T20:46:00.542Z" },
]

[[package]]
name = "requests-cache"
version = "1.2.1"
source = { registry = "https://pypi.org/simple" }
dependencies = [
    { name = "attrs" },
    { name = "cattrs" },
    { name = "platformdirs" },
    { name = "requests" },
    { name = "url-normalize" },
    { name = "urllib3" },
]
sdist = { url = "https://files.pythonhosted.org/packages/1a/be/7b2a95a9e7a7c3e774e43d067c51244e61dea8b120ae2deff7089a93fb2b/requests_cache-1.2.1.tar.gz", hash = "sha256:68abc986fdc5b8d0911318fbb5f7c80eebcd4d01bfacc6685ecf8876052511d1", size = 3018209, upload-time = "2024-06-18T17:18:03.774Z" }
wheels = [
    { url = "https://files.pythonhosted.org/packages/4e/2e/8f4051119f460cfc786aa91f212165bb6e643283b533db572d7b33952bd2/requests_cache-1.2.1-py3-none-any.whl", hash = "sha256:1285151cddf5331067baa82598afe2d47c7495a1334bfe7a7d329b43e9fd3603", size = 61425, upload-time = "2024-06-18T17:17:45Z" },
]

[[package]]
name = "requests-oauthlib"
version = "2.0.0"
source = { registry = "https://pypi.org/simple" }
dependencies = [
    { name = "oauthlib" },
    { name = "requests" },
]
sdist = { url = "https://files.pythonhosted.org/packages/42/f2/05f29bc3913aea15eb670be136045bf5c5bbf4b99ecb839da9b422bb2c85/requests-oauthlib-2.0.0.tar.gz", hash = "sha256:b3dffaebd884d8cd778494369603a9e7b58d29111bf6b41bdc2dcd87203af4e9", size = 55650, upload-time = "2024-03-22T20:32:29.939Z" }
wheels = [
    { url = "https://files.pythonhosted.org/packages/3b/5d/63d4ae3b9daea098d5d6f5da83984853c1bbacd5dc826764b249fe119d24/requests_oauthlib-2.0.0-py2.py3-none-any.whl", hash = "sha256:7dd8a5c40426b779b0868c404bdef9768deccf22749cde15852df527e6269b36", size = 24179, upload-time = "2024-03-22T20:32:28.055Z" },
]

[[package]]
name = "retry-requests"
version = "2.0.0"
source = { registry = "https://pypi.org/simple" }
dependencies = [
    { name = "requests" },
    { name = "urllib3" },
]
sdist = { url = "https://files.pythonhosted.org/packages/1e/da/6e961557733660bef8d095a1d81423a3707486e2b2ecd2c5ad5ad8d2f59d/retry-requests-2.0.0.tar.gz", hash = "sha256:3d02135e5aafedf09240414182fc7389c5d2b4de0252daba0054c9d6a27e7639", size = 16084, upload-time = "2023-05-28T18:33:08.196Z" }
wheels = [
    { url = "https://files.pythonhosted.org/packages/b1/f3/8ce908497bebbc2790ef06240a2c0fb28c096abb59062d88f85090464a5f/retry_requests-2.0.0-py3-none-any.whl", hash = "sha256:38e8e3f55051e7b7915c1768884269097865a5da2ea87d5dcafd6ba9498c363f", size = 15772, upload-time = "2023-05-28T18:33:05.868Z" },
]

[[package]]
name = "rich"
version = "14.1.0"
source = { registry = "https://pypi.org/simple" }
dependencies = [
    { name = "markdown-it-py" },
    { name = "pygments" },
]
sdist = { url = "https://files.pythonhosted.org/packages/fe/75/af448d8e52bf1d8fa6a9d089ca6c07ff4453d86c65c145d0a300bb073b9b/rich-14.1.0.tar.gz", hash = "sha256:e497a48b844b0320d45007cdebfeaeed8db2a4f4bcf49f15e455cfc4af11eaa8", size = 224441, upload-time = "2025-07-25T07:32:58.125Z" }
wheels = [
    { url = "https://files.pythonhosted.org/packages/e3/30/3c4d035596d3cf444529e0b2953ad0466f6049528a879d27534700580395/rich-14.1.0-py3-none-any.whl", hash = "sha256:536f5f1785986d6dbdea3c75205c473f970777b4a0d6c6dd1b696aa05a3fa04f", size = 243368, upload-time = "2025-07-25T07:32:56.73Z" },
]

[[package]]
name = "rich-toolkit"
version = "0.15.1"
source = { registry = "https://pypi.org/simple" }
dependencies = [
    { name = "click" },
    { name = "rich" },
    { name = "typing-extensions" },
]
sdist = { url = "https://files.pythonhosted.org/packages/67/33/1a18839aaa8feef7983590c05c22c9c09d245ada6017d118325bbfcc7651/rich_toolkit-0.15.1.tar.gz", hash = "sha256:6f9630eb29f3843d19d48c3bd5706a086d36d62016687f9d0efa027ddc2dd08a", size = 115322, upload-time = "2025-09-04T09:28:11.789Z" }
wheels = [
    { url = "https://files.pythonhosted.org/packages/c8/49/42821d55ead7b5a87c8d121edf323cb393d8579f63e933002ade900b784f/rich_toolkit-0.15.1-py3-none-any.whl", hash = "sha256:36a0b1d9a135d26776e4b78f1d5c2655da6e0ef432380b5c6b523c8d8ab97478", size = 29412, upload-time = "2025-09-04T09:28:10.587Z" },
]

[[package]]
name = "rignore"
version = "0.7.0"
source = { registry = "https://pypi.org/simple" }
sdist = { url = "https://files.pythonhosted.org/packages/ae/46/e5ef3423a3746f91d3a3d9a68c499fde983be7dbab7d874efa8d3bb139ba/rignore-0.7.0.tar.gz", hash = "sha256:cfe6a2cbec855b440d7550d53e670246fce43ca5847e46557b6d4577c9cdb540", size = 12796, upload-time = "2025-10-02T13:26:22.194Z" }
wheels = [
    { url = "https://files.pythonhosted.org/packages/5e/85/cd1441043c5ed13e671153af260c5f328042ebfb87aa28849367602206f2/rignore-0.7.0-cp313-cp313-macosx_10_12_x86_64.whl", hash = "sha256:190e469db68112c4027a7a126facfd80ce353374ff208c585ca7dacc75de0472", size = 880474, upload-time = "2025-10-02T13:25:08.111Z" },
    { url = "https://files.pythonhosted.org/packages/f4/07/d5b9593cb05593718508308543a8fbee75998a7489cf4f4b489d2632bd4a/rignore-0.7.0-cp313-cp313-macosx_11_0_arm64.whl", hash = "sha256:0a43f6fabf46ed8e96fbf2861187362e513960c2a8200c35242981bd36ef8b96", size = 811882, upload-time = "2025-10-02T13:24:56.599Z" },
    { url = "https://files.pythonhosted.org/packages/aa/67/b82b2704660c280061d8bc90bc91092622309f78e20c9e3321f45f88cd4e/rignore-0.7.0-cp313-cp313-manylinux_2_17_aarch64.manylinux2014_aarch64.whl", hash = "sha256:b89a59e5291805eca3c3317a55fcd2a579e9ee1184511660078a398182463deb", size = 892043, upload-time = "2025-10-02T13:23:22.326Z" },
    { url = "https://files.pythonhosted.org/packages/8b/7e/e91a1899a06882cd8a7acc3025c51b9f830971b193bd6b72e34254ed7733/rignore-0.7.0-cp313-cp313-manylinux_2_17_armv7l.manylinux2014_armv7l.whl", hash = "sha256:3a155f36be847c05c800e0218e9ac04946ba44bf077e1f11dc024ca9e1f7a727", size = 865404, upload-time = "2025-10-02T13:23:40.085Z" },
    { url = "https://files.pythonhosted.org/packages/91/2c/68487538a2d2d7e0e1ca1051d143af690211314e22cbed58a245e816ebaf/rignore-0.7.0-cp313-cp313-manylinux_2_17_ppc64le.manylinux2014_ppc64le.whl", hash = "sha256:dba075135ac3cda5f3236b4f03f82bbcd97454a908631ad3da93aae1e7390b17", size = 1167661, upload-time = "2025-10-02T13:23:57.578Z" },
    { url = "https://files.pythonhosted.org/packages/b4/39/8498ac13fb710a1920526480f9476aaeaaaa20c522a027d07513929ba9d9/rignore-0.7.0-cp313-cp313-manylinux_2_17_s390x.manylinux2014_s390x.whl", hash = "sha256:8525b8c31f36dc9fbcb474ef58d654f6404b19b6110b7f5df332e58e657a4aa8", size = 936272, upload-time = "2025-10-02T13:24:13.414Z" },
    { url = "https://files.pythonhosted.org/packages/55/1a/38b92fde209931611dcff0db59bd5656a325ba58d368d4e50f1e711fdd16/rignore-0.7.0-cp313-cp313-manylinux_2_17_x86_64.manylinux2014_x86_64.whl", hash = "sha256:e0428b64d8b02ad83fc0a2505ded0e9064cac97df7aa1dffc9c7558b56429912", size = 950552, upload-time = "2025-10-02T13:24:43.263Z" },
    { url = "https://files.pythonhosted.org/packages/e3/01/f59f38ae1b879309b0151b1ed0dd82880e1d3759f91bfdaa570730672308/rignore-0.7.0-cp313-cp313-manylinux_2_5_i686.manylinux1_i686.whl", hash = "sha256:0ab1db960a64835ec3ed541951821bfc38f30dfbd6ebd990f7d039d0c54ff957", size = 974407, upload-time = "2025-10-02T13:24:30.618Z" },
    { url = "https://files.pythonhosted.org/packages/6e/67/de92fdc09dc1a622abb6d1b2678e940d24de2a07c60d193126eb52a7e8ea/rignore-0.7.0-cp313-cp313-musllinux_1_2_aarch64.whl", hash = "sha256:3749711b1e50fb5b28b55784e159a3b8209ecc72d01cc1511c05bc3a23b4a063", size = 1072865, upload-time = "2025-10-02T13:25:20.451Z" },
    { url = "https://files.pythonhosted.org/packages/65/bb/75fbef03cf56b0918880cb3b922da83d6546309566be60f6c6b451f7221b/rignore-0.7.0-cp313-cp313-musllinux_1_2_armv7l.whl", hash = "sha256:57240739c786f897f89e29c05e529291ee1b477df9f6b29b774403a23a169fe2", size = 1129007, upload-time = "2025-10-02T13:25:36.837Z" },
    { url = "https://files.pythonhosted.org/packages/ec/24/4d591d45a8994fb4afaefa22e356d69948726c9ccba0cfd76c82509aedc2/rignore-0.7.0-cp313-cp313-musllinux_1_2_i686.whl", hash = "sha256:6b70581286acd5f96ce11efd209bfe9261108586e1a948cc558fc3f58ba5bf5f", size = 1106827, upload-time = "2025-10-02T13:25:52.964Z" },
    { url = "https://files.pythonhosted.org/packages/c2/b3/b614d54fa1f1c7621aeb20b2841cd980288ad9d7d61407fc4595d5c5f132/rignore-0.7.0-cp313-cp313-musllinux_1_2_x86_64.whl", hash = "sha256:33fb6e4cba1b798f1328e889b4bf2341894d82e3be42bb3513b4e0fe38788538", size = 1115328, upload-time = "2025-10-02T13:26:10.947Z" },
    { url = "https://files.pythonhosted.org/packages/83/22/ea0b3e30e230b2d2222e1ee18e20316c8297088f4cc6a6ea2ee6cb34f595/rignore-0.7.0-cp313-cp313-win32.whl", hash = "sha256:119f0497fb4776cddc663ee8f35085ce00758bd423221ba1e8222a816e10cf5e", size = 636896, upload-time = "2025-10-02T13:26:40.3Z" },
    { url = "https://files.pythonhosted.org/packages/79/16/f55b3db13f6fff408fde348d2a726d3b4ba06ed55dce8ff119e374ce3005/rignore-0.7.0-cp313-cp313-win_amd64.whl", hash = "sha256:fb06e11dda689be138909f53639f0baa8d7c6be4d76ca9ec316382ccf3517469", size = 716519, upload-time = "2025-10-02T13:26:28.51Z" },
    { url = "https://files.pythonhosted.org/packages/69/db/8c20a7b59abb21d3d20d387656b6759cd5890fa68185064fe8899f942a4b/rignore-0.7.0-cp313-cp313t-manylinux_2_17_aarch64.manylinux2014_aarch64.whl", hash = "sha256:1f2255821ab4bc34fa129a94535f5d0d88b164940b25d0a3b26ebd41d99f1a9f", size = 890684, upload-time = "2025-10-02T13:23:23.761Z" },
    { url = "https://files.pythonhosted.org/packages/45/a0/ae5ca63aed23f64dcd740f55ee6432037af5c09d25efaf79dc052a4a51ff/rignore-0.7.0-cp313-cp313t-manylinux_2_17_armv7l.manylinux2014_armv7l.whl", hash = "sha256:b57efcbbc1510f8ce831a5e19fb1fe9dd329bb246c4e4f8a09bf1c06687b0331", size = 865174, upload-time = "2025-10-02T13:23:41.948Z" },
    { url = "https://files.pythonhosted.org/packages/ae/27/5aff661e792efbffda689f0d3fa91ea36f2e0d4bcca3b02f70ae95ea96da/rignore-0.7.0-cp313-cp313t-manylinux_2_17_ppc64le.manylinux2014_ppc64le.whl", hash = "sha256:1ead4bc2baceeccdfeb82cb70ba8f70fdb6dc1e58976f805f9d0d19b9ee915f0", size = 1165293, upload-time = "2025-10-02T13:23:59.238Z" },
    { url = "https://files.pythonhosted.org/packages/cb/df/13de7ce5ba2a58c724ef202310408729941c262179389df5e90cb9a41381/rignore-0.7.0-cp313-cp313t-manylinux_2_17_s390x.manylinux2014_s390x.whl", hash = "sha256:4f0a8996437a22df0faf2844d65ec91d41176b9d4e7357abee42baa39dc996ae", size = 936093, upload-time = "2025-10-02T13:24:15.057Z" },
    { url = "https://files.pythonhosted.org/packages/c3/63/4ea42bc454db8499906c8d075a7a0053b7fd381b85f3bcc857e68a8b8b23/rignore-0.7.0-cp313-cp313t-musllinux_1_2_aarch64.whl", hash = "sha256:cb17ef4a413444fccbd57e1b4a3870f1320951b81f1b7007af9c70e1a5bc2897", size = 1071518, upload-time = "2025-10-02T13:25:22.076Z" },
    { url = "https://files.pythonhosted.org/packages/a3/a7/7400a4343d1b5a1345a98846c6fd7768ff13890d207fce79d690c7fd7798/rignore-0.7.0-cp313-cp313t-musllinux_1_2_armv7l.whl", hash = "sha256:b12b316adf6cf64f9d22bd690b2aa019a37335a1f632a0da7fb15a423cb64080", size = 1128403, upload-time = "2025-10-02T13:25:38.394Z" },
    { url = "https://files.pythonhosted.org/packages/45/8b/ce8ff27336a86bad47bbf011f8f7fb0b82b559ee4a0d6a4815ee3555ef56/rignore-0.7.0-cp313-cp313t-musllinux_1_2_i686.whl", hash = "sha256:dba8181d999387c17dd6cce5fd7f0009376ca8623d2d86842d034b18d83dc768", size = 1105552, upload-time = "2025-10-02T13:25:54.511Z" },
    { url = "https://files.pythonhosted.org/packages/8c/e2/7925b564d853c7057f150a7f2f384400422ed30f7b7baf2fde5849562381/rignore-0.7.0-cp313-cp313t-musllinux_1_2_x86_64.whl", hash = "sha256:04a3d4513cdd184f4f849ae8d6407a169cca543a2c4dd69bfc42e67cb0155504", size = 1114826, upload-time = "2025-10-02T13:26:12.56Z" },
    { url = "https://files.pythonhosted.org/packages/c4/34/c42ccdd81143d38d99e45b965e4040a1ef6c07a365ad205dd94b6d16c794/rignore-0.7.0-cp314-cp314-macosx_10_12_x86_64.whl", hash = "sha256:a296bc26b713aacd0f31702e7d89426ba6240abdbf01b2b18daeeaeaa782f475", size = 879718, upload-time = "2025-10-02T13:25:09.62Z" },
    { url = "https://files.pythonhosted.org/packages/e9/ba/f522adf949d2b581a0a1e488a79577631ed6661fdc12e80d4182ed655036/rignore-0.7.0-cp314-cp314-macosx_11_0_arm64.whl", hash = "sha256:f7f71807ed0bc1542860a8fa1615a0d93f3d5a22dde1066e9f50d7270bc60686", size = 810391, upload-time = "2025-10-02T13:24:58.144Z" },
    { url = "https://files.pythonhosted.org/packages/f2/82/935bffa4ad7d9560541daaca7ba0e4ee9b0b9a6370ab9518cf9c991087bb/rignore-0.7.0-cp314-cp314-manylinux_2_17_x86_64.manylinux2014_x86_64.whl", hash = "sha256:c7e6ff54399ddb650f4e4dc74b325766e7607967a49b868326e9687fc3642620", size = 950261, upload-time = "2025-10-02T13:24:45.121Z" },
    { url = "https://files.pythonhosted.org/packages/1e/0e/22abda23cc6d20901262fcfea50c25ed66ca6e1a5dc610d338df4ca10407/rignore-0.7.0-cp314-cp314-manylinux_2_5_i686.manylinux1_i686.whl", hash = "sha256:09dfad3ca450b3967533c6b1a2c7c0228c63c518f619ff342df5f9c3ed978b66", size = 974258, upload-time = "2025-10-02T13:24:32.44Z" },
    { url = "https://files.pythonhosted.org/packages/ed/8d/0ba2c712723fdda62125087d00dcdad93102876d4e3fa5adbb99f0b859c3/rignore-0.7.0-cp314-cp314-win32.whl", hash = "sha256:2850718cfb1caece6b7ac19a524c7905a8d0c6627b0d0f4e81798e20b6c75078", size = 637403, upload-time = "2025-10-02T13:26:41.814Z" },
    { url = "https://files.pythonhosted.org/packages/1c/63/0d7df1237c6353d1a85d8a0bc1797ac766c68e8bc6fbca241db74124eb61/rignore-0.7.0-cp314-cp314-win_amd64.whl", hash = "sha256:2401637dc8ab074f5e642295f8225d2572db395ae504ffc272a8d21e9fe77b2c", size = 717404, upload-time = "2025-10-02T13:26:29.936Z" },
]

[[package]]
name = "rpds-py"
version = "0.27.1"
source = { registry = "https://pypi.org/simple" }
sdist = { url = "https://files.pythonhosted.org/packages/e9/dd/2c0cbe774744272b0ae725f44032c77bdcab6e8bcf544bffa3b6e70c8dba/rpds_py-0.27.1.tar.gz", hash = "sha256:26a1c73171d10b7acccbded82bf6a586ab8203601e565badc74bbbf8bc5a10f8", size = 27479, upload-time = "2025-08-27T12:16:36.024Z" }
wheels = [
    { url = "https://files.pythonhosted.org/packages/cc/77/610aeee8d41e39080c7e14afa5387138e3c9fa9756ab893d09d99e7d8e98/rpds_py-0.27.1-cp313-cp313-macosx_10_12_x86_64.whl", hash = "sha256:e4b9fcfbc021633863a37e92571d6f91851fa656f0180246e84cbd8b3f6b329b", size = 361741, upload-time = "2025-08-27T12:13:31.039Z" },
    { url = "https://files.pythonhosted.org/packages/3a/fc/c43765f201c6a1c60be2043cbdb664013def52460a4c7adace89d6682bf4/rpds_py-0.27.1-cp313-cp313-macosx_11_0_arm64.whl", hash = "sha256:1441811a96eadca93c517d08df75de45e5ffe68aa3089924f963c782c4b898cf", size = 345574, upload-time = "2025-08-27T12:13:32.902Z" },
    { url = "https://files.pythonhosted.org/packages/20/42/ee2b2ca114294cd9847d0ef9c26d2b0851b2e7e00bf14cc4c0b581df0fc3/rpds_py-0.27.1-cp313-cp313-manylinux_2_17_aarch64.manylinux2014_aarch64.whl", hash = "sha256:55266dafa22e672f5a4f65019015f90336ed31c6383bd53f5e7826d21a0e0b83", size = 385051, upload-time = "2025-08-27T12:13:34.228Z" },
    { url = "https://files.pythonhosted.org/packages/fd/e8/1e430fe311e4799e02e2d1af7c765f024e95e17d651612425b226705f910/rpds_py-0.27.1-cp313-cp313-manylinux_2_17_armv7l.manylinux2014_armv7l.whl", hash = "sha256:d78827d7ac08627ea2c8e02c9e5b41180ea5ea1f747e9db0915e3adf36b62dcf", size = 398395, upload-time = "2025-08-27T12:13:36.132Z" },
    { url = "https://files.pythonhosted.org/packages/82/95/9dc227d441ff2670651c27a739acb2535ccaf8b351a88d78c088965e5996/rpds_py-0.27.1-cp313-cp313-manylinux_2_17_ppc64le.manylinux2014_ppc64le.whl", hash = "sha256:ae92443798a40a92dc5f0b01d8a7c93adde0c4dc965310a29ae7c64d72b9fad2", size = 524334, upload-time = "2025-08-27T12:13:37.562Z" },
    { url = "https://files.pythonhosted.org/packages/87/01/a670c232f401d9ad461d9a332aa4080cd3cb1d1df18213dbd0d2a6a7ab51/rpds_py-0.27.1-cp313-cp313-manylinux_2_17_s390x.manylinux2014_s390x.whl", hash = "sha256:c46c9dd2403b66a2a3b9720ec4b74d4ab49d4fabf9f03dfdce2d42af913fe8d0", size = 407691, upload-time = "2025-08-27T12:13:38.94Z" },
    { url = "https://files.pythonhosted.org/packages/03/36/0a14aebbaa26fe7fab4780c76f2239e76cc95a0090bdb25e31d95c492fcd/rpds_py-0.27.1-cp313-cp313-manylinux_2_17_x86_64.manylinux2014_x86_64.whl", hash = "sha256:2efe4eb1d01b7f5f1939f4ef30ecea6c6b3521eec451fb93191bf84b2a522418", size = 386868, upload-time = "2025-08-27T12:13:40.192Z" },
    { url = "https://files.pythonhosted.org/packages/3b/03/8c897fb8b5347ff6c1cc31239b9611c5bf79d78c984430887a353e1409a1/rpds_py-0.27.1-cp313-cp313-manylinux_2_31_riscv64.whl", hash = "sha256:15d3b4d83582d10c601f481eca29c3f138d44c92187d197aff663a269197c02d", size = 405469, upload-time = "2025-08-27T12:13:41.496Z" },
    { url = "https://files.pythonhosted.org/packages/da/07/88c60edc2df74850d496d78a1fdcdc7b54360a7f610a4d50008309d41b94/rpds_py-0.27.1-cp313-cp313-manylinux_2_5_i686.manylinux1_i686.whl", hash = "sha256:4ed2e16abbc982a169d30d1a420274a709949e2cbdef119fe2ec9d870b42f274", size = 422125, upload-time = "2025-08-27T12:13:42.802Z" },
    { url = "https://files.pythonhosted.org/packages/6b/86/5f4c707603e41b05f191a749984f390dabcbc467cf833769b47bf14ba04f/rpds_py-0.27.1-cp313-cp313-musllinux_1_2_aarch64.whl", hash = "sha256:a75f305c9b013289121ec0f1181931975df78738cdf650093e6b86d74aa7d8dd", size = 562341, upload-time = "2025-08-27T12:13:44.472Z" },
    { url = "https://files.pythonhosted.org/packages/b2/92/3c0cb2492094e3cd9baf9e49bbb7befeceb584ea0c1a8b5939dca4da12e5/rpds_py-0.27.1-cp313-cp313-musllinux_1_2_i686.whl", hash = "sha256:67ce7620704745881a3d4b0ada80ab4d99df390838839921f99e63c474f82cf2", size = 592511, upload-time = "2025-08-27T12:13:45.898Z" },
    { url = "https://files.pythonhosted.org/packages/10/bb/82e64fbb0047c46a168faa28d0d45a7851cd0582f850b966811d30f67ad8/rpds_py-0.27.1-cp313-cp313-musllinux_1_2_x86_64.whl", hash = "sha256:9d992ac10eb86d9b6f369647b6a3f412fc0075cfd5d799530e84d335e440a002", size = 557736, upload-time = "2025-08-27T12:13:47.408Z" },
    { url = "https://files.pythonhosted.org/packages/00/95/3c863973d409210da7fb41958172c6b7dbe7fc34e04d3cc1f10bb85e979f/rpds_py-0.27.1-cp313-cp313-win32.whl", hash = "sha256:4f75e4bd8ab8db624e02c8e2fc4063021b58becdbe6df793a8111d9343aec1e3", size = 221462, upload-time = "2025-08-27T12:13:48.742Z" },
    { url = "https://files.pythonhosted.org/packages/ce/2c/5867b14a81dc217b56d95a9f2a40fdbc56a1ab0181b80132beeecbd4b2d6/rpds_py-0.27.1-cp313-cp313-win_amd64.whl", hash = "sha256:f9025faafc62ed0b75a53e541895ca272815bec18abe2249ff6501c8f2e12b83", size = 232034, upload-time = "2025-08-27T12:13:50.11Z" },
    { url = "https://files.pythonhosted.org/packages/c7/78/3958f3f018c01923823f1e47f1cc338e398814b92d83cd278364446fac66/rpds_py-0.27.1-cp313-cp313-win_arm64.whl", hash = "sha256:ed10dc32829e7d222b7d3b93136d25a406ba9788f6a7ebf6809092da1f4d279d", size = 222392, upload-time = "2025-08-27T12:13:52.587Z" },
    { url = "https://files.pythonhosted.org/packages/01/76/1cdf1f91aed5c3a7bf2eba1f1c4e4d6f57832d73003919a20118870ea659/rpds_py-0.27.1-cp313-cp313t-macosx_10_12_x86_64.whl", hash = "sha256:92022bbbad0d4426e616815b16bc4127f83c9a74940e1ccf3cfe0b387aba0228", size = 358355, upload-time = "2025-08-27T12:13:54.012Z" },
    { url = "https://files.pythonhosted.org/packages/c3/6f/bf142541229374287604caf3bb2a4ae17f0a580798fd72d3b009b532db4e/rpds_py-0.27.1-cp313-cp313t-macosx_11_0_arm64.whl", hash = "sha256:47162fdab9407ec3f160805ac3e154df042e577dd53341745fc7fb3f625e6d92", size = 342138, upload-time = "2025-08-27T12:13:55.791Z" },
    { url = "https://files.pythonhosted.org/packages/1a/77/355b1c041d6be40886c44ff5e798b4e2769e497b790f0f7fd1e78d17e9a8/rpds_py-0.27.1-cp313-cp313t-manylinux_2_17_aarch64.manylinux2014_aarch64.whl", hash = "sha256:fb89bec23fddc489e5d78b550a7b773557c9ab58b7946154a10a6f7a214a48b2", size = 380247, upload-time = "2025-08-27T12:13:57.683Z" },
    { url = "https://files.pythonhosted.org/packages/d6/a4/d9cef5c3946ea271ce2243c51481971cd6e34f21925af2783dd17b26e815/rpds_py-0.27.1-cp313-cp313t-manylinux_2_17_armv7l.manylinux2014_armv7l.whl", hash = "sha256:e48af21883ded2b3e9eb48cb7880ad8598b31ab752ff3be6457001d78f416723", size = 390699, upload-time = "2025-08-27T12:13:59.137Z" },
    { url = "https://files.pythonhosted.org/packages/3a/06/005106a7b8c6c1a7e91b73169e49870f4af5256119d34a361ae5240a0c1d/rpds_py-0.27.1-cp313-cp313t-manylinux_2_17_ppc64le.manylinux2014_ppc64le.whl", hash = "sha256:6f5b7bd8e219ed50299e58551a410b64daafb5017d54bbe822e003856f06a802", size = 521852, upload-time = "2025-08-27T12:14:00.583Z" },
    { url = "https://files.pythonhosted.org/packages/e5/3e/50fb1dac0948e17a02eb05c24510a8fe12d5ce8561c6b7b7d1339ab7ab9c/rpds_py-0.27.1-cp313-cp313t-manylinux_2_17_s390x.manylinux2014_s390x.whl", hash = "sha256:08f1e20bccf73b08d12d804d6e1c22ca5530e71659e6673bce31a6bb71c1e73f", size = 402582, upload-time = "2025-08-27T12:14:02.034Z" },
    { url = "https://files.pythonhosted.org/packages/cb/b0/f4e224090dc5b0ec15f31a02d746ab24101dd430847c4d99123798661bfc/rpds_py-0.27.1-cp313-cp313t-manylinux_2_17_x86_64.manylinux2014_x86_64.whl", hash = "sha256:0dc5dceeaefcc96dc192e3a80bbe1d6c410c469e97bdd47494a7d930987f18b2", size = 384126, upload-time = "2025-08-27T12:14:03.437Z" },
    { url = "https://files.pythonhosted.org/packages/54/77/ac339d5f82b6afff1df8f0fe0d2145cc827992cb5f8eeb90fc9f31ef7a63/rpds_py-0.27.1-cp313-cp313t-manylinux_2_31_riscv64.whl", hash = "sha256:d76f9cc8665acdc0c9177043746775aa7babbf479b5520b78ae4002d889f5c21", size = 399486, upload-time = "2025-08-27T12:14:05.443Z" },
    { url = "https://files.pythonhosted.org/packages/d6/29/3e1c255eee6ac358c056a57d6d6869baa00a62fa32eea5ee0632039c50a3/rpds_py-0.27.1-cp313-cp313t-manylinux_2_5_i686.manylinux1_i686.whl", hash = "sha256:134fae0e36022edad8290a6661edf40c023562964efea0cc0ec7f5d392d2aaef", size = 414832, upload-time = "2025-08-27T12:14:06.902Z" },
    { url = "https://files.pythonhosted.org/packages/3f/db/6d498b844342deb3fa1d030598db93937a9964fcf5cb4da4feb5f17be34b/rpds_py-0.27.1-cp313-cp313t-musllinux_1_2_aarch64.whl", hash = "sha256:eb11a4f1b2b63337cfd3b4d110af778a59aae51c81d195768e353d8b52f88081", size = 557249, upload-time = "2025-08-27T12:14:08.37Z" },
    { url = "https://files.pythonhosted.org/packages/60/f3/690dd38e2310b6f68858a331399b4d6dbb9132c3e8ef8b4333b96caf403d/rpds_py-0.27.1-cp313-cp313t-musllinux_1_2_i686.whl", hash = "sha256:13e608ac9f50a0ed4faec0e90ece76ae33b34c0e8656e3dceb9a7db994c692cd", size = 587356, upload-time = "2025-08-27T12:14:10.034Z" },
    { url = "https://files.pythonhosted.org/packages/86/e3/84507781cccd0145f35b1dc32c72675200c5ce8d5b30f813e49424ef68fc/rpds_py-0.27.1-cp313-cp313t-musllinux_1_2_x86_64.whl", hash = "sha256:dd2135527aa40f061350c3f8f89da2644de26cd73e4de458e79606384f4f68e7", size = 555300, upload-time = "2025-08-27T12:14:11.783Z" },
    { url = "https://files.pythonhosted.org/packages/e5/ee/375469849e6b429b3516206b4580a79e9ef3eb12920ddbd4492b56eaacbe/rpds_py-0.27.1-cp313-cp313t-win32.whl", hash = "sha256:3020724ade63fe320a972e2ffd93b5623227e684315adce194941167fee02688", size = 216714, upload-time = "2025-08-27T12:14:13.629Z" },
    { url = "https://files.pythonhosted.org/packages/21/87/3fc94e47c9bd0742660e84706c311a860dcae4374cf4a03c477e23ce605a/rpds_py-0.27.1-cp313-cp313t-win_amd64.whl", hash = "sha256:8ee50c3e41739886606388ba3ab3ee2aae9f35fb23f833091833255a31740797", size = 228943, upload-time = "2025-08-27T12:14:14.937Z" },
    { url = "https://files.pythonhosted.org/packages/70/36/b6e6066520a07cf029d385de869729a895917b411e777ab1cde878100a1d/rpds_py-0.27.1-cp314-cp314-macosx_10_12_x86_64.whl", hash = "sha256:acb9aafccaae278f449d9c713b64a9e68662e7799dbd5859e2c6b3c67b56d334", size = 362472, upload-time = "2025-08-27T12:14:16.333Z" },
    { url = "https://files.pythonhosted.org/packages/af/07/b4646032e0dcec0df9c73a3bd52f63bc6c5f9cda992f06bd0e73fe3fbebd/rpds_py-0.27.1-cp314-cp314-macosx_11_0_arm64.whl", hash = "sha256:b7fb801aa7f845ddf601c49630deeeccde7ce10065561d92729bfe81bd21fb33", size = 345676, upload-time = "2025-08-27T12:14:17.764Z" },
    { url = "https://files.pythonhosted.org/packages/b0/16/2f1003ee5d0af4bcb13c0cf894957984c32a6751ed7206db2aee7379a55e/rpds_py-0.27.1-cp314-cp314-manylinux_2_17_aarch64.manylinux2014_aarch64.whl", hash = "sha256:fe0dd05afb46597b9a2e11c351e5e4283c741237e7f617ffb3252780cca9336a", size = 385313, upload-time = "2025-08-27T12:14:19.829Z" },
    { url = "https://files.pythonhosted.org/packages/05/cd/7eb6dd7b232e7f2654d03fa07f1414d7dfc980e82ba71e40a7c46fd95484/rpds_py-0.27.1-cp314-cp314-manylinux_2_17_armv7l.manylinux2014_armv7l.whl", hash = "sha256:b6dfb0e058adb12d8b1d1b25f686e94ffa65d9995a5157afe99743bf7369d62b", size = 399080, upload-time = "2025-08-27T12:14:21.531Z" },
    { url = "https://files.pythonhosted.org/packages/20/51/5829afd5000ec1cb60f304711f02572d619040aa3ec033d8226817d1e571/rpds_py-0.27.1-cp314-cp314-manylinux_2_17_ppc64le.manylinux2014_ppc64le.whl", hash = "sha256:ed090ccd235f6fa8bb5861684567f0a83e04f52dfc2e5c05f2e4b1309fcf85e7", size = 523868, upload-time = "2025-08-27T12:14:23.485Z" },
    { url = "https://files.pythonhosted.org/packages/05/2c/30eebca20d5db95720ab4d2faec1b5e4c1025c473f703738c371241476a2/rpds_py-0.27.1-cp314-cp314-manylinux_2_17_s390x.manylinux2014_s390x.whl", hash = "sha256:bf876e79763eecf3e7356f157540d6a093cef395b65514f17a356f62af6cc136", size = 408750, upload-time = "2025-08-27T12:14:24.924Z" },
    { url = "https://files.pythonhosted.org/packages/90/1a/cdb5083f043597c4d4276eae4e4c70c55ab5accec078da8611f24575a367/rpds_py-0.27.1-cp314-cp314-manylinux_2_17_x86_64.manylinux2014_x86_64.whl", hash = "sha256:12ed005216a51b1d6e2b02a7bd31885fe317e45897de81d86dcce7d74618ffff", size = 387688, upload-time = "2025-08-27T12:14:27.537Z" },
    { url = "https://files.pythonhosted.org/packages/7c/92/cf786a15320e173f945d205ab31585cc43969743bb1a48b6888f7a2b0a2d/rpds_py-0.27.1-cp314-cp314-manylinux_2_31_riscv64.whl", hash = "sha256:ee4308f409a40e50593c7e3bb8cbe0b4d4c66d1674a316324f0c2f5383b486f9", size = 407225, upload-time = "2025-08-27T12:14:28.981Z" },
    { url = "https://files.pythonhosted.org/packages/33/5c/85ee16df5b65063ef26017bef33096557a4c83fbe56218ac7cd8c235f16d/rpds_py-0.27.1-cp314-cp314-manylinux_2_5_i686.manylinux1_i686.whl", hash = "sha256:0b08d152555acf1f455154d498ca855618c1378ec810646fcd7c76416ac6dc60", size = 423361, upload-time = "2025-08-27T12:14:30.469Z" },
    { url = "https://files.pythonhosted.org/packages/4b/8e/1c2741307fcabd1a334ecf008e92c4f47bb6f848712cf15c923becfe82bb/rpds_py-0.27.1-cp314-cp314-musllinux_1_2_aarch64.whl", hash = "sha256:dce51c828941973a5684d458214d3a36fcd28da3e1875d659388f4f9f12cc33e", size = 562493, upload-time = "2025-08-27T12:14:31.987Z" },
    { url = "https://files.pythonhosted.org/packages/04/03/5159321baae9b2222442a70c1f988cbbd66b9be0675dd3936461269be360/rpds_py-0.27.1-cp314-cp314-musllinux_1_2_i686.whl", hash = "sha256:c1476d6f29eb81aa4151c9a31219b03f1f798dc43d8af1250a870735516a1212", size = 592623, upload-time = "2025-08-27T12:14:33.543Z" },
    { url = "https://files.pythonhosted.org/packages/ff/39/c09fd1ad28b85bc1d4554a8710233c9f4cefd03d7717a1b8fbfd171d1167/rpds_py-0.27.1-cp314-cp314-musllinux_1_2_x86_64.whl", hash = "sha256:3ce0cac322b0d69b63c9cdb895ee1b65805ec9ffad37639f291dd79467bee675", size = 558800, upload-time = "2025-08-27T12:14:35.436Z" },
    { url = "https://files.pythonhosted.org/packages/c5/d6/99228e6bbcf4baa764b18258f519a9035131d91b538d4e0e294313462a98/rpds_py-0.27.1-cp314-cp314-win32.whl", hash = "sha256:dfbfac137d2a3d0725758cd141f878bf4329ba25e34979797c89474a89a8a3a3", size = 221943, upload-time = "2025-08-27T12:14:36.898Z" },
    { url = "https://files.pythonhosted.org/packages/be/07/c802bc6b8e95be83b79bdf23d1aa61d68324cb1006e245d6c58e959e314d/rpds_py-0.27.1-cp314-cp314-win_amd64.whl", hash = "sha256:a6e57b0abfe7cc513450fcf529eb486b6e4d3f8aee83e92eb5f1ef848218d456", size = 233739, upload-time = "2025-08-27T12:14:38.386Z" },
    { url = "https://files.pythonhosted.org/packages/c8/89/3e1b1c16d4c2d547c5717377a8df99aee8099ff050f87c45cb4d5fa70891/rpds_py-0.27.1-cp314-cp314-win_arm64.whl", hash = "sha256:faf8d146f3d476abfee026c4ae3bdd9ca14236ae4e4c310cbd1cf75ba33d24a3", size = 223120, upload-time = "2025-08-27T12:14:39.82Z" },
    { url = "https://files.pythonhosted.org/packages/62/7e/dc7931dc2fa4a6e46b2a4fa744a9fe5c548efd70e0ba74f40b39fa4a8c10/rpds_py-0.27.1-cp314-cp314t-macosx_10_12_x86_64.whl", hash = "sha256:ba81d2b56b6d4911ce735aad0a1d4495e808b8ee4dc58715998741a26874e7c2", size = 358944, upload-time = "2025-08-27T12:14:41.199Z" },
    { url = "https://files.pythonhosted.org/packages/e6/22/4af76ac4e9f336bfb1a5f240d18a33c6b2fcaadb7472ac7680576512b49a/rpds_py-0.27.1-cp314-cp314t-macosx_11_0_arm64.whl", hash = "sha256:84f7d509870098de0e864cad0102711c1e24e9b1a50ee713b65928adb22269e4", size = 342283, upload-time = "2025-08-27T12:14:42.699Z" },
    { url = "https://files.pythonhosted.org/packages/1c/15/2a7c619b3c2272ea9feb9ade67a45c40b3eeb500d503ad4c28c395dc51b4/rpds_py-0.27.1-cp314-cp314t-manylinux_2_17_aarch64.manylinux2014_aarch64.whl", hash = "sha256:a9e960fc78fecd1100539f14132425e1d5fe44ecb9239f8f27f079962021523e", size = 380320, upload-time = "2025-08-27T12:14:44.157Z" },
    { url = "https://files.pythonhosted.org/packages/a2/7d/4c6d243ba4a3057e994bb5bedd01b5c963c12fe38dde707a52acdb3849e7/rpds_py-0.27.1-cp314-cp314t-manylinux_2_17_armv7l.manylinux2014_armv7l.whl", hash = "sha256:62f85b665cedab1a503747617393573995dac4600ff51869d69ad2f39eb5e817", size = 391760, upload-time = "2025-08-27T12:14:45.845Z" },
    { url = "https://files.pythonhosted.org/packages/b4/71/b19401a909b83bcd67f90221330bc1ef11bc486fe4e04c24388d28a618ae/rpds_py-0.27.1-cp314-cp314t-manylinux_2_17_ppc64le.manylinux2014_ppc64le.whl", hash = "sha256:fed467af29776f6556250c9ed85ea5a4dd121ab56a5f8b206e3e7a4c551e48ec", size = 522476, upload-time = "2025-08-27T12:14:47.364Z" },
    { url = "https://files.pythonhosted.org/packages/e4/44/1a3b9715c0455d2e2f0f6df5ee6d6f5afdc423d0773a8a682ed2b43c566c/rpds_py-0.27.1-cp314-cp314t-manylinux_2_17_s390x.manylinux2014_s390x.whl", hash = "sha256:f2729615f9d430af0ae6b36cf042cb55c0936408d543fb691e1a9e36648fd35a", size = 403418, upload-time = "2025-08-27T12:14:49.991Z" },
    { url = "https://files.pythonhosted.org/packages/1c/4b/fb6c4f14984eb56673bc868a66536f53417ddb13ed44b391998100a06a96/rpds_py-0.27.1-cp314-cp314t-manylinux_2_17_x86_64.manylinux2014_x86_64.whl", hash = "sha256:1b207d881a9aef7ba753d69c123a35d96ca7cb808056998f6b9e8747321f03b8", size = 384771, upload-time = "2025-08-27T12:14:52.159Z" },
    { url = "https://files.pythonhosted.org/packages/c0/56/d5265d2d28b7420d7b4d4d85cad8ef891760f5135102e60d5c970b976e41/rpds_py-0.27.1-cp314-cp314t-manylinux_2_31_riscv64.whl", hash = "sha256:639fd5efec029f99b79ae47e5d7e00ad8a773da899b6309f6786ecaf22948c48", size = 400022, upload-time = "2025-08-27T12:14:53.859Z" },
    { url = "https://files.pythonhosted.org/packages/8f/e9/9f5fc70164a569bdd6ed9046486c3568d6926e3a49bdefeeccfb18655875/rpds_py-0.27.1-cp314-cp314t-manylinux_2_5_i686.manylinux1_i686.whl", hash = "sha256:fecc80cb2a90e28af8a9b366edacf33d7a91cbfe4c2c4544ea1246e949cfebeb", size = 416787, upload-time = "2025-08-27T12:14:55.673Z" },
    { url = "https://files.pythonhosted.org/packages/d4/64/56dd03430ba491db943a81dcdef115a985aac5f44f565cd39a00c766d45c/rpds_py-0.27.1-cp314-cp314t-musllinux_1_2_aarch64.whl", hash = "sha256:42a89282d711711d0a62d6f57d81aa43a1368686c45bc1c46b7f079d55692734", size = 557538, upload-time = "2025-08-27T12:14:57.245Z" },
    { url = "https://files.pythonhosted.org/packages/3f/36/92cc885a3129993b1d963a2a42ecf64e6a8e129d2c7cc980dbeba84e55fb/rpds_py-0.27.1-cp314-cp314t-musllinux_1_2_i686.whl", hash = "sha256:cf9931f14223de59551ab9d38ed18d92f14f055a5f78c1d8ad6493f735021bbb", size = 588512, upload-time = "2025-08-27T12:14:58.728Z" },
    { url = "https://files.pythonhosted.org/packages/dd/10/6b283707780a81919f71625351182b4f98932ac89a09023cb61865136244/rpds_py-0.27.1-cp314-cp314t-musllinux_1_2_x86_64.whl", hash = "sha256:f39f58a27cc6e59f432b568ed8429c7e1641324fbe38131de852cd77b2d534b0", size = 555813, upload-time = "2025-08-27T12:15:00.334Z" },
    { url = "https://files.pythonhosted.org/packages/04/2e/30b5ea18c01379da6272a92825dd7e53dc9d15c88a19e97932d35d430ef7/rpds_py-0.27.1-cp314-cp314t-win32.whl", hash = "sha256:d5fa0ee122dc09e23607a28e6d7b150da16c662e66409bbe85230e4c85bb528a", size = 217385, upload-time = "2025-08-27T12:15:01.937Z" },
    { url = "https://files.pythonhosted.org/packages/32/7d/97119da51cb1dd3f2f3c0805f155a3aa4a95fa44fe7d78ae15e69edf4f34/rpds_py-0.27.1-cp314-cp314t-win_amd64.whl", hash = "sha256:6567d2bb951e21232c2f660c24cf3470bb96de56cdcb3f071a83feeaff8a2772", size = 230097, upload-time = "2025-08-27T12:15:03.961Z" },
]

[[package]]
name = "rsa"
version = "4.9.1"
source = { registry = "https://pypi.org/simple" }
dependencies = [
    { name = "pyasn1" },
]
sdist = { url = "https://files.pythonhosted.org/packages/da/8a/22b7beea3ee0d44b1916c0c1cb0ee3af23b700b6da9f04991899d0c555d4/rsa-4.9.1.tar.gz", hash = "sha256:e7bdbfdb5497da4c07dfd35530e1a902659db6ff241e39d9953cad06ebd0ae75", size = 29034, upload-time = "2025-04-16T09:51:18.218Z" }
wheels = [
    { url = "https://files.pythonhosted.org/packages/64/8d/0133e4eb4beed9e425d9a98ed6e081a55d195481b7632472be1af08d2f6b/rsa-4.9.1-py3-none-any.whl", hash = "sha256:68635866661c6836b8d39430f97a996acbd61bfa49406748ea243539fe239762", size = 34696, upload-time = "2025-04-16T09:51:17.142Z" },
]

[[package]]
name = "sentry-sdk"
version = "2.39.0"
source = { registry = "https://pypi.org/simple" }
dependencies = [
    { name = "certifi" },
    { name = "urllib3" },
]
sdist = { url = "https://files.pythonhosted.org/packages/4c/72/43294fa4bdd75c51610b5104a3ff834459ba653abb415150aa7826a249dd/sentry_sdk-2.39.0.tar.gz", hash = "sha256:8c185854d111f47f329ab6bc35993f28f7a6b7114db64aa426b326998cfa14e9", size = 348556, upload-time = "2025-09-25T09:15:39.064Z" }
wheels = [
    { url = "https://files.pythonhosted.org/packages/dd/44/4356cc64246ba7b2b920f7c97a85c3c52748e213e250b512ee8152eb559d/sentry_sdk-2.39.0-py2.py3-none-any.whl", hash = "sha256:ba655ca5e57b41569b18e2a5552cb3375209760a5d332cdd87c6c3f28f729602", size = 370851, upload-time = "2025-09-25T09:15:36.35Z" },
]

[[package]]
name = "shellingham"
version = "1.5.4"
source = { registry = "https://pypi.org/simple" }
sdist = { url = "https://files.pythonhosted.org/packages/58/15/8b3609fd3830ef7b27b655beb4b4e9c62313a4e8da8c676e142cc210d58e/shellingham-1.5.4.tar.gz", hash = "sha256:8dbca0739d487e5bd35ab3ca4b36e11c4078f3a234bfce294b0a0291363404de", size = 10310, upload-time = "2023-10-24T04:13:40.426Z" }
wheels = [
    { url = "https://files.pythonhosted.org/packages/e0/f9/0595336914c5619e5f28a1fb793285925a8cd4b432c9da0a987836c7f822/shellingham-1.5.4-py2.py3-none-any.whl", hash = "sha256:7ecfff8f2fd72616f7481040475a65b2bf8af90a56c89140852d1120324e8686", size = 9755, upload-time = "2023-10-24T04:13:38.866Z" },
]

[[package]]
name = "six"
version = "1.17.0"
source = { registry = "https://pypi.org/simple" }
sdist = { url = "https://files.pythonhosted.org/packages/94/e7/b2c673351809dca68a0e064b6af791aa332cf192da575fd474ed7d6f16a2/six-1.17.0.tar.gz", hash = "sha256:ff70335d468e7eb6ec65b95b99d3a2836546063f63acc5171de367e834932a81", size = 34031, upload-time = "2024-12-04T17:35:28.174Z" }
wheels = [
    { url = "https://files.pythonhosted.org/packages/b7/ce/149a00dd41f10bc29e5921b496af8b574d8413afcd5e30dfa0ed46c2cc5e/six-1.17.0-py2.py3-none-any.whl", hash = "sha256:4721f391ed90541fddacab5acf947aa0d3dc7d27b2e1e8eda2be8970586c3274", size = 11050, upload-time = "2024-12-04T17:35:26.475Z" },
]

[[package]]
name = "sniffio"
version = "1.3.1"
source = { registry = "https://pypi.org/simple" }
sdist = { url = "https://files.pythonhosted.org/packages/a2/87/a6771e1546d97e7e041b6ae58d80074f81b7d5121207425c964ddf5cfdbd/sniffio-1.3.1.tar.gz", hash = "sha256:f4324edc670a0f49750a81b895f35c3adb843cca46f0530f79fc1babb23789dc", size = 20372, upload-time = "2024-02-25T23:20:04.057Z" }
wheels = [
    { url = "https://files.pythonhosted.org/packages/e9/44/75a9c9421471a6c4805dbf2356f7c181a29c1879239abab1ea2cc8f38b40/sniffio-1.3.1-py3-none-any.whl", hash = "sha256:2f6da418d1f1e0fddd844478f41680e794e6051915791a034ff65e5f100525a2", size = 10235, upload-time = "2024-02-25T23:20:01.196Z" },
]

[[package]]
name = "soupsieve"
version = "2.8"
source = { registry = "https://pypi.org/simple" }
sdist = { url = "https://files.pythonhosted.org/packages/6d/e6/21ccce3262dd4889aa3332e5a119a3491a95e8f60939870a3a035aabac0d/soupsieve-2.8.tar.gz", hash = "sha256:e2dd4a40a628cb5f28f6d4b0db8800b8f581b65bb380b97de22ba5ca8d72572f", size = 103472, upload-time = "2025-08-27T15:39:51.78Z" }
wheels = [
    { url = "https://files.pythonhosted.org/packages/14/a0/bb38d3b76b8cae341dad93a2dd83ab7462e6dbcdd84d43f54ee60a8dc167/soupsieve-2.8-py3-none-any.whl", hash = "sha256:0cc76456a30e20f5d7f2e14a98a4ae2ee4e5abdc7c5ea0aafe795f344bc7984c", size = 36679, upload-time = "2025-08-27T15:39:50.179Z" },
]

[[package]]
name = "sqlalchemy"
version = "2.0.43"
source = { registry = "https://pypi.org/simple" }
dependencies = [
    { name = "greenlet", marker = "(python_full_version < '3.14' and platform_machine == 'AMD64') or (python_full_version < '3.14' and platform_machine == 'WIN32') or (python_full_version < '3.14' and platform_machine == 'aarch64') or (python_full_version < '3.14' and platform_machine == 'amd64') or (python_full_version < '3.14' and platform_machine == 'ppc64le') or (python_full_version < '3.14' and platform_machine == 'win32') or (python_full_version < '3.14' and platform_machine == 'x86_64')" },
    { name = "typing-extensions" },
]
sdist = { url = "https://files.pythonhosted.org/packages/d7/bc/d59b5d97d27229b0e009bd9098cd81af71c2fa5549c580a0a67b9bed0496/sqlalchemy-2.0.43.tar.gz", hash = "sha256:788bfcef6787a7764169cfe9859fe425bf44559619e1d9f56f5bddf2ebf6f417", size = 9762949, upload-time = "2025-08-11T14:24:58.438Z" }
wheels = [
    { url = "https://files.pythonhosted.org/packages/41/1c/a7260bd47a6fae7e03768bf66451437b36451143f36b285522b865987ced/sqlalchemy-2.0.43-cp313-cp313-macosx_10_13_x86_64.whl", hash = "sha256:e7c08f57f75a2bb62d7ee80a89686a5e5669f199235c6d1dac75cd59374091c3", size = 2130598, upload-time = "2025-08-11T15:51:15.903Z" },
    { url = "https://files.pythonhosted.org/packages/8e/84/8a337454e82388283830b3586ad7847aa9c76fdd4f1df09cdd1f94591873/sqlalchemy-2.0.43-cp313-cp313-macosx_11_0_arm64.whl", hash = "sha256:14111d22c29efad445cd5021a70a8b42f7d9152d8ba7f73304c4d82460946aaa", size = 2118415, upload-time = "2025-08-11T15:51:17.256Z" },
    { url = "https://files.pythonhosted.org/packages/cf/ff/22ab2328148492c4d71899d62a0e65370ea66c877aea017a244a35733685/sqlalchemy-2.0.43-cp313-cp313-manylinux_2_17_aarch64.manylinux2014_aarch64.whl", hash = "sha256:21b27b56eb2f82653168cefe6cb8e970cdaf4f3a6cb2c5e3c3c1cf3158968ff9", size = 3248707, upload-time = "2025-08-11T15:52:38.444Z" },
    { url = "https://files.pythonhosted.org/packages/dc/29/11ae2c2b981de60187f7cbc84277d9d21f101093d1b2e945c63774477aba/sqlalchemy-2.0.43-cp313-cp313-manylinux_2_17_x86_64.manylinux2014_x86_64.whl", hash = "sha256:9c5a9da957c56e43d72126a3f5845603da00e0293720b03bde0aacffcf2dc04f", size = 3253602, upload-time = "2025-08-11T15:56:37.348Z" },
    { url = "https://files.pythonhosted.org/packages/b8/61/987b6c23b12c56d2be451bc70900f67dd7d989d52b1ee64f239cf19aec69/sqlalchemy-2.0.43-cp313-cp313-musllinux_1_2_aarch64.whl", hash = "sha256:5d79f9fdc9584ec83d1b3c75e9f4595c49017f5594fee1a2217117647225d738", size = 3183248, upload-time = "2025-08-11T15:52:39.865Z" },
    { url = "https://files.pythonhosted.org/packages/86/85/29d216002d4593c2ce1c0ec2cec46dda77bfbcd221e24caa6e85eff53d89/sqlalchemy-2.0.43-cp313-cp313-musllinux_1_2_x86_64.whl", hash = "sha256:9df7126fd9db49e3a5a3999442cc67e9ee8971f3cb9644250107d7296cb2a164", size = 3219363, upload-time = "2025-08-11T15:56:39.11Z" },
    { url = "https://files.pythonhosted.org/packages/b6/e4/bd78b01919c524f190b4905d47e7630bf4130b9f48fd971ae1c6225b6f6a/sqlalchemy-2.0.43-cp313-cp313-win32.whl", hash = "sha256:7f1ac7828857fcedb0361b48b9ac4821469f7694089d15550bbcf9ab22564a1d", size = 2096718, upload-time = "2025-08-11T15:55:05.349Z" },
    { url = "https://files.pythonhosted.org/packages/ac/a5/ca2f07a2a201f9497de1928f787926613db6307992fe5cda97624eb07c2f/sqlalchemy-2.0.43-cp313-cp313-win_amd64.whl", hash = "sha256:971ba928fcde01869361f504fcff3b7143b47d30de188b11c6357c0505824197", size = 2123200, upload-time = "2025-08-11T15:55:07.932Z" },
    { url = "https://files.pythonhosted.org/packages/b8/d9/13bdde6521f322861fab67473cec4b1cc8999f3871953531cf61945fad92/sqlalchemy-2.0.43-py3-none-any.whl", hash = "sha256:1681c21dd2ccee222c2fe0bef671d1aef7c504087c9c4e800371cfcc8ac966fc", size = 1924759, upload-time = "2025-08-11T15:39:53.024Z" },
]

[[package]]
name = "sse-starlette"
version = "3.0.2"
source = { registry = "https://pypi.org/simple" }
dependencies = [
    { name = "anyio" },
]
sdist = { url = "https://files.pythonhosted.org/packages/42/6f/22ed6e33f8a9e76ca0a412405f31abb844b779d52c5f96660766edcd737c/sse_starlette-3.0.2.tar.gz", hash = "sha256:ccd60b5765ebb3584d0de2d7a6e4f745672581de4f5005ab31c3a25d10b52b3a", size = 20985, upload-time = "2025-07-27T09:07:44.565Z" }
wheels = [
    { url = "https://files.pythonhosted.org/packages/ef/10/c78f463b4ef22eef8491f218f692be838282cd65480f6e423d7730dfd1fb/sse_starlette-3.0.2-py3-none-any.whl", hash = "sha256:16b7cbfddbcd4eaca11f7b586f3b8a080f1afe952c15813455b162edea619e5a", size = 11297, upload-time = "2025-07-27T09:07:43.268Z" },
]

[[package]]
name = "starlette"
version = "0.47.3"
source = { registry = "https://pypi.org/simple" }
dependencies = [
    { name = "anyio" },
]
sdist = { url = "https://files.pythonhosted.org/packages/15/b9/cc3017f9a9c9b6e27c5106cc10cc7904653c3eec0729793aec10479dd669/starlette-0.47.3.tar.gz", hash = "sha256:6bc94f839cc176c4858894f1f8908f0ab79dfec1a6b8402f6da9be26ebea52e9", size = 2584144, upload-time = "2025-08-24T13:36:42.122Z" }
wheels = [
    { url = "https://files.pythonhosted.org/packages/ce/fd/901cfa59aaa5b30a99e16876f11abe38b59a1a2c51ffb3d7142bb6089069/starlette-0.47.3-py3-none-any.whl", hash = "sha256:89c0778ca62a76b826101e7c709e70680a1699ca7da6b44d38eb0a7e61fe4b51", size = 72991, upload-time = "2025-08-24T13:36:40.887Z" },
]

[[package]]
name = "sympy"
version = "1.14.0"
source = { registry = "https://pypi.org/simple" }
dependencies = [
    { name = "mpmath" },
]
sdist = { url = "https://files.pythonhosted.org/packages/83/d3/803453b36afefb7c2bb238361cd4ae6125a569b4db67cd9e79846ba2d68c/sympy-1.14.0.tar.gz", hash = "sha256:d3d3fe8df1e5a0b42f0e7bdf50541697dbe7d23746e894990c030e2b05e72517", size = 7793921, upload-time = "2025-04-27T18:05:01.611Z" }
wheels = [
    { url = "https://files.pythonhosted.org/packages/a2/09/77d55d46fd61b4a135c444fc97158ef34a095e5681d0a6c10b75bf356191/sympy-1.14.0-py3-none-any.whl", hash = "sha256:e091cc3e99d2141a0ba2847328f5479b05d94a6635cb96148ccb3f34671bd8f5", size = 6299353, upload-time = "2025-04-27T18:04:59.103Z" },
]

[[package]]
name = "tatsu"
version = "5.13.1"
source = { registry = "https://pypi.org/simple" }
sdist = { url = "https://files.pythonhosted.org/packages/e4/f8/20ede366a64e682ce734573e4ed81e16ff7d6dd23eb809c64b7a9659c124/tatsu-5.13.1.tar.gz", hash = "sha256:df8c216eecd09af9b5b308624f1bfda1e4b5af3d3df1bdc4f331a1e8ea6bc012", size = 131775, upload-time = "2025-01-10T22:22:35.65Z" }
wheels = [
    { url = "https://files.pythonhosted.org/packages/f5/68/12d01401a484cc8466b48c9cc4f56b1b3207b683af3b9d740481f1b2bf9b/TatSu-5.13.1-py3-none-any.whl", hash = "sha256:941e12df8798f444957600346c52a5ff3455f485de5b4570a3a71a00ed896a14", size = 80195, upload-time = "2025-01-10T22:22:32.552Z" },
]

[[package]]
name = "tenacity"
version = "9.1.2"
source = { registry = "https://pypi.org/simple" }
sdist = { url = "https://files.pythonhosted.org/packages/0a/d4/2b0cd0fe285e14b36db076e78c93766ff1d529d70408bd1d2a5a84f1d929/tenacity-9.1.2.tar.gz", hash = "sha256:1169d376c297e7de388d18b4481760d478b0e99a777cad3a9c86e556f4b697cb", size = 48036, upload-time = "2025-04-02T08:25:09.966Z" }
wheels = [
    { url = "https://files.pythonhosted.org/packages/e5/30/643397144bfbfec6f6ef821f36f33e57d35946c44a2352d3c9f0ae847619/tenacity-9.1.2-py3-none-any.whl", hash = "sha256:f77bf36710d8b73a50b2dd155c97b870017ad21afe6ab300326b0371b3b05138", size = 28248, upload-time = "2025-04-02T08:25:07.678Z" },
]

[[package]]
name = "termcolor"
version = "3.1.0"
source = { registry = "https://pypi.org/simple" }
sdist = { url = "https://files.pythonhosted.org/packages/ca/6c/3d75c196ac07ac8749600b60b03f4f6094d54e132c4d94ebac6ee0e0add0/termcolor-3.1.0.tar.gz", hash = "sha256:6a6dd7fbee581909eeec6a756cff1d7f7c376063b14e4a298dc4980309e55970", size = 14324, upload-time = "2025-04-30T11:37:53.791Z" }
wheels = [
    { url = "https://files.pythonhosted.org/packages/4f/bd/de8d508070629b6d84a30d01d57e4a65c69aa7f5abe7560b8fad3b50ea59/termcolor-3.1.0-py3-none-any.whl", hash = "sha256:591dd26b5c2ce03b9e43f391264626557873ce1d379019786f99b0c2bee140aa", size = 7684, upload-time = "2025-04-30T11:37:52.382Z" },
]

[[package]]
name = "textual"
version = "5.3.0"
source = { registry = "https://pypi.org/simple" }
dependencies = [
    { name = "markdown-it-py", extra = ["linkify", "plugins"] },
    { name = "platformdirs" },
    { name = "pygments" },
    { name = "rich" },
    { name = "typing-extensions" },
]
sdist = { url = "https://files.pythonhosted.org/packages/ba/ce/f0f938d33d9bebbf8629e0020be00c560ddfa90a23ebe727c2e5aa3f30cf/textual-5.3.0.tar.gz", hash = "sha256:1b6128b339adef2e298cc23ab4777180443240ece5c232f29b22960efd658d4d", size = 1557651, upload-time = "2025-08-07T12:36:50.342Z" }
wheels = [
    { url = "https://files.pythonhosted.org/packages/00/2f/f7c8a533bee50fbf5bb37ffc1621e7b2cdd8c9a6301fc51faa35fa50b09d/textual-5.3.0-py3-none-any.whl", hash = "sha256:02a6abc065514c4e21f94e79aaecea1f78a28a85d11d7bfc64abf3392d399890", size = 702671, upload-time = "2025-08-07T12:36:48.272Z" },
]

[[package]]
name = "textual-dev"
version = "1.7.0"
source = { registry = "https://pypi.org/simple" }
dependencies = [
    { name = "aiohttp" },
    { name = "click" },
    { name = "msgpack" },
    { name = "textual" },
    { name = "textual-serve" },
    { name = "typing-extensions" },
]
sdist = { url = "https://files.pythonhosted.org/packages/a1/d3/ed0b20f6de0af1b7062c402d59d256029c0daa055ad9e04c27471b450cdd/textual_dev-1.7.0.tar.gz", hash = "sha256:bf1a50eaaff4cd6a863535dd53f06dbbd62617c371604f66f56de3908220ccd5", size = 25935, upload-time = "2024-11-18T16:59:47.924Z" }
wheels = [
    { url = "https://files.pythonhosted.org/packages/50/4b/3c1eb9cbc39f2f28d27e10ef2fe42bfe0cf3c2f8445a454c124948d6169b/textual_dev-1.7.0-py3-none-any.whl", hash = "sha256:a93a846aeb6a06edb7808504d9c301565f7f4bf2e7046d56583ed755af356c8d", size = 27221, upload-time = "2024-11-18T16:59:46.833Z" },
]

[[package]]
name = "textual-serve"
version = "1.1.2"
source = { registry = "https://pypi.org/simple" }
dependencies = [
    { name = "aiohttp" },
    { name = "aiohttp-jinja2" },
    { name = "jinja2" },
    { name = "rich" },
    { name = "textual" },
]
sdist = { url = "https://files.pythonhosted.org/packages/27/41/09d5695b050d592ff58422be2ca5c9915787f59ff576ca91d9541d315406/textual_serve-1.1.2.tar.gz", hash = "sha256:0ccaf9b9df9c08d4b2d7a0887cad3272243ba87f68192c364f4bed5b683e4bd4", size = 892959, upload-time = "2025-04-16T12:11:41.746Z" }
wheels = [
    { url = "https://files.pythonhosted.org/packages/7c/fb/0006f86960ab8a2f69c9f496db657992000547f94f53a2f483fd611b4bd2/textual_serve-1.1.2-py3-none-any.whl", hash = "sha256:147d56b165dccf2f387203fe58d43ce98ccad34003fe3d38e6d2bc8903861865", size = 447326, upload-time = "2025-04-16T12:11:43.176Z" },
]

[[package]]
name = "tiktoken"
version = "0.11.0"
source = { registry = "https://pypi.org/simple" }
dependencies = [
    { name = "regex" },
    { name = "requests" },
]
sdist = { url = "https://files.pythonhosted.org/packages/a7/86/ad0155a37c4f310935d5ac0b1ccf9bdb635dcb906e0a9a26b616dd55825a/tiktoken-0.11.0.tar.gz", hash = "sha256:3c518641aee1c52247c2b97e74d8d07d780092af79d5911a6ab5e79359d9b06a", size = 37648, upload-time = "2025-08-08T23:58:08.495Z" }
wheels = [
    { url = "https://files.pythonhosted.org/packages/cc/cd/a9034bcee638716d9310443818d73c6387a6a96db93cbcb0819b77f5b206/tiktoken-0.11.0-cp313-cp313-macosx_10_13_x86_64.whl", hash = "sha256:a5f3f25ffb152ee7fec78e90a5e5ea5b03b4ea240beed03305615847f7a6ace2", size = 1055339, upload-time = "2025-08-08T23:57:51.802Z" },
    { url = "https://files.pythonhosted.org/packages/f1/91/9922b345f611b4e92581f234e64e9661e1c524875c8eadd513c4b2088472/tiktoken-0.11.0-cp313-cp313-macosx_11_0_arm64.whl", hash = "sha256:7dc6e9ad16a2a75b4c4be7208055a1f707c9510541d94d9cc31f7fbdc8db41d8", size = 997080, upload-time = "2025-08-08T23:57:53.442Z" },
    { url = "https://files.pythonhosted.org/packages/d0/9d/49cd047c71336bc4b4af460ac213ec1c457da67712bde59b892e84f1859f/tiktoken-0.11.0-cp313-cp313-manylinux_2_17_aarch64.manylinux2014_aarch64.whl", hash = "sha256:5a0517634d67a8a48fd4a4ad73930c3022629a85a217d256a6e9b8b47439d1e4", size = 1128501, upload-time = "2025-08-08T23:57:54.808Z" },
    { url = "https://files.pythonhosted.org/packages/52/d5/a0dcdb40dd2ea357e83cb36258967f0ae96f5dd40c722d6e382ceee6bba9/tiktoken-0.11.0-cp313-cp313-manylinux_2_17_x86_64.manylinux2014_x86_64.whl", hash = "sha256:7fb4effe60574675118b73c6fbfd3b5868e5d7a1f570d6cc0d18724b09ecf318", size = 1182743, upload-time = "2025-08-08T23:57:56.307Z" },
    { url = "https://files.pythonhosted.org/packages/3b/17/a0fc51aefb66b7b5261ca1314afa83df0106b033f783f9a7bcbe8e741494/tiktoken-0.11.0-cp313-cp313-musllinux_1_2_x86_64.whl", hash = "sha256:94f984c9831fd32688aef4348803b0905d4ae9c432303087bae370dc1381a2b8", size = 1244057, upload-time = "2025-08-08T23:57:57.628Z" },
    { url = "https://files.pythonhosted.org/packages/50/79/bcf350609f3a10f09fe4fc207f132085e497fdd3612f3925ab24d86a0ca0/tiktoken-0.11.0-cp313-cp313-win_amd64.whl", hash = "sha256:2177ffda31dec4023356a441793fed82f7af5291120751dee4d696414f54db0c", size = 883901, upload-time = "2025-08-08T23:57:59.359Z" },
]

[[package]]
name = "tokenizers"
version = "0.22.0"
source = { registry = "https://pypi.org/simple" }
dependencies = [
    { name = "huggingface-hub" },
]
sdist = { url = "https://files.pythonhosted.org/packages/5e/b4/c1ce3699e81977da2ace8b16d2badfd42b060e7d33d75c4ccdbf9dc920fa/tokenizers-0.22.0.tar.gz", hash = "sha256:2e33b98525be8453f355927f3cab312c36cd3e44f4d7e9e97da2fa94d0a49dcb", size = 362771, upload-time = "2025-08-29T10:25:33.914Z" }
wheels = [
    { url = "https://files.pythonhosted.org/packages/6d/b1/18c13648edabbe66baa85fe266a478a7931ddc0cd1ba618802eb7b8d9865/tokenizers-0.22.0-cp39-abi3-macosx_10_12_x86_64.whl", hash = "sha256:eaa9620122a3fb99b943f864af95ed14c8dfc0f47afa3b404ac8c16b3f2bb484", size = 3081954, upload-time = "2025-08-29T10:25:24.993Z" },
    { url = "https://files.pythonhosted.org/packages/c2/02/c3c454b641bd7c4f79e4464accfae9e7dfc913a777d2e561e168ae060362/tokenizers-0.22.0-cp39-abi3-macosx_11_0_arm64.whl", hash = "sha256:71784b9ab5bf0ff3075bceeb198149d2c5e068549c0d18fe32d06ba0deb63f79", size = 2945644, upload-time = "2025-08-29T10:25:23.405Z" },
    { url = "https://files.pythonhosted.org/packages/55/02/d10185ba2fd8c2d111e124c9d92de398aee0264b35ce433f79fb8472f5d0/tokenizers-0.22.0-cp39-abi3-manylinux_2_17_aarch64.manylinux2014_aarch64.whl", hash = "sha256:ec5b71f668a8076802b0241a42387d48289f25435b86b769ae1837cad4172a17", size = 3254764, upload-time = "2025-08-29T10:25:12.445Z" },
    { url = "https://files.pythonhosted.org/packages/13/89/17514bd7ef4bf5bfff58e2b131cec0f8d5cea2b1c8ffe1050a2c8de88dbb/tokenizers-0.22.0-cp39-abi3-manylinux_2_17_armv7l.manylinux2014_armv7l.whl", hash = "sha256:ea8562fa7498850d02a16178105b58803ea825b50dc9094d60549a7ed63654bb", size = 3161654, upload-time = "2025-08-29T10:25:15.493Z" },
    { url = "https://files.pythonhosted.org/packages/5a/d8/bac9f3a7ef6dcceec206e3857c3b61bb16c6b702ed7ae49585f5bd85c0ef/tokenizers-0.22.0-cp39-abi3-manylinux_2_17_i686.manylinux2014_i686.whl", hash = "sha256:4136e1558a9ef2e2f1de1555dcd573e1cbc4a320c1a06c4107a3d46dc8ac6e4b", size = 3511484, upload-time = "2025-08-29T10:25:20.477Z" },
    { url = "https://files.pythonhosted.org/packages/aa/27/9c9800eb6763683010a4851db4d1802d8cab9cec114c17056eccb4d4a6e0/tokenizers-0.22.0-cp39-abi3-manylinux_2_17_ppc64le.manylinux2014_ppc64le.whl", hash = "sha256:cdf5954de3962a5fd9781dc12048d24a1a6f1f5df038c6e95db328cd22964206", size = 3712829, upload-time = "2025-08-29T10:25:17.154Z" },
    { url = "https://files.pythonhosted.org/packages/10/e3/b1726dbc1f03f757260fa21752e1921445b5bc350389a8314dd3338836db/tokenizers-0.22.0-cp39-abi3-manylinux_2_17_s390x.manylinux2014_s390x.whl", hash = "sha256:8337ca75d0731fc4860e6204cc24bb36a67d9736142aa06ed320943b50b1e7ed", size = 3408934, upload-time = "2025-08-29T10:25:18.76Z" },
    { url = "https://files.pythonhosted.org/packages/d4/61/aeab3402c26874b74bb67a7f2c4b569dde29b51032c5384db592e7b216f4/tokenizers-0.22.0-cp39-abi3-manylinux_2_17_x86_64.manylinux2014_x86_64.whl", hash = "sha256:a89264e26f63c449d8cded9061adea7b5de53ba2346fc7e87311f7e4117c1cc8", size = 3345585, upload-time = "2025-08-29T10:25:22.08Z" },
    { url = "https://files.pythonhosted.org/packages/bc/d3/498b4a8a8764cce0900af1add0f176ff24f475d4413d55b760b8cdf00893/tokenizers-0.22.0-cp39-abi3-musllinux_1_2_aarch64.whl", hash = "sha256:790bad50a1b59d4c21592f9c3cf5e5cf9c3c7ce7e1a23a739f13e01fb1be377a", size = 9322986, upload-time = "2025-08-29T10:25:26.607Z" },
    { url = "https://files.pythonhosted.org/packages/a2/62/92378eb1c2c565837ca3cb5f9569860d132ab9d195d7950c1ea2681dffd0/tokenizers-0.22.0-cp39-abi3-musllinux_1_2_armv7l.whl", hash = "sha256:76cf6757c73a10ef10bf06fa937c0ec7393d90432f543f49adc8cab3fb6f26cb", size = 9276630, upload-time = "2025-08-29T10:25:28.349Z" },
    { url = "https://files.pythonhosted.org/packages/eb/f0/342d80457aa1cda7654327460f69db0d69405af1e4c453f4dc6ca7c4a76e/tokenizers-0.22.0-cp39-abi3-musllinux_1_2_i686.whl", hash = "sha256:1626cb186e143720c62c6c6b5371e62bbc10af60481388c0da89bc903f37ea0c", size = 9547175, upload-time = "2025-08-29T10:25:29.989Z" },
    { url = "https://files.pythonhosted.org/packages/14/84/8aa9b4adfc4fbd09381e20a5bc6aa27040c9c09caa89988c01544e008d18/tokenizers-0.22.0-cp39-abi3-musllinux_1_2_x86_64.whl", hash = "sha256:da589a61cbfea18ae267723d6b029b84598dc8ca78db9951d8f5beff72d8507c", size = 9692735, upload-time = "2025-08-29T10:25:32.089Z" },
    { url = "https://files.pythonhosted.org/packages/bf/24/83ee2b1dc76bfe05c3142e7d0ccdfe69f0ad2f1ebf6c726cea7f0874c0d0/tokenizers-0.22.0-cp39-abi3-win32.whl", hash = "sha256:dbf9d6851bddae3e046fedfb166f47743c1c7bd11c640f0691dd35ef0bcad3be", size = 2471915, upload-time = "2025-08-29T10:25:36.411Z" },
    { url = "https://files.pythonhosted.org/packages/d1/9b/0e0bf82214ee20231845b127aa4a8015936ad5a46779f30865d10e404167/tokenizers-0.22.0-cp39-abi3-win_amd64.whl", hash = "sha256:c78174859eeaee96021f248a56c801e36bfb6bd5b067f2e95aa82445ca324f00", size = 2680494, upload-time = "2025-08-29T10:25:35.14Z" },
]

[[package]]
name = "tqdm"
version = "4.67.1"
source = { registry = "https://pypi.org/simple" }
dependencies = [
    { name = "colorama", marker = "sys_platform == 'win32'" },
]
sdist = { url = "https://files.pythonhosted.org/packages/a8/4b/29b4ef32e036bb34e4ab51796dd745cdba7ed47ad142a9f4a1eb8e0c744d/tqdm-4.67.1.tar.gz", hash = "sha256:f8aef9c52c08c13a65f30ea34f4e5aac3fd1a34959879d7e59e63027286627f2", size = 169737, upload-time = "2024-11-24T20:12:22.481Z" }
wheels = [
    { url = "https://files.pythonhosted.org/packages/d0/30/dc54f88dd4a2b5dc8a0279bdd7270e735851848b762aeb1c1184ed1f6b14/tqdm-4.67.1-py3-none-any.whl", hash = "sha256:26445eca388f82e72884e0d580d5464cd801a3ea01e63e5601bdff9ba6a48de2", size = 78540, upload-time = "2024-11-24T20:12:19.698Z" },
]

[[package]]
name = "typer"
version = "0.17.3"
source = { registry = "https://pypi.org/simple" }
dependencies = [
    { name = "click" },
    { name = "rich" },
    { name = "shellingham" },
    { name = "typing-extensions" },
]
sdist = { url = "https://files.pythonhosted.org/packages/dd/82/f4bfed3bc18c6ebd6f828320811bbe4098f92a31adf4040bee59c4ae02ea/typer-0.17.3.tar.gz", hash = "sha256:0c600503d472bcf98d29914d4dcd67f80c24cc245395e2e00ba3603c9332e8ba", size = 103517, upload-time = "2025-08-30T12:35:24.05Z" }
wheels = [
    { url = "https://files.pythonhosted.org/packages/ca/e8/b3d537470e8404659a6335e7af868e90657efb73916ef31ddf3d8b9cb237/typer-0.17.3-py3-none-any.whl", hash = "sha256:643919a79182ab7ac7581056d93c6a2b865b026adf2872c4d02c72758e6f095b", size = 46494, upload-time = "2025-08-30T12:35:22.391Z" },
]

[[package]]
name = "types-python-dateutil"
version = "2.9.0.20250822"
source = { registry = "https://pypi.org/simple" }
sdist = { url = "https://files.pythonhosted.org/packages/0c/0a/775f8551665992204c756be326f3575abba58c4a3a52eef9909ef4536428/types_python_dateutil-2.9.0.20250822.tar.gz", hash = "sha256:84c92c34bd8e68b117bff742bc00b692a1e8531262d4507b33afcc9f7716cd53", size = 16084, upload-time = "2025-08-22T03:02:00.613Z" }
wheels = [
    { url = "https://files.pythonhosted.org/packages/ab/d9/a29dfa84363e88b053bf85a8b7f212a04f0d7343a4d24933baa45c06e08b/types_python_dateutil-2.9.0.20250822-py3-none-any.whl", hash = "sha256:849d52b737e10a6dc6621d2bd7940ec7c65fcb69e6aa2882acf4e56b2b508ddc", size = 17892, upload-time = "2025-08-22T03:01:59.436Z" },
]

[[package]]
name = "typing-extensions"
version = "4.15.0"
source = { registry = "https://pypi.org/simple" }
sdist = { url = "https://files.pythonhosted.org/packages/72/94/1a15dd82efb362ac84269196e94cf00f187f7ed21c242792a923cdb1c61f/typing_extensions-4.15.0.tar.gz", hash = "sha256:0cea48d173cc12fa28ecabc3b837ea3cf6f38c6d1136f85cbaaf598984861466", size = 109391, upload-time = "2025-08-25T13:49:26.313Z" }
wheels = [
    { url = "https://files.pythonhosted.org/packages/18/67/36e9267722cc04a6b9f15c7f3441c2363321a3ea07da7ae0c0707beb2a9c/typing_extensions-4.15.0-py3-none-any.whl", hash = "sha256:f0fa19c6845758ab08074a0cfa8b7aecb71c999ca73d62883bc25cc018c4e548", size = 44614, upload-time = "2025-08-25T13:49:24.86Z" },
]

[[package]]
name = "typing-inspection"
version = "0.4.1"
source = { registry = "https://pypi.org/simple" }
dependencies = [
    { name = "typing-extensions" },
]
sdist = { url = "https://files.pythonhosted.org/packages/f8/b1/0c11f5058406b3af7609f121aaa6b609744687f1d158b3c3a5bf4cc94238/typing_inspection-0.4.1.tar.gz", hash = "sha256:6ae134cc0203c33377d43188d4064e9b357dba58cff3185f22924610e70a9d28", size = 75726, upload-time = "2025-05-21T18:55:23.885Z" }
wheels = [
    { url = "https://files.pythonhosted.org/packages/17/69/cd203477f944c353c31bade965f880aa1061fd6bf05ded0726ca845b6ff7/typing_inspection-0.4.1-py3-none-any.whl", hash = "sha256:389055682238f53b04f7badcb49b989835495a96700ced5dab2d8feae4b26f51", size = 14552, upload-time = "2025-05-21T18:55:22.152Z" },
]

[[package]]
name = "tzdata"
version = "2025.2"
source = { registry = "https://pypi.org/simple" }
sdist = { url = "https://files.pythonhosted.org/packages/95/32/1a225d6164441be760d75c2c42e2780dc0873fe382da3e98a2e1e48361e5/tzdata-2025.2.tar.gz", hash = "sha256:b60a638fcc0daffadf82fe0f57e53d06bdec2f36c4df66280ae79bce6bd6f2b9", size = 196380, upload-time = "2025-03-23T13:54:43.652Z" }
wheels = [
    { url = "https://files.pythonhosted.org/packages/5c/23/c7abc0ca0a1526a0774eca151daeb8de62ec457e77262b66b359c3c7679e/tzdata-2025.2-py2.py3-none-any.whl", hash = "sha256:1a403fada01ff9221ca8044d701868fa132215d84beb92242d9acd2147f667a8", size = 347839, upload-time = "2025-03-23T13:54:41.845Z" },
]

[[package]]
name = "tzlocal"
version = "5.3.1"
source = { registry = "https://pypi.org/simple" }
dependencies = [
    { name = "tzdata", marker = "sys_platform == 'win32'" },
]
sdist = { url = "https://files.pythonhosted.org/packages/8b/2e/c14812d3d4d9cd1773c6be938f89e5735a1f11a9f184ac3639b93cef35d5/tzlocal-5.3.1.tar.gz", hash = "sha256:cceffc7edecefea1f595541dbd6e990cb1ea3d19bf01b2809f362a03dd7921fd", size = 30761, upload-time = "2025-03-05T21:17:41.549Z" }
wheels = [
    { url = "https://files.pythonhosted.org/packages/c2/14/e2a54fabd4f08cd7af1c07030603c3356b74da07f7cc056e600436edfa17/tzlocal-5.3.1-py3-none-any.whl", hash = "sha256:eb1a66c3ef5847adf7a834f1be0800581b683b5608e74f86ecbcef8ab91bb85d", size = 18026, upload-time = "2025-03-05T21:17:39.857Z" },
]

[[package]]
name = "uc-micro-py"
version = "1.0.3"
source = { registry = "https://pypi.org/simple" }
sdist = { url = "https://files.pythonhosted.org/packages/91/7a/146a99696aee0609e3712f2b44c6274566bc368dfe8375191278045186b8/uc-micro-py-1.0.3.tar.gz", hash = "sha256:d321b92cff673ec58027c04015fcaa8bb1e005478643ff4a500882eaab88c48a", size = 6043, upload-time = "2024-02-09T16:52:01.654Z" }
wheels = [
    { url = "https://files.pythonhosted.org/packages/37/87/1f677586e8ac487e29672e4b17455758fce261de06a0d086167bb760361a/uc_micro_py-1.0.3-py3-none-any.whl", hash = "sha256:db1dffff340817673d7b466ec86114a9dc0e9d4d9b5ba229d9d60e5c12600cd5", size = 6229, upload-time = "2024-02-09T16:52:00.371Z" },
]

[[package]]
name = "url-normalize"
version = "2.2.1"
source = { registry = "https://pypi.org/simple" }
dependencies = [
    { name = "idna" },
]
sdist = { url = "https://files.pythonhosted.org/packages/80/31/febb777441e5fcdaacb4522316bf2a527c44551430a4873b052d545e3279/url_normalize-2.2.1.tar.gz", hash = "sha256:74a540a3b6eba1d95bdc610c24f2c0141639f3ba903501e61a52a8730247ff37", size = 18846, upload-time = "2025-04-26T20:37:58.553Z" }
wheels = [
    { url = "https://files.pythonhosted.org/packages/bc/d9/5ec15501b675f7bc07c5d16aa70d8d778b12375686b6efd47656efdc67cd/url_normalize-2.2.1-py3-none-any.whl", hash = "sha256:3deb687587dc91f7b25c9ae5162ffc0f057ae85d22b1e15cf5698311247f567b", size = 14728, upload-time = "2025-04-26T20:37:57.217Z" },
]

[[package]]
name = "urllib3"
version = "2.5.0"
source = { registry = "https://pypi.org/simple" }
sdist = { url = "https://files.pythonhosted.org/packages/15/22/9ee70a2574a4f4599c47dd506532914ce044817c7752a79b6a51286319bc/urllib3-2.5.0.tar.gz", hash = "sha256:3fc47733c7e419d4bc3f6b3dc2b4f890bb743906a30d56ba4a5bfa4bbff92760", size = 393185, upload-time = "2025-06-18T14:07:41.644Z" }
wheels = [
    { url = "https://files.pythonhosted.org/packages/a7/c2/fe1e52489ae3122415c51f387e221dd0773709bad6c6cdaa599e8a2c5185/urllib3-2.5.0-py3-none-any.whl", hash = "sha256:e6b01673c0fa6a13e374b50871808eb3bf7046c4b125b216f6bf1cc604cff0dc", size = 129795, upload-time = "2025-06-18T14:07:40.39Z" },
]

[[package]]
name = "urllib3-future"
version = "2.13.906"
source = { registry = "https://pypi.org/simple" }
dependencies = [
    { name = "h11" },
    { name = "jh2" },
    { name = "qh3", marker = "(platform_machine == 'AMD64' and platform_python_implementation == 'CPython' and sys_platform == 'darwin') or (platform_machine == 'ARM64' and platform_python_implementation == 'CPython' and sys_platform == 'darwin') or (platform_machine == 'aarch64' and platform_python_implementation == 'CPython' and sys_platform == 'darwin') or (platform_machine == 'arm64' and platform_python_implementation == 'CPython' and sys_platform == 'darwin') or (platform_machine == 'armv7l' and platform_python_implementation == 'CPython' and sys_platform == 'darwin') or (platform_machine == 'i686' and platform_python_implementation == 'CPython' and sys_platform == 'darwin') or (platform_machine == 'ppc64' and platform_python_implementation == 'CPython' and sys_platform == 'darwin') or (platform_machine == 'ppc64le' and platform_python_implementation == 'CPython' and sys_platform == 'darwin') or (platform_machine == 's390x' and platform_python_implementation == 'CPython' and sys_platform == 'darwin') or (platform_machine == 'x86' and platform_python_implementation == 'CPython' and sys_platform == 'darwin') or (platform_machine == 'x86_64' and platform_python_implementation == 'CPython' and sys_platform == 'darwin') or (platform_machine == 'AMD64' and platform_python_implementation == 'CPython' and sys_platform == 'linux') or (platform_machine == 'ARM64' and platform_python_implementation == 'CPython' and sys_platform == 'linux') or (platform_machine == 'aarch64' and platform_python_implementation == 'CPython' and sys_platform == 'linux') or (platform_machine == 'arm64' and platform_python_implementation == 'CPython' and sys_platform == 'linux') or (platform_machine == 'armv7l' and platform_python_implementation == 'CPython' and sys_platform == 'linux') or (platform_machine == 'i686' and platform_python_implementation == 'CPython' and sys_platform == 'linux') or (platform_machine == 'ppc64' and platform_python_implementation == 'CPython' and sys_platform == 'linux') or (platform_machine == 'ppc64le' and platform_python_implementation == 'CPython' and sys_platform == 'linux') or (platform_machine == 's390x' and platform_python_implementation == 'CPython' and sys_platform == 'linux') or (platform_machine == 'x86' and platform_python_implementation == 'CPython' and sys_platform == 'linux') or (platform_machine == 'x86_64' and platform_python_implementation == 'CPython' and sys_platform == 'linux') or (platform_machine == 'AMD64' and platform_python_implementation == 'CPython' and sys_platform == 'win32') or (platform_machine == 'ARM64' and platform_python_implementation == 'CPython' and sys_platform == 'win32') or (platform_machine == 'aarch64' and platform_python_implementation == 'CPython' and sys_platform == 'win32') or (platform_machine == 'arm64' and platform_python_implementation == 'CPython' and sys_platform == 'win32') or (platform_machine == 'armv7l' and platform_python_implementation == 'CPython' and sys_platform == 'win32') or (platform_machine == 'i686' and platform_python_implementation == 'CPython' and sys_platform == 'win32') or (platform_machine == 'ppc64' and platform_python_implementation == 'CPython' and sys_platform == 'win32') or (platform_machine == 'ppc64le' and platform_python_implementation == 'CPython' and sys_platform == 'win32') or (platform_machine == 's390x' and platform_python_implementation == 'CPython' and sys_platform == 'win32') or (platform_machine == 'x86' and platform_python_implementation == 'CPython' and sys_platform == 'win32') or (platform_machine == 'x86_64' and platform_python_implementation == 'CPython' and sys_platform == 'win32')" },
]
sdist = { url = "https://files.pythonhosted.org/packages/43/9c/7c0e9f7012b909fec20b59d40f1db5407936063de101e9bdcbf95ac8b612/urllib3_future-2.13.906.tar.gz", hash = "sha256:65e802001e01bb227e29ce7a15a2931d6c95eee632b85f4c80d0778ca637975a", size = 1098903, upload-time = "2025-08-27T06:09:37.047Z" }
wheels = [
    { url = "https://files.pythonhosted.org/packages/4b/14/cc33e6048f6f1f1ad353c824167380fb4008e560e8887b5aeb3eee0eb179/urllib3_future-2.13.906-py3-none-any.whl", hash = "sha256:27ec538dadbcb20f05bbab84b0da29cf9364ccad30770307a33b2ace6550c777", size = 670921, upload-time = "2025-08-27T06:09:35.135Z" },
]

[[package]]
name = "uvicorn"
version = "0.35.0"
source = { registry = "https://pypi.org/simple" }
dependencies = [
    { name = "click" },
    { name = "h11" },
]
sdist = { url = "https://files.pythonhosted.org/packages/5e/42/e0e305207bb88c6b8d3061399c6a961ffe5fbb7e2aa63c9234df7259e9cd/uvicorn-0.35.0.tar.gz", hash = "sha256:bc662f087f7cf2ce11a1d7fd70b90c9f98ef2e2831556dd078d131b96cc94a01", size = 78473, upload-time = "2025-06-28T16:15:46.058Z" }
wheels = [
    { url = "https://files.pythonhosted.org/packages/d2/e2/dc81b1bd1dcfe91735810265e9d26bc8ec5da45b4c0f6237e286819194c3/uvicorn-0.35.0-py3-none-any.whl", hash = "sha256:197535216b25ff9b785e29a0b79199f55222193d47f820816e7da751e9bc8d4a", size = 66406, upload-time = "2025-06-28T16:15:44.816Z" },
]

[package.optional-dependencies]
standard = [
    { name = "colorama", marker = "sys_platform == 'win32'" },
    { name = "httptools" },
    { name = "python-dotenv" },
    { name = "pyyaml" },
    { name = "uvloop", marker = "platform_python_implementation != 'PyPy' and sys_platform != 'cygwin' and sys_platform != 'win32'" },
    { name = "watchfiles" },
    { name = "websockets" },
]

[[package]]
name = "uvloop"
version = "0.21.0"
source = { registry = "https://pypi.org/simple" }
sdist = { url = "https://files.pythonhosted.org/packages/af/c0/854216d09d33c543f12a44b393c402e89a920b1a0a7dc634c42de91b9cf6/uvloop-0.21.0.tar.gz", hash = "sha256:3bf12b0fda68447806a7ad847bfa591613177275d35b6724b1ee573faa3704e3", size = 2492741, upload-time = "2024-10-14T23:38:35.489Z" }
wheels = [
    { url = "https://files.pythonhosted.org/packages/3f/8d/2cbef610ca21539f0f36e2b34da49302029e7c9f09acef0b1c3b5839412b/uvloop-0.21.0-cp313-cp313-macosx_10_13_universal2.whl", hash = "sha256:bfd55dfcc2a512316e65f16e503e9e450cab148ef11df4e4e679b5e8253a5281", size = 1468123, upload-time = "2024-10-14T23:38:00.688Z" },
    { url = "https://files.pythonhosted.org/packages/93/0d/b0038d5a469f94ed8f2b2fce2434a18396d8fbfb5da85a0a9781ebbdec14/uvloop-0.21.0-cp313-cp313-macosx_10_13_x86_64.whl", hash = "sha256:787ae31ad8a2856fc4e7c095341cccc7209bd657d0e71ad0dc2ea83c4a6fa8af", size = 819325, upload-time = "2024-10-14T23:38:02.309Z" },
    { url = "https://files.pythonhosted.org/packages/50/94/0a687f39e78c4c1e02e3272c6b2ccdb4e0085fda3b8352fecd0410ccf915/uvloop-0.21.0-cp313-cp313-manylinux_2_17_aarch64.manylinux2014_aarch64.whl", hash = "sha256:5ee4d4ef48036ff6e5cfffb09dd192c7a5027153948d85b8da7ff705065bacc6", size = 4582806, upload-time = "2024-10-14T23:38:04.711Z" },
    { url = "https://files.pythonhosted.org/packages/d2/19/f5b78616566ea68edd42aacaf645adbf71fbd83fc52281fba555dc27e3f1/uvloop-0.21.0-cp313-cp313-manylinux_2_17_x86_64.manylinux2014_x86_64.whl", hash = "sha256:f3df876acd7ec037a3d005b3ab85a7e4110422e4d9c1571d4fc89b0fc41b6816", size = 4701068, upload-time = "2024-10-14T23:38:06.385Z" },
    { url = "https://files.pythonhosted.org/packages/47/57/66f061ee118f413cd22a656de622925097170b9380b30091b78ea0c6ea75/uvloop-0.21.0-cp313-cp313-musllinux_1_2_aarch64.whl", hash = "sha256:bd53ecc9a0f3d87ab847503c2e1552b690362e005ab54e8a48ba97da3924c0dc", size = 4454428, upload-time = "2024-10-14T23:38:08.416Z" },
    { url = "https://files.pythonhosted.org/packages/63/9a/0962b05b308494e3202d3f794a6e85abe471fe3cafdbcf95c2e8c713aabd/uvloop-0.21.0-cp313-cp313-musllinux_1_2_x86_64.whl", hash = "sha256:a5c39f217ab3c663dc699c04cbd50c13813e31d917642d459fdcec07555cc553", size = 4660018, upload-time = "2024-10-14T23:38:10.888Z" },
]

[[package]]
name = "wassima"
version = "2.0.1"
source = { registry = "https://pypi.org/simple" }
sdist = { url = "https://files.pythonhosted.org/packages/87/a7/9499ca97c3b237b2b29df23c9c050ead4046ecb10fa37cc5d17d45d6357c/wassima-2.0.1.tar.gz", hash = "sha256:c383285e1fafdf21fc6f8486fd3f46778ed1295ddfd1595c03e592a8aa248e83", size = 150452, upload-time = "2025-08-11T08:10:34.247Z" }
wheels = [
    { url = "https://files.pythonhosted.org/packages/b0/84/10b7818cf12db7d011738a277acff3c3f1892dfe956139cbf86d58421676/wassima-2.0.1-py3-none-any.whl", hash = "sha256:f1b7200d5f924f347c154debe7e0b20420e8f1faefb9f2816b1554558fc62c18", size = 145821, upload-time = "2025-08-11T08:10:32.56Z" },
]

[[package]]
name = "watchfiles"
version = "1.1.0"
source = { registry = "https://pypi.org/simple" }
dependencies = [
    { name = "anyio" },
]
sdist = { url = "https://files.pythonhosted.org/packages/2a/9a/d451fcc97d029f5812e898fd30a53fd8c15c7bbd058fd75cfc6beb9bd761/watchfiles-1.1.0.tar.gz", hash = "sha256:693ed7ec72cbfcee399e92c895362b6e66d63dac6b91e2c11ae03d10d503e575", size = 94406, upload-time = "2025-06-15T19:06:59.42Z" }
wheels = [
    { url = "https://files.pythonhosted.org/packages/d3/42/fae874df96595556a9089ade83be34a2e04f0f11eb53a8dbf8a8a5e562b4/watchfiles-1.1.0-cp313-cp313-macosx_10_12_x86_64.whl", hash = "sha256:5007f860c7f1f8df471e4e04aaa8c43673429047d63205d1630880f7637bca30", size = 402004, upload-time = "2025-06-15T19:05:38.499Z" },
    { url = "https://files.pythonhosted.org/packages/fa/55/a77e533e59c3003d9803c09c44c3651224067cbe7fb5d574ddbaa31e11ca/watchfiles-1.1.0-cp313-cp313-macosx_11_0_arm64.whl", hash = "sha256:20ecc8abbd957046f1fe9562757903f5eaf57c3bce70929fda6c7711bb58074a", size = 393671, upload-time = "2025-06-15T19:05:39.52Z" },
    { url = "https://files.pythonhosted.org/packages/05/68/b0afb3f79c8e832e6571022611adbdc36e35a44e14f129ba09709aa4bb7a/watchfiles-1.1.0-cp313-cp313-manylinux_2_17_aarch64.manylinux2014_aarch64.whl", hash = "sha256:f2f0498b7d2a3c072766dba3274fe22a183dbea1f99d188f1c6c72209a1063dc", size = 449772, upload-time = "2025-06-15T19:05:40.897Z" },
    { url = "https://files.pythonhosted.org/packages/ff/05/46dd1f6879bc40e1e74c6c39a1b9ab9e790bf1f5a2fe6c08b463d9a807f4/watchfiles-1.1.0-cp313-cp313-manylinux_2_17_armv7l.manylinux2014_armv7l.whl", hash = "sha256:239736577e848678e13b201bba14e89718f5c2133dfd6b1f7846fa1b58a8532b", size = 456789, upload-time = "2025-06-15T19:05:42.045Z" },
    { url = "https://files.pythonhosted.org/packages/8b/ca/0eeb2c06227ca7f12e50a47a3679df0cd1ba487ea19cf844a905920f8e95/watchfiles-1.1.0-cp313-cp313-manylinux_2_17_i686.manylinux2014_i686.whl", hash = "sha256:eff4b8d89f444f7e49136dc695599a591ff769300734446c0a86cba2eb2f9895", size = 482551, upload-time = "2025-06-15T19:05:43.781Z" },
    { url = "https://files.pythonhosted.org/packages/31/47/2cecbd8694095647406645f822781008cc524320466ea393f55fe70eed3b/watchfiles-1.1.0-cp313-cp313-manylinux_2_17_ppc64le.manylinux2014_ppc64le.whl", hash = "sha256:12b0a02a91762c08f7264e2e79542f76870c3040bbc847fb67410ab81474932a", size = 597420, upload-time = "2025-06-15T19:05:45.244Z" },
    { url = "https://files.pythonhosted.org/packages/d9/7e/82abc4240e0806846548559d70f0b1a6dfdca75c1b4f9fa62b504ae9b083/watchfiles-1.1.0-cp313-cp313-manylinux_2_17_s390x.manylinux2014_s390x.whl", hash = "sha256:29e7bc2eee15cbb339c68445959108803dc14ee0c7b4eea556400131a8de462b", size = 477950, upload-time = "2025-06-15T19:05:46.332Z" },
    { url = "https://files.pythonhosted.org/packages/25/0d/4d564798a49bf5482a4fa9416dea6b6c0733a3b5700cb8a5a503c4b15853/watchfiles-1.1.0-cp313-cp313-manylinux_2_17_x86_64.manylinux2014_x86_64.whl", hash = "sha256:d9481174d3ed982e269c090f780122fb59cee6c3796f74efe74e70f7780ed94c", size = 451706, upload-time = "2025-06-15T19:05:47.459Z" },
    { url = "https://files.pythonhosted.org/packages/81/b5/5516cf46b033192d544102ea07c65b6f770f10ed1d0a6d388f5d3874f6e4/watchfiles-1.1.0-cp313-cp313-musllinux_1_1_aarch64.whl", hash = "sha256:80f811146831c8c86ab17b640801c25dc0a88c630e855e2bef3568f30434d52b", size = 625814, upload-time = "2025-06-15T19:05:48.654Z" },
    { url = "https://files.pythonhosted.org/packages/0c/dd/7c1331f902f30669ac3e754680b6edb9a0dd06dea5438e61128111fadd2c/watchfiles-1.1.0-cp313-cp313-musllinux_1_1_x86_64.whl", hash = "sha256:60022527e71d1d1fda67a33150ee42869042bce3d0fcc9cc49be009a9cded3fb", size = 622820, upload-time = "2025-06-15T19:05:50.088Z" },
    { url = "https://files.pythonhosted.org/packages/1b/14/36d7a8e27cd128d7b1009e7715a7c02f6c131be9d4ce1e5c3b73d0e342d8/watchfiles-1.1.0-cp313-cp313-win32.whl", hash = "sha256:32d6d4e583593cb8576e129879ea0991660b935177c0f93c6681359b3654bfa9", size = 279194, upload-time = "2025-06-15T19:05:51.186Z" },
    { url = "https://files.pythonhosted.org/packages/25/41/2dd88054b849aa546dbeef5696019c58f8e0774f4d1c42123273304cdb2e/watchfiles-1.1.0-cp313-cp313-win_amd64.whl", hash = "sha256:f21af781a4a6fbad54f03c598ab620e3a77032c5878f3d780448421a6e1818c7", size = 292349, upload-time = "2025-06-15T19:05:52.201Z" },
    { url = "https://files.pythonhosted.org/packages/c8/cf/421d659de88285eb13941cf11a81f875c176f76a6d99342599be88e08d03/watchfiles-1.1.0-cp313-cp313-win_arm64.whl", hash = "sha256:5366164391873ed76bfdf618818c82084c9db7fac82b64a20c44d335eec9ced5", size = 283836, upload-time = "2025-06-15T19:05:53.265Z" },
    { url = "https://files.pythonhosted.org/packages/45/10/6faf6858d527e3599cc50ec9fcae73590fbddc1420bd4fdccfebffeedbc6/watchfiles-1.1.0-cp313-cp313t-macosx_10_12_x86_64.whl", hash = "sha256:17ab167cca6339c2b830b744eaf10803d2a5b6683be4d79d8475d88b4a8a4be1", size = 400343, upload-time = "2025-06-15T19:05:54.252Z" },
    { url = "https://files.pythonhosted.org/packages/03/20/5cb7d3966f5e8c718006d0e97dfe379a82f16fecd3caa7810f634412047a/watchfiles-1.1.0-cp313-cp313t-macosx_11_0_arm64.whl", hash = "sha256:328dbc9bff7205c215a7807da7c18dce37da7da718e798356212d22696404339", size = 392916, upload-time = "2025-06-15T19:05:55.264Z" },
    { url = "https://files.pythonhosted.org/packages/8c/07/d8f1176328fa9e9581b6f120b017e286d2a2d22ae3f554efd9515c8e1b49/watchfiles-1.1.0-cp313-cp313t-manylinux_2_17_aarch64.manylinux2014_aarch64.whl", hash = "sha256:f7208ab6e009c627b7557ce55c465c98967e8caa8b11833531fdf95799372633", size = 449582, upload-time = "2025-06-15T19:05:56.317Z" },
    { url = "https://files.pythonhosted.org/packages/66/e8/80a14a453cf6038e81d072a86c05276692a1826471fef91df7537dba8b46/watchfiles-1.1.0-cp313-cp313t-manylinux_2_17_armv7l.manylinux2014_armv7l.whl", hash = "sha256:a8f6f72974a19efead54195bc9bed4d850fc047bb7aa971268fd9a8387c89011", size = 456752, upload-time = "2025-06-15T19:05:57.359Z" },
    { url = "https://files.pythonhosted.org/packages/5a/25/0853b3fe0e3c2f5af9ea60eb2e781eade939760239a72c2d38fc4cc335f6/watchfiles-1.1.0-cp313-cp313t-manylinux_2_17_i686.manylinux2014_i686.whl", hash = "sha256:d181ef50923c29cf0450c3cd47e2f0557b62218c50b2ab8ce2ecaa02bd97e670", size = 481436, upload-time = "2025-06-15T19:05:58.447Z" },
    { url = "https://files.pythonhosted.org/packages/fe/9e/4af0056c258b861fbb29dcb36258de1e2b857be4a9509e6298abcf31e5c9/watchfiles-1.1.0-cp313-cp313t-manylinux_2_17_ppc64le.manylinux2014_ppc64le.whl", hash = "sha256:adb4167043d3a78280d5d05ce0ba22055c266cf8655ce942f2fb881262ff3cdf", size = 596016, upload-time = "2025-06-15T19:05:59.59Z" },
    { url = "https://files.pythonhosted.org/packages/c5/fa/95d604b58aa375e781daf350897aaaa089cff59d84147e9ccff2447c8294/watchfiles-1.1.0-cp313-cp313t-manylinux_2_17_s390x.manylinux2014_s390x.whl", hash = "sha256:8c5701dc474b041e2934a26d31d39f90fac8a3dee2322b39f7729867f932b1d4", size = 476727, upload-time = "2025-06-15T19:06:01.086Z" },
    { url = "https://files.pythonhosted.org/packages/65/95/fe479b2664f19be4cf5ceeb21be05afd491d95f142e72d26a42f41b7c4f8/watchfiles-1.1.0-cp313-cp313t-manylinux_2_17_x86_64.manylinux2014_x86_64.whl", hash = "sha256:b067915e3c3936966a8607f6fe5487df0c9c4afb85226613b520890049deea20", size = 451864, upload-time = "2025-06-15T19:06:02.144Z" },
    { url = "https://files.pythonhosted.org/packages/d3/8a/3c4af14b93a15ce55901cd7a92e1a4701910f1768c78fb30f61d2b79785b/watchfiles-1.1.0-cp313-cp313t-musllinux_1_1_aarch64.whl", hash = "sha256:9c733cda03b6d636b4219625a4acb5c6ffb10803338e437fb614fef9516825ef", size = 625626, upload-time = "2025-06-15T19:06:03.578Z" },
    { url = "https://files.pythonhosted.org/packages/da/f5/cf6aa047d4d9e128f4b7cde615236a915673775ef171ff85971d698f3c2c/watchfiles-1.1.0-cp313-cp313t-musllinux_1_1_x86_64.whl", hash = "sha256:cc08ef8b90d78bfac66f0def80240b0197008e4852c9f285907377b2947ffdcb", size = 622744, upload-time = "2025-06-15T19:06:05.066Z" },
    { url = "https://files.pythonhosted.org/packages/2c/00/70f75c47f05dea6fd30df90f047765f6fc2d6eb8b5a3921379b0b04defa2/watchfiles-1.1.0-cp314-cp314-macosx_10_12_x86_64.whl", hash = "sha256:9974d2f7dc561cce3bb88dfa8eb309dab64c729de85fba32e98d75cf24b66297", size = 402114, upload-time = "2025-06-15T19:06:06.186Z" },
    { url = "https://files.pythonhosted.org/packages/53/03/acd69c48db4a1ed1de26b349d94077cca2238ff98fd64393f3e97484cae6/watchfiles-1.1.0-cp314-cp314-macosx_11_0_arm64.whl", hash = "sha256:c68e9f1fcb4d43798ad8814c4c1b61547b014b667216cb754e606bfade587018", size = 393879, upload-time = "2025-06-15T19:06:07.369Z" },
    { url = "https://files.pythonhosted.org/packages/2f/c8/a9a2a6f9c8baa4eceae5887fecd421e1b7ce86802bcfc8b6a942e2add834/watchfiles-1.1.0-cp314-cp314-manylinux_2_17_aarch64.manylinux2014_aarch64.whl", hash = "sha256:95ab1594377effac17110e1352989bdd7bdfca9ff0e5eeccd8c69c5389b826d0", size = 450026, upload-time = "2025-06-15T19:06:08.476Z" },
    { url = "https://files.pythonhosted.org/packages/fe/51/d572260d98388e6e2b967425c985e07d47ee6f62e6455cefb46a6e06eda5/watchfiles-1.1.0-cp314-cp314-manylinux_2_17_armv7l.manylinux2014_armv7l.whl", hash = "sha256:fba9b62da882c1be1280a7584ec4515d0a6006a94d6e5819730ec2eab60ffe12", size = 457917, upload-time = "2025-06-15T19:06:09.988Z" },
    { url = "https://files.pythonhosted.org/packages/c6/2d/4258e52917bf9f12909b6ec314ff9636276f3542f9d3807d143f27309104/watchfiles-1.1.0-cp314-cp314-manylinux_2_17_i686.manylinux2014_i686.whl", hash = "sha256:3434e401f3ce0ed6b42569128b3d1e3af773d7ec18751b918b89cd49c14eaafb", size = 483602, upload-time = "2025-06-15T19:06:11.088Z" },
    { url = "https://files.pythonhosted.org/packages/84/99/bee17a5f341a4345fe7b7972a475809af9e528deba056f8963d61ea49f75/watchfiles-1.1.0-cp314-cp314-manylinux_2_17_ppc64le.manylinux2014_ppc64le.whl", hash = "sha256:fa257a4d0d21fcbca5b5fcba9dca5a78011cb93c0323fb8855c6d2dfbc76eb77", size = 596758, upload-time = "2025-06-15T19:06:12.197Z" },
    { url = "https://files.pythonhosted.org/packages/40/76/e4bec1d59b25b89d2b0716b41b461ed655a9a53c60dc78ad5771fda5b3e6/watchfiles-1.1.0-cp314-cp314-manylinux_2_17_s390x.manylinux2014_s390x.whl", hash = "sha256:7fd1b3879a578a8ec2076c7961076df540b9af317123f84569f5a9ddee64ce92", size = 477601, upload-time = "2025-06-15T19:06:13.391Z" },
    { url = "https://files.pythonhosted.org/packages/1f/fa/a514292956f4a9ce3c567ec0c13cce427c158e9f272062685a8a727d08fc/watchfiles-1.1.0-cp314-cp314-manylinux_2_17_x86_64.manylinux2014_x86_64.whl", hash = "sha256:62cc7a30eeb0e20ecc5f4bd113cd69dcdb745a07c68c0370cea919f373f65d9e", size = 451936, upload-time = "2025-06-15T19:06:14.656Z" },
    { url = "https://files.pythonhosted.org/packages/32/5d/c3bf927ec3bbeb4566984eba8dd7a8eb69569400f5509904545576741f88/watchfiles-1.1.0-cp314-cp314-musllinux_1_1_aarch64.whl", hash = "sha256:891c69e027748b4a73847335d208e374ce54ca3c335907d381fde4e41661b13b", size = 626243, upload-time = "2025-06-15T19:06:16.232Z" },
    { url = "https://files.pythonhosted.org/packages/e6/65/6e12c042f1a68c556802a84d54bb06d35577c81e29fba14019562479159c/watchfiles-1.1.0-cp314-cp314-musllinux_1_1_x86_64.whl", hash = "sha256:12fe8eaffaf0faa7906895b4f8bb88264035b3f0243275e0bf24af0436b27259", size = 623073, upload-time = "2025-06-15T19:06:17.457Z" },
    { url = "https://files.pythonhosted.org/packages/89/ab/7f79d9bf57329e7cbb0a6fd4c7bd7d0cee1e4a8ef0041459f5409da3506c/watchfiles-1.1.0-cp314-cp314t-macosx_10_12_x86_64.whl", hash = "sha256:bfe3c517c283e484843cb2e357dd57ba009cff351edf45fb455b5fbd1f45b15f", size = 400872, upload-time = "2025-06-15T19:06:18.57Z" },
    { url = "https://files.pythonhosted.org/packages/df/d5/3f7bf9912798e9e6c516094db6b8932df53b223660c781ee37607030b6d3/watchfiles-1.1.0-cp314-cp314t-macosx_11_0_arm64.whl", hash = "sha256:a9ccbf1f129480ed3044f540c0fdbc4ee556f7175e5ab40fe077ff6baf286d4e", size = 392877, upload-time = "2025-06-15T19:06:19.55Z" },
    { url = "https://files.pythonhosted.org/packages/0d/c5/54ec7601a2798604e01c75294770dbee8150e81c6e471445d7601610b495/watchfiles-1.1.0-cp314-cp314t-manylinux_2_17_aarch64.manylinux2014_aarch64.whl", hash = "sha256:ba0e3255b0396cac3cc7bbace76404dd72b5438bf0d8e7cefa2f79a7f3649caa", size = 449645, upload-time = "2025-06-15T19:06:20.66Z" },
    { url = "https://files.pythonhosted.org/packages/0a/04/c2f44afc3b2fce21ca0b7802cbd37ed90a29874f96069ed30a36dfe57c2b/watchfiles-1.1.0-cp314-cp314t-manylinux_2_17_armv7l.manylinux2014_armv7l.whl", hash = "sha256:4281cd9fce9fc0a9dbf0fc1217f39bf9cf2b4d315d9626ef1d4e87b84699e7e8", size = 457424, upload-time = "2025-06-15T19:06:21.712Z" },
    { url = "https://files.pythonhosted.org/packages/9f/b0/eec32cb6c14d248095261a04f290636da3df3119d4040ef91a4a50b29fa5/watchfiles-1.1.0-cp314-cp314t-manylinux_2_17_i686.manylinux2014_i686.whl", hash = "sha256:6d2404af8db1329f9a3c9b79ff63e0ae7131986446901582067d9304ae8aaf7f", size = 481584, upload-time = "2025-06-15T19:06:22.777Z" },
    { url = "https://files.pythonhosted.org/packages/d1/e2/ca4bb71c68a937d7145aa25709e4f5d68eb7698a25ce266e84b55d591bbd/watchfiles-1.1.0-cp314-cp314t-manylinux_2_17_ppc64le.manylinux2014_ppc64le.whl", hash = "sha256:e78b6ed8165996013165eeabd875c5dfc19d41b54f94b40e9fff0eb3193e5e8e", size = 596675, upload-time = "2025-06-15T19:06:24.226Z" },
    { url = "https://files.pythonhosted.org/packages/a1/dd/b0e4b7fb5acf783816bc950180a6cd7c6c1d2cf7e9372c0ea634e722712b/watchfiles-1.1.0-cp314-cp314t-manylinux_2_17_s390x.manylinux2014_s390x.whl", hash = "sha256:249590eb75ccc117f488e2fabd1bfa33c580e24b96f00658ad88e38844a040bb", size = 477363, upload-time = "2025-06-15T19:06:25.42Z" },
    { url = "https://files.pythonhosted.org/packages/69/c4/088825b75489cb5b6a761a4542645718893d395d8c530b38734f19da44d2/watchfiles-1.1.0-cp314-cp314t-manylinux_2_17_x86_64.manylinux2014_x86_64.whl", hash = "sha256:d05686b5487cfa2e2c28ff1aa370ea3e6c5accfe6435944ddea1e10d93872147", size = 452240, upload-time = "2025-06-15T19:06:26.552Z" },
    { url = "https://files.pythonhosted.org/packages/10/8c/22b074814970eeef43b7c44df98c3e9667c1f7bf5b83e0ff0201b0bd43f9/watchfiles-1.1.0-cp314-cp314t-musllinux_1_1_aarch64.whl", hash = "sha256:d0e10e6f8f6dc5762adee7dece33b722282e1f59aa6a55da5d493a97282fedd8", size = 625607, upload-time = "2025-06-15T19:06:27.606Z" },
    { url = "https://files.pythonhosted.org/packages/32/fa/a4f5c2046385492b2273213ef815bf71a0d4c1943b784fb904e184e30201/watchfiles-1.1.0-cp314-cp314t-musllinux_1_1_x86_64.whl", hash = "sha256:af06c863f152005c7592df1d6a7009c836a247c9d8adb78fef8575a5a98699db", size = 623315, upload-time = "2025-06-15T19:06:29.076Z" },
]

[[package]]
name = "websocket-client"
version = "1.8.0"
source = { registry = "https://pypi.org/simple" }
sdist = { url = "https://files.pythonhosted.org/packages/e6/30/fba0d96b4b5fbf5948ed3f4681f7da2f9f64512e1d303f94b4cc174c24a5/websocket_client-1.8.0.tar.gz", hash = "sha256:3239df9f44da632f96012472805d40a23281a991027ce11d2f45a6f24ac4c3da", size = 54648, upload-time = "2024-04-23T22:16:16.976Z" }
wheels = [
    { url = "https://files.pythonhosted.org/packages/5a/84/44687a29792a70e111c5c477230a72c4b957d88d16141199bf9acb7537a3/websocket_client-1.8.0-py3-none-any.whl", hash = "sha256:17b44cc997f5c498e809b22cdf2d9c7a9e71c02c8cc2b6c56e7c2d1239bfa526", size = 58826, upload-time = "2024-04-23T22:16:14.422Z" },
]

[[package]]
name = "websockets"
version = "15.0.1"
source = { registry = "https://pypi.org/simple" }
sdist = { url = "https://files.pythonhosted.org/packages/21/e6/26d09fab466b7ca9c7737474c52be4f76a40301b08362eb2dbc19dcc16c1/websockets-15.0.1.tar.gz", hash = "sha256:82544de02076bafba038ce055ee6412d68da13ab47f0c60cab827346de828dee", size = 177016, upload-time = "2025-03-05T20:03:41.606Z" }
wheels = [
    { url = "https://files.pythonhosted.org/packages/cb/9f/51f0cf64471a9d2b4d0fc6c534f323b664e7095640c34562f5182e5a7195/websockets-15.0.1-cp313-cp313-macosx_10_13_universal2.whl", hash = "sha256:ee443ef070bb3b6ed74514f5efaa37a252af57c90eb33b956d35c8e9c10a1931", size = 175440, upload-time = "2025-03-05T20:02:36.695Z" },
    { url = "https://files.pythonhosted.org/packages/8a/05/aa116ec9943c718905997412c5989f7ed671bc0188ee2ba89520e8765d7b/websockets-15.0.1-cp313-cp313-macosx_10_13_x86_64.whl", hash = "sha256:5a939de6b7b4e18ca683218320fc67ea886038265fd1ed30173f5ce3f8e85675", size = 173098, upload-time = "2025-03-05T20:02:37.985Z" },
    { url = "https://files.pythonhosted.org/packages/ff/0b/33cef55ff24f2d92924923c99926dcce78e7bd922d649467f0eda8368923/websockets-15.0.1-cp313-cp313-macosx_11_0_arm64.whl", hash = "sha256:746ee8dba912cd6fc889a8147168991d50ed70447bf18bcda7039f7d2e3d9151", size = 173329, upload-time = "2025-03-05T20:02:39.298Z" },
    { url = "https://files.pythonhosted.org/packages/31/1d/063b25dcc01faa8fada1469bdf769de3768b7044eac9d41f734fd7b6ad6d/websockets-15.0.1-cp313-cp313-manylinux_2_17_aarch64.manylinux2014_aarch64.whl", hash = "sha256:595b6c3969023ecf9041b2936ac3827e4623bfa3ccf007575f04c5a6aa318c22", size = 183111, upload-time = "2025-03-05T20:02:40.595Z" },
    { url = "https://files.pythonhosted.org/packages/93/53/9a87ee494a51bf63e4ec9241c1ccc4f7c2f45fff85d5bde2ff74fcb68b9e/websockets-15.0.1-cp313-cp313-manylinux_2_5_i686.manylinux1_i686.manylinux_2_17_i686.manylinux2014_i686.whl", hash = "sha256:3c714d2fc58b5ca3e285461a4cc0c9a66bd0e24c5da9911e30158286c9b5be7f", size = 182054, upload-time = "2025-03-05T20:02:41.926Z" },
    { url = "https://files.pythonhosted.org/packages/ff/b2/83a6ddf56cdcbad4e3d841fcc55d6ba7d19aeb89c50f24dd7e859ec0805f/websockets-15.0.1-cp313-cp313-manylinux_2_5_x86_64.manylinux1_x86_64.manylinux_2_17_x86_64.manylinux2014_x86_64.whl", hash = "sha256:0f3c1e2ab208db911594ae5b4f79addeb3501604a165019dd221c0bdcabe4db8", size = 182496, upload-time = "2025-03-05T20:02:43.304Z" },
    { url = "https://files.pythonhosted.org/packages/98/41/e7038944ed0abf34c45aa4635ba28136f06052e08fc2168520bb8b25149f/websockets-15.0.1-cp313-cp313-musllinux_1_2_aarch64.whl", hash = "sha256:229cf1d3ca6c1804400b0a9790dc66528e08a6a1feec0d5040e8b9eb14422375", size = 182829, upload-time = "2025-03-05T20:02:48.812Z" },
    { url = "https://files.pythonhosted.org/packages/e0/17/de15b6158680c7623c6ef0db361da965ab25d813ae54fcfeae2e5b9ef910/websockets-15.0.1-cp313-cp313-musllinux_1_2_i686.whl", hash = "sha256:756c56e867a90fb00177d530dca4b097dd753cde348448a1012ed6c5131f8b7d", size = 182217, upload-time = "2025-03-05T20:02:50.14Z" },
    { url = "https://files.pythonhosted.org/packages/33/2b/1f168cb6041853eef0362fb9554c3824367c5560cbdaad89ac40f8c2edfc/websockets-15.0.1-cp313-cp313-musllinux_1_2_x86_64.whl", hash = "sha256:558d023b3df0bffe50a04e710bc87742de35060580a293c2a984299ed83bc4e4", size = 182195, upload-time = "2025-03-05T20:02:51.561Z" },
    { url = "https://files.pythonhosted.org/packages/86/eb/20b6cdf273913d0ad05a6a14aed4b9a85591c18a987a3d47f20fa13dcc47/websockets-15.0.1-cp313-cp313-win32.whl", hash = "sha256:ba9e56e8ceeeedb2e080147ba85ffcd5cd0711b89576b83784d8605a7df455fa", size = 176393, upload-time = "2025-03-05T20:02:53.814Z" },
    { url = "https://files.pythonhosted.org/packages/1b/6c/c65773d6cab416a64d191d6ee8a8b1c68a09970ea6909d16965d26bfed1e/websockets-15.0.1-cp313-cp313-win_amd64.whl", hash = "sha256:e09473f095a819042ecb2ab9465aee615bd9c2028e4ef7d933600a8401c79561", size = 176837, upload-time = "2025-03-05T20:02:55.237Z" },
    { url = "https://files.pythonhosted.org/packages/fa/a8/5b41e0da817d64113292ab1f8247140aac61cbf6cfd085d6a0fa77f4984f/websockets-15.0.1-py3-none-any.whl", hash = "sha256:f7a866fbc1e97b5c617ee4116daaa09b722101d4a3c170c787450ba409f9736f", size = 169743, upload-time = "2025-03-05T20:03:39.41Z" },
]

[[package]]
name = "yarl"
version = "1.20.1"
source = { registry = "https://pypi.org/simple" }
dependencies = [
    { name = "idna" },
    { name = "multidict" },
    { name = "propcache" },
]
sdist = { url = "https://files.pythonhosted.org/packages/3c/fb/efaa23fa4e45537b827620f04cf8f3cd658b76642205162e072703a5b963/yarl-1.20.1.tar.gz", hash = "sha256:d017a4997ee50c91fd5466cef416231bb82177b93b029906cefc542ce14c35ac", size = 186428, upload-time = "2025-06-10T00:46:09.923Z" }
wheels = [
    { url = "https://files.pythonhosted.org/packages/8a/e1/2411b6d7f769a07687acee88a062af5833cf1966b7266f3d8dfb3d3dc7d3/yarl-1.20.1-cp313-cp313-macosx_10_13_universal2.whl", hash = "sha256:0b5ff0fbb7c9f1b1b5ab53330acbfc5247893069e7716840c8e7d5bb7355038a", size = 131811, upload-time = "2025-06-10T00:44:18.933Z" },
    { url = "https://files.pythonhosted.org/packages/b2/27/584394e1cb76fb771371770eccad35de400e7b434ce3142c2dd27392c968/yarl-1.20.1-cp313-cp313-macosx_10_13_x86_64.whl", hash = "sha256:14f326acd845c2b2e2eb38fb1346c94f7f3b01a4f5c788f8144f9b630bfff9a3", size = 90078, upload-time = "2025-06-10T00:44:20.635Z" },
    { url = "https://files.pythonhosted.org/packages/bf/9a/3246ae92d4049099f52d9b0fe3486e3b500e29b7ea872d0f152966fc209d/yarl-1.20.1-cp313-cp313-macosx_11_0_arm64.whl", hash = "sha256:f60e4ad5db23f0b96e49c018596707c3ae89f5d0bd97f0ad3684bcbad899f1e7", size = 88748, upload-time = "2025-06-10T00:44:22.34Z" },
    { url = "https://files.pythonhosted.org/packages/a3/25/35afe384e31115a1a801fbcf84012d7a066d89035befae7c5d4284df1e03/yarl-1.20.1-cp313-cp313-manylinux_2_17_aarch64.manylinux2014_aarch64.whl", hash = "sha256:49bdd1b8e00ce57e68ba51916e4bb04461746e794e7c4d4bbc42ba2f18297691", size = 349595, upload-time = "2025-06-10T00:44:24.314Z" },
    { url = "https://files.pythonhosted.org/packages/28/2d/8aca6cb2cabc8f12efcb82749b9cefecbccfc7b0384e56cd71058ccee433/yarl-1.20.1-cp313-cp313-manylinux_2_17_armv7l.manylinux2014_armv7l.manylinux_2_31_armv7l.whl", hash = "sha256:66252d780b45189975abfed839616e8fd2dbacbdc262105ad7742c6ae58f3e31", size = 342616, upload-time = "2025-06-10T00:44:26.167Z" },
    { url = "https://files.pythonhosted.org/packages/0b/e9/1312633d16b31acf0098d30440ca855e3492d66623dafb8e25b03d00c3da/yarl-1.20.1-cp313-cp313-manylinux_2_17_ppc64le.manylinux2014_ppc64le.whl", hash = "sha256:59174e7332f5d153d8f7452a102b103e2e74035ad085f404df2e40e663a22b28", size = 361324, upload-time = "2025-06-10T00:44:27.915Z" },
    { url = "https://files.pythonhosted.org/packages/bc/a0/688cc99463f12f7669eec7c8acc71ef56a1521b99eab7cd3abb75af887b0/yarl-1.20.1-cp313-cp313-manylinux_2_17_s390x.manylinux2014_s390x.whl", hash = "sha256:e3968ec7d92a0c0f9ac34d5ecfd03869ec0cab0697c91a45db3fbbd95fe1b653", size = 359676, upload-time = "2025-06-10T00:44:30.041Z" },
    { url = "https://files.pythonhosted.org/packages/af/44/46407d7f7a56e9a85a4c207724c9f2c545c060380718eea9088f222ba697/yarl-1.20.1-cp313-cp313-manylinux_2_17_x86_64.manylinux2014_x86_64.whl", hash = "sha256:d1a4fbb50e14396ba3d375f68bfe02215d8e7bc3ec49da8341fe3157f59d2ff5", size = 352614, upload-time = "2025-06-10T00:44:32.171Z" },
    { url = "https://files.pythonhosted.org/packages/b1/91/31163295e82b8d5485d31d9cf7754d973d41915cadce070491778d9c9825/yarl-1.20.1-cp313-cp313-manylinux_2_5_i686.manylinux1_i686.manylinux_2_17_i686.manylinux2014_i686.whl", hash = "sha256:11a62c839c3a8eac2410e951301309426f368388ff2f33799052787035793b02", size = 336766, upload-time = "2025-06-10T00:44:34.494Z" },
    { url = "https://files.pythonhosted.org/packages/b4/8e/c41a5bc482121f51c083c4c2bcd16b9e01e1cf8729e380273a952513a21f/yarl-1.20.1-cp313-cp313-musllinux_1_2_aarch64.whl", hash = "sha256:041eaa14f73ff5a8986b4388ac6bb43a77f2ea09bf1913df7a35d4646db69e53", size = 364615, upload-time = "2025-06-10T00:44:36.856Z" },
    { url = "https://files.pythonhosted.org/packages/e3/5b/61a3b054238d33d70ea06ebba7e58597891b71c699e247df35cc984ab393/yarl-1.20.1-cp313-cp313-musllinux_1_2_armv7l.whl", hash = "sha256:377fae2fef158e8fd9d60b4c8751387b8d1fb121d3d0b8e9b0be07d1b41e83dc", size = 360982, upload-time = "2025-06-10T00:44:39.141Z" },
    { url = "https://files.pythonhosted.org/packages/df/a3/6a72fb83f8d478cb201d14927bc8040af901811a88e0ff2da7842dd0ed19/yarl-1.20.1-cp313-cp313-musllinux_1_2_i686.whl", hash = "sha256:1c92f4390e407513f619d49319023664643d3339bd5e5a56a3bebe01bc67ec04", size = 369792, upload-time = "2025-06-10T00:44:40.934Z" },
    { url = "https://files.pythonhosted.org/packages/7c/af/4cc3c36dfc7c077f8dedb561eb21f69e1e9f2456b91b593882b0b18c19dc/yarl-1.20.1-cp313-cp313-musllinux_1_2_ppc64le.whl", hash = "sha256:d25ddcf954df1754ab0f86bb696af765c5bfaba39b74095f27eececa049ef9a4", size = 382049, upload-time = "2025-06-10T00:44:42.854Z" },
    { url = "https://files.pythonhosted.org/packages/19/3a/e54e2c4752160115183a66dc9ee75a153f81f3ab2ba4bf79c3c53b33de34/yarl-1.20.1-cp313-cp313-musllinux_1_2_s390x.whl", hash = "sha256:909313577e9619dcff8c31a0ea2aa0a2a828341d92673015456b3ae492e7317b", size = 384774, upload-time = "2025-06-10T00:44:45.275Z" },
    { url = "https://files.pythonhosted.org/packages/9c/20/200ae86dabfca89060ec6447649f219b4cbd94531e425e50d57e5f5ac330/yarl-1.20.1-cp313-cp313-musllinux_1_2_x86_64.whl", hash = "sha256:793fd0580cb9664548c6b83c63b43c477212c0260891ddf86809e1c06c8b08f1", size = 374252, upload-time = "2025-06-10T00:44:47.31Z" },
    { url = "https://files.pythonhosted.org/packages/83/75/11ee332f2f516b3d094e89448da73d557687f7d137d5a0f48c40ff211487/yarl-1.20.1-cp313-cp313-win32.whl", hash = "sha256:468f6e40285de5a5b3c44981ca3a319a4b208ccc07d526b20b12aeedcfa654b7", size = 81198, upload-time = "2025-06-10T00:44:49.164Z" },
    { url = "https://files.pythonhosted.org/packages/ba/ba/39b1ecbf51620b40ab402b0fc817f0ff750f6d92712b44689c2c215be89d/yarl-1.20.1-cp313-cp313-win_amd64.whl", hash = "sha256:495b4ef2fea40596bfc0affe3837411d6aa3371abcf31aac0ccc4bdd64d4ef5c", size = 86346, upload-time = "2025-06-10T00:44:51.182Z" },
    { url = "https://files.pythonhosted.org/packages/43/c7/669c52519dca4c95153c8ad96dd123c79f354a376346b198f438e56ffeb4/yarl-1.20.1-cp313-cp313t-macosx_10_13_universal2.whl", hash = "sha256:f60233b98423aab21d249a30eb27c389c14929f47be8430efa7dbd91493a729d", size = 138826, upload-time = "2025-06-10T00:44:52.883Z" },
    { url = "https://files.pythonhosted.org/packages/6a/42/fc0053719b44f6ad04a75d7f05e0e9674d45ef62f2d9ad2c1163e5c05827/yarl-1.20.1-cp313-cp313t-macosx_10_13_x86_64.whl", hash = "sha256:6f3eff4cc3f03d650d8755c6eefc844edde99d641d0dcf4da3ab27141a5f8ddf", size = 93217, upload-time = "2025-06-10T00:44:54.658Z" },
    { url = "https://files.pythonhosted.org/packages/4f/7f/fa59c4c27e2a076bba0d959386e26eba77eb52ea4a0aac48e3515c186b4c/yarl-1.20.1-cp313-cp313t-macosx_11_0_arm64.whl", hash = "sha256:69ff8439d8ba832d6bed88af2c2b3445977eba9a4588b787b32945871c2444e3", size = 92700, upload-time = "2025-06-10T00:44:56.784Z" },
    { url = "https://files.pythonhosted.org/packages/2f/d4/062b2f48e7c93481e88eff97a6312dca15ea200e959f23e96d8ab898c5b8/yarl-1.20.1-cp313-cp313t-manylinux_2_17_aarch64.manylinux2014_aarch64.whl", hash = "sha256:3cf34efa60eb81dd2645a2e13e00bb98b76c35ab5061a3989c7a70f78c85006d", size = 347644, upload-time = "2025-06-10T00:44:59.071Z" },
    { url = "https://files.pythonhosted.org/packages/89/47/78b7f40d13c8f62b499cc702fdf69e090455518ae544c00a3bf4afc9fc77/yarl-1.20.1-cp313-cp313t-manylinux_2_17_armv7l.manylinux2014_armv7l.manylinux_2_31_armv7l.whl", hash = "sha256:8e0fe9364ad0fddab2688ce72cb7a8e61ea42eff3c7caeeb83874a5d479c896c", size = 323452, upload-time = "2025-06-10T00:45:01.605Z" },
    { url = "https://files.pythonhosted.org/packages/eb/2b/490d3b2dc66f52987d4ee0d3090a147ea67732ce6b4d61e362c1846d0d32/yarl-1.20.1-cp313-cp313t-manylinux_2_17_ppc64le.manylinux2014_ppc64le.whl", hash = "sha256:8f64fbf81878ba914562c672024089e3401974a39767747691c65080a67b18c1", size = 346378, upload-time = "2025-06-10T00:45:03.946Z" },
    { url = "https://files.pythonhosted.org/packages/66/ad/775da9c8a94ce925d1537f939a4f17d782efef1f973039d821cbe4bcc211/yarl-1.20.1-cp313-cp313t-manylinux_2_17_s390x.manylinux2014_s390x.whl", hash = "sha256:f6342d643bf9a1de97e512e45e4b9560a043347e779a173250824f8b254bd5ce", size = 353261, upload-time = "2025-06-10T00:45:05.992Z" },
    { url = "https://files.pythonhosted.org/packages/4b/23/0ed0922b47a4f5c6eb9065d5ff1e459747226ddce5c6a4c111e728c9f701/yarl-1.20.1-cp313-cp313t-manylinux_2_17_x86_64.manylinux2014_x86_64.whl", hash = "sha256:56dac5f452ed25eef0f6e3c6a066c6ab68971d96a9fb441791cad0efba6140d3", size = 335987, upload-time = "2025-06-10T00:45:08.227Z" },
    { url = "https://files.pythonhosted.org/packages/3e/49/bc728a7fe7d0e9336e2b78f0958a2d6b288ba89f25a1762407a222bf53c3/yarl-1.20.1-cp313-cp313t-manylinux_2_5_i686.manylinux1_i686.manylinux_2_17_i686.manylinux2014_i686.whl", hash = "sha256:c7d7f497126d65e2cad8dc5f97d34c27b19199b6414a40cb36b52f41b79014be", size = 329361, upload-time = "2025-06-10T00:45:10.11Z" },
    { url = "https://files.pythonhosted.org/packages/93/8f/b811b9d1f617c83c907e7082a76e2b92b655400e61730cd61a1f67178393/yarl-1.20.1-cp313-cp313t-musllinux_1_2_aarch64.whl", hash = "sha256:67e708dfb8e78d8a19169818eeb5c7a80717562de9051bf2413aca8e3696bf16", size = 346460, upload-time = "2025-06-10T00:45:12.055Z" },
    { url = "https://files.pythonhosted.org/packages/70/fd/af94f04f275f95da2c3b8b5e1d49e3e79f1ed8b6ceb0f1664cbd902773ff/yarl-1.20.1-cp313-cp313t-musllinux_1_2_armv7l.whl", hash = "sha256:595c07bc79af2494365cc96ddeb772f76272364ef7c80fb892ef9d0649586513", size = 334486, upload-time = "2025-06-10T00:45:13.995Z" },
    { url = "https://files.pythonhosted.org/packages/84/65/04c62e82704e7dd0a9b3f61dbaa8447f8507655fd16c51da0637b39b2910/yarl-1.20.1-cp313-cp313t-musllinux_1_2_i686.whl", hash = "sha256:7bdd2f80f4a7df852ab9ab49484a4dee8030023aa536df41f2d922fd57bf023f", size = 342219, upload-time = "2025-06-10T00:45:16.479Z" },
    { url = "https://files.pythonhosted.org/packages/91/95/459ca62eb958381b342d94ab9a4b6aec1ddec1f7057c487e926f03c06d30/yarl-1.20.1-cp313-cp313t-musllinux_1_2_ppc64le.whl", hash = "sha256:c03bfebc4ae8d862f853a9757199677ab74ec25424d0ebd68a0027e9c639a390", size = 350693, upload-time = "2025-06-10T00:45:18.399Z" },
    { url = "https://files.pythonhosted.org/packages/a6/00/d393e82dd955ad20617abc546a8f1aee40534d599ff555ea053d0ec9bf03/yarl-1.20.1-cp313-cp313t-musllinux_1_2_s390x.whl", hash = "sha256:344d1103e9c1523f32a5ed704d576172d2cabed3122ea90b1d4e11fe17c66458", size = 355803, upload-time = "2025-06-10T00:45:20.677Z" },
    { url = "https://files.pythonhosted.org/packages/9e/ed/c5fb04869b99b717985e244fd93029c7a8e8febdfcffa06093e32d7d44e7/yarl-1.20.1-cp313-cp313t-musllinux_1_2_x86_64.whl", hash = "sha256:88cab98aa4e13e1ade8c141daeedd300a4603b7132819c484841bb7af3edce9e", size = 341709, upload-time = "2025-06-10T00:45:23.221Z" },
    { url = "https://files.pythonhosted.org/packages/24/fd/725b8e73ac2a50e78a4534ac43c6addf5c1c2d65380dd48a9169cc6739a9/yarl-1.20.1-cp313-cp313t-win32.whl", hash = "sha256:b121ff6a7cbd4abc28985b6028235491941b9fe8fe226e6fdc539c977ea1739d", size = 86591, upload-time = "2025-06-10T00:45:25.793Z" },
    { url = "https://files.pythonhosted.org/packages/94/c3/b2e9f38bc3e11191981d57ea08cab2166e74ea770024a646617c9cddd9f6/yarl-1.20.1-cp313-cp313t-win_amd64.whl", hash = "sha256:541d050a355bbbc27e55d906bc91cb6fe42f96c01413dd0f4ed5a5240513874f", size = 93003, upload-time = "2025-06-10T00:45:27.752Z" },
    { url = "https://files.pythonhosted.org/packages/b4/2d/2345fce04cfd4bee161bf1e7d9cdc702e3e16109021035dbb24db654a622/yarl-1.20.1-py3-none-any.whl", hash = "sha256:83b8eb083fe4683c6115795d9fc1cfaf2cbbefb19b3a1cb68f6527460f483a77", size = 46542, upload-time = "2025-06-10T00:46:07.521Z" },
]

[[package]]
name = "zipp"
version = "3.23.0"
source = { registry = "https://pypi.org/simple" }
sdist = { url = "https://files.pythonhosted.org/packages/e3/02/0f2892c661036d50ede074e376733dca2ae7c6eb617489437771209d4180/zipp-3.23.0.tar.gz", hash = "sha256:a07157588a12518c9d4034df3fbbee09c814741a33ff63c05fa29d26a2404166", size = 25547, upload-time = "2025-06-08T17:06:39.4Z" }
wheels = [
    { url = "https://files.pythonhosted.org/packages/2e/54/647ade08bf0db230bfea292f893923872fd20be6ac6f53b2b936ba839d75/zipp-3.23.0-py3-none-any.whl", hash = "sha256:071652d6115ed432f5ce1d34c336c0adfd6a884660d1e9712a256d3d3bd4b14e", size = 10276, upload-time = "2025-06-08T17:06:38.034Z" },
]<|MERGE_RESOLUTION|>--- conflicted
+++ resolved
@@ -269,11 +269,8 @@
     { name = "autogen" },
     { name = "beautifulsoup4" },
     { name = "chromadb" },
-<<<<<<< HEAD
     { name = "fpdf" },
-=======
     { name = "fastapi", extra = ["standard"] },
->>>>>>> f742963c
     { name = "google-genai" },
     { name = "httpx" },
     { name = "icalendar" },
@@ -304,11 +301,8 @@
     { name = "autogen", specifier = ">=0.9.9" },
     { name = "beautifulsoup4", specifier = ">=4.12.3" },
     { name = "chromadb", specifier = ">=1.0.20" },
-<<<<<<< HEAD
     { name = "fpdf", specifier = ">=1.7.2" },
-=======
     { name = "fastapi", extras = ["standard"], specifier = ">=0.118.0" },
->>>>>>> f742963c
     { name = "google-genai", specifier = ">=1.39.1" },
     { name = "httpx", specifier = ">=0.28.0" },
     { name = "icalendar", specifier = ">=6.3.1" },
