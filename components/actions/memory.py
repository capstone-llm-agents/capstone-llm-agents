from datetime import datetime
from typing import override

from mem0 import Memory as Mem

from llm_mas.action_system.core.action import Action
from llm_mas.action_system.core.action_context import ActionContext
from llm_mas.action_system.core.action_params import ActionParams
from llm_mas.action_system.core.action_result import ActionResult
<<<<<<< HEAD
from mem0 import Memory as Mem
from datetime import datetime


=======


>>>>>>> 488d6f74
class MemorySaveLong(Action):
    """An action that let's the agent save its long term memory."""

    def __init__(self) -> None:
        """Initialize the memory save action."""
        super().__init__(description="Access memory")
<<<<<<< HEAD
        self.config = config = {
                "vector_store": {
                    "provider": "chroma",
                    "config": {
                        "collection_name": "test",
                        "path": "db",
                    }
                }
            }
        {
=======
        self.config = {
            "vector_store": {
                "provider": "chroma",
                "config": {
                    "collection_name": "test",
                    "path": "db",
                },
            },
        }

>>>>>>> 488d6f74
        """
        Qdrant config
            config = {
                        "vector_store":{
                            "provider": "qdrant",
                            "config": {
                                "host": "localhost",
                                "port": 6333,
                            }
                        }
                    }
        """
<<<<<<< HEAD
        }
=======

>>>>>>> 488d6f74
    @override
    async def do(self, params: ActionParams, context: ActionContext) -> ActionResult:
        m = Mem.from_config(self.config)
        chat_history = context.conversation.get_chat_history()
        messages = chat_history.as_dicts()
        last_message = messages[-1]
<<<<<<< HEAD
        memory_to_save_user = f'User said {last_message['content']}'
        second_last_message = messages[-2]
        memory_to_save_agent = f'Agent said {second_last_message['content']}'
        now = datetime.now()
        date_string = now.strftime("%Y-%m-%d %H:%M:%S")
        m.add(messages=memory_to_save_user, agent_id = context.agent.name, metadata={'Speaker': 'User', 'timestamp': date_string})
        m.add(messages=memory_to_save_agent, agent_id= context.agent.name, metadata={'speaker': 'Agent', 'timestamp': date_string})
        response = 'Memory Saved'
=======
        memory_to_save_user = f"User said {last_message['content']}"
        second_last_message = messages[-2]
        memory_to_save_agent = f"Agent said {second_last_message['content']}"
        now = datetime.now()
        date_string = now.strftime("%Y-%m-%d %H:%M:%S")
        m.add(
            messages=memory_to_save_user,
            agent_id=context.agent.name,
            metadata={"Speaker": "User", "timestamp": date_string},
        )
        m.add(
            messages=memory_to_save_agent,
            agent_id=context.agent.name,
            metadata={"speaker": "Agent", "timestamp": date_string},
        )
        response = "Memory Saved"
>>>>>>> 488d6f74
        res = ActionResult()
        res.set_param("response", response)
        return res


class MemorySearchLong(Action):
    """An action that lets the agent search its long term memory"""

    def __init__(self) -> None:
        """Initialize the memory search action."""
        super().__init__(description="Access memory")
        self.config = {
            "vector_store": {
                "provider": "chroma",
                "config": {
                    "collection_name": "test",
                    "path": "db",
                },
            },
        }

    @override
    async def do(self, params: ActionParams, context: ActionContext) -> ActionResult:
        m = Mem.from_config(self.config)
        chat_history = context.conversation.get_chat_history()

        messages = chat_history.as_dicts()

        last_message = messages[-1]
<<<<<<< HEAD
        relevant_memories = m.search(query=last_message['content'], agent_id = context.agent.name, limit = 10)
=======
        relevant_memories = m.search(query=last_message["content"], agent_id=context.agent.name, limit=10)
>>>>>>> 488d6f74
        memories_str = "\n".join(f"- {entry['memory']}" for entry in relevant_memories["results"])
        res = ActionResult()
        if memories_str:
            response = f" These are the relating memories {memories_str}"
            res.set_param("response", response)
        else:
            response = "No memories found"
            res.set_param("response", response)
<<<<<<< HEAD
        return res
=======
        return res
>>>>>>> 488d6f74
<|MERGE_RESOLUTION|>--- conflicted
+++ resolved
@@ -7,33 +7,16 @@
 from llm_mas.action_system.core.action_context import ActionContext
 from llm_mas.action_system.core.action_params import ActionParams
 from llm_mas.action_system.core.action_result import ActionResult
-<<<<<<< HEAD
 from mem0 import Memory as Mem
 from datetime import datetime
 
 
-=======
-
-
->>>>>>> 488d6f74
 class MemorySaveLong(Action):
     """An action that let's the agent save its long term memory."""
 
     def __init__(self) -> None:
         """Initialize the memory save action."""
         super().__init__(description="Access memory")
-<<<<<<< HEAD
-        self.config = config = {
-                "vector_store": {
-                    "provider": "chroma",
-                    "config": {
-                        "collection_name": "test",
-                        "path": "db",
-                    }
-                }
-            }
-        {
-=======
         self.config = {
             "vector_store": {
                 "provider": "chroma",
@@ -44,7 +27,6 @@
             },
         }
 
->>>>>>> 488d6f74
         """
         Qdrant config
             config = {
@@ -57,27 +39,13 @@
                         }
                     }
         """
-<<<<<<< HEAD
-        }
-=======
 
->>>>>>> 488d6f74
     @override
     async def do(self, params: ActionParams, context: ActionContext) -> ActionResult:
         m = Mem.from_config(self.config)
         chat_history = context.conversation.get_chat_history()
         messages = chat_history.as_dicts()
         last_message = messages[-1]
-<<<<<<< HEAD
-        memory_to_save_user = f'User said {last_message['content']}'
-        second_last_message = messages[-2]
-        memory_to_save_agent = f'Agent said {second_last_message['content']}'
-        now = datetime.now()
-        date_string = now.strftime("%Y-%m-%d %H:%M:%S")
-        m.add(messages=memory_to_save_user, agent_id = context.agent.name, metadata={'Speaker': 'User', 'timestamp': date_string})
-        m.add(messages=memory_to_save_agent, agent_id= context.agent.name, metadata={'speaker': 'Agent', 'timestamp': date_string})
-        response = 'Memory Saved'
-=======
         memory_to_save_user = f"User said {last_message['content']}"
         second_last_message = messages[-2]
         memory_to_save_agent = f"Agent said {second_last_message['content']}"
@@ -94,7 +62,6 @@
             metadata={"speaker": "Agent", "timestamp": date_string},
         )
         response = "Memory Saved"
->>>>>>> 488d6f74
         res = ActionResult()
         res.set_param("response", response)
         return res
@@ -124,11 +91,7 @@
         messages = chat_history.as_dicts()
 
         last_message = messages[-1]
-<<<<<<< HEAD
-        relevant_memories = m.search(query=last_message['content'], agent_id = context.agent.name, limit = 10)
-=======
         relevant_memories = m.search(query=last_message["content"], agent_id=context.agent.name, limit=10)
->>>>>>> 488d6f74
         memories_str = "\n".join(f"- {entry['memory']}" for entry in relevant_memories["results"])
         res = ActionResult()
         if memories_str:
@@ -137,8 +100,4 @@
         else:
             response = "No memories found"
             res.set_param("response", response)
-<<<<<<< HEAD
-        return res
-=======
-        return res
->>>>>>> 488d6f74
+        return res