--- conflicted
+++ resolved
@@ -28,11 +28,8 @@
     "pypdf>=4.0.2",
     "python-docx>=1.1.2",
     "beautifulsoup4>=4.12.3",
-<<<<<<< HEAD
     "fpdf>=1.7.2",
-=======
     "google-genai>=1.39.1",
->>>>>>> 87559e0b
 ]
 
 [tool.ruff.lint]
