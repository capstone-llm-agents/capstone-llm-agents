--- conflicted
+++ resolved
@@ -1,38 +1,17 @@
 # NOTE: For now just do what you need to make it work but I will fix it later
 from autogen import ConversableAgent
+
+from dotenv import load_dotenv
+
 from app import App
-<<<<<<< HEAD
-=======
-from core.agent import Agent
-from core.api import MASAPI
-from core.capabiliity_manager import AgentCapabilities
-from core.capabiliity_proxy import CapabilityProxy
-from core.capability import Capability
-from core.entity import HumanUser
-from core.mas import MAS
+
 from implementations.memory import Memory
->>>>>>> 209f2f7f
 from implementations.faiss_kb import FAISSKnowledgeBase
-from models.ag2_model import AG2Model
-from spoof.spoofed_capabilities import SpoofedCapabilities
-from spoof.spoofed_comm_protocol import CommunicationProtocolSpoof
-from user_interface.inteface import UserInterface
-import os
-
-<<<<<<< HEAD
 from implementations.communication_interface import SimpleCommunicationInterface
 from implementations.ag2_tools import CurrentDateTimeTool, WeekdayTool, MathTool
 from implementations.ag2_tools_manager import AG2ToolsManager
-=======
-from dotenv import load_dotenv
-from autogen import ConversableAgent
-from app import App
-from core.capability import Capability
-from implementations.faiss_kb import FAISSKnowledgeBase
-from openai import OpenAI
 
 load_dotenv()
->>>>>>> 209f2f7f
 
 
 app = App()
@@ -40,7 +19,6 @@
 # Capabilities
 # ============
 
-<<<<<<< HEAD
 # kb
 app.add_capability(FAISSKnowledgeBase(["pdf", "txt"], 1000, 3))
 
@@ -54,11 +32,9 @@
 tools_manager.add_tool(MathTool())
 
 app.add_capability(tools_manager)
-=======
-# add kb
-default_capabilities.append(FAISSKnowledgeBase(["pdf", "txt"], 1000, 3))
-default_capabilities.append(Memory())
->>>>>>> 209f2f7f
+
+# memory
+app.add_capability(Memory())
 
 # Agents
 # ======
@@ -68,7 +44,6 @@
     ConversableAgent(
         name="Assistant",
         system_message="You are a helpful assistant.",
-<<<<<<< HEAD
         llm_config=app.config.get_llm_config(),
     ),
 )
@@ -80,14 +55,6 @@
         system_message="You are an evil assistant.",
         llm_config=app.config.get_llm_config(),
     ),
-=======
-        llm_config={
-            "api_type": "openai",
-            "api_key": os.getenv("OPENAI_API_KEY"), 
-            "model": "gpt-4o"},
-        ),
-    default_capabilities,
->>>>>>> 209f2f7f
 )
 
 
