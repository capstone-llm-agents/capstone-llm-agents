"""Entry point of the program."""

from app import App
<<<<<<< HEAD
from mas.examples.mas_testing import test_basic_mas
=======
>>>>>>> 693cc8ed
from mas.examples.task_testing import test_task


def main():
    """Entry point of the program."""
    app = App()
    app.run()

    test_task(app)
    # test_yaml_to_pydantic(app)
    # test_basic_mas(app)


if __name__ == "__main__":
    main()<|MERGE_RESOLUTION|>--- conflicted
+++ resolved
@@ -1,10 +1,7 @@
 """Entry point of the program."""
 
 from app import App
-<<<<<<< HEAD
 from mas.examples.mas_testing import test_basic_mas
-=======
->>>>>>> 693cc8ed
 from mas.examples.task_testing import test_task
 
 
