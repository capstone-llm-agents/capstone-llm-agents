--- conflicted
+++ resolved
@@ -1,51 +1,4 @@
 # NOTE: For now just do what you need to make it work but I will fix it later
-<<<<<<< HEAD
-import argparse
-
-from capabilities.knowledge_base import Document
-from implementations.faiss_kb import FAISSKnowledgeBase
-
-
-class AG2Agent:
-    def __init__(self, knowledge_base):
-        self.kb = knowledge_base
-
-    def ask(self, query):
-        # Retrieve relevant text snippets from the KB
-        docs = self.kb.retrieve_related_knowledge(query, top_k=3)
-        if not docs:
-            return "No knowledge available."
-        # In a real RAG system, here we'd call an LLM with these docs.
-        # For now, just join the snippets to simulate an answer.
-
-        for doc in docs:
-            print(doc.knowledge + "\n")
-
-
-if __name__ == "__main__":
-    parser = argparse.ArgumentParser(description="RAG Knowledge Base Agent")
-    parser.add_argument("doc_path", help="Path to a .txt or .pdf file to ingest")
-    args = parser.parse_args()
-
-    # Instantiate knowledge base and agent
-    kb = FAISSKnowledgeBase(["txt", "pdf"])
-    document = Document(args.doc_path, args.doc_path.split(".")[-1])
-    agent = AG2Agent(kb)
-
-    # Ingest the document
-    print(f"Ingesting document '{document.path}'...")
-    kb.ingest_document(document)
-
-    # Loop to accept queries
-    print("Ready for questions. Type your query and press Enter.")
-    while True:
-        query = input("\nYour question: ")
-        if not query.strip():
-            print("Exiting.")
-            break
-        answer = agent.ask(query)
-        print(f"Agent response:\n{answer}")
-=======
 from autogen import ConversableAgent
 from app import App
 from core.agent import Agent
@@ -125,5 +78,4 @@
 
 mas.add_agent(assistant_agent)
 
-app.run()
->>>>>>> 8a1f0430
+app.run()