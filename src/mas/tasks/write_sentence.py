"""Module to run a simple model using Autogen2 to complete a basic task of writing a sentence about a topic."""

from pydantic import BaseModel

# topic resource
from mas.base_resource import BaseResource
from mas.task import Task


class TopicResource(BaseResource):
    """A resource representing a topic."""

    # topic model
    class TopicModel(BaseModel):
        """A model representing a topic."""

        topic: str
        """The topic to be represented by the resource."""

        def __init__(self, topic: str):
            """
            Initialise the TopicModel with a topic.

            Args:
                about (str): The topic to be represented by the resource.
            """
<<<<<<< HEAD
            super().__init__(topic=topic)
            self.topic = topic
=======
            super().__init__(about=about)
            self.about = about
>>>>>>> 693cc8ed

    def __init__(self, topic: TopicModel):
        """
        Initialise the TopicResource with a topic.

        Args:
            topic (str): The topic to be represented by the resource.
        """
<<<<<<< HEAD
        super().__init__(topic, alias="topic")
        self.topic = topic

    @staticmethod
    def get_model_type() -> type[TopicModel]:
        """
        Get the type of the model.

        Returns:
            type: The type of the model.
        """
        return TopicResource.TopicModel
=======
        super().__init__(about)
        self.about = about
>>>>>>> 693cc8ed


class SentenceResource(BaseResource):
    """A resource representing a sentence."""

    # sentence model
    class SentenceModel(BaseModel):
        """A model representing a sentence."""

        sentence: str
        """The sentence to be represented by the resource."""

        def __init__(self, sentence: str):
            """
            Initialise the SentenceModel with a sentence.

            Args:
                sentence (str): The sentence to be represented by the resource.
            """
            super().__init__(sentence=sentence)
            self.sentence = sentence

    def __init__(self, sentence: SentenceModel):
        """
        Initialise the SentenceResource with a sentence.

        Args:
            sentence (str): The sentence to be represented by the resource.
        """
        super().__init__(sentence, alias="sentence")
        self.sentence = sentence

    @staticmethod
    def get_model_type() -> type[SentenceModel]:
        """
        Get the type of the model.

        Returns:
            type: The type of the model.
        """
        return SentenceResource.SentenceModel


class WriteSentenceTask(Task[TopicResource, SentenceResource]):
    """A task that writes a sentence about a topic."""

    def _do_work(self, input_resource: TopicResource) -> SentenceResource:
        """
        Perform the task using the input resource.

        Args:
            input_resource (TopicResource): The input resource for the task.

        Returns:
            SentenceResource: The output resource after performing the task.
        """
<<<<<<< HEAD
        topic = input_resource.topic.topic
=======
        topic = input_resource.about.about
>>>>>>> 693cc8ed
        sentence = f"This is a sentence about {topic}."
        return SentenceResource(SentenceResource.SentenceModel(sentence=sentence))

    def __init__(self):
        """
        Initialise the WriteSentenceTask.
        """
        super().__init__(
            "WriteSentenceTask",
            "A task that writes a sentence about a topic.",
            TopicResource.TopicModel,
            SentenceResource.SentenceModel,
            self._do_work,
        )<|MERGE_RESOLUTION|>--- conflicted
+++ resolved
@@ -22,15 +22,10 @@
             Initialise the TopicModel with a topic.
 
             Args:
-                about (str): The topic to be represented by the resource.
+                topic (str): The topic to be represented by the resource.
             """
-<<<<<<< HEAD
             super().__init__(topic=topic)
             self.topic = topic
-=======
-            super().__init__(about=about)
-            self.about = about
->>>>>>> 693cc8ed
 
     def __init__(self, topic: TopicModel):
         """
@@ -39,7 +34,6 @@
         Args:
             topic (str): The topic to be represented by the resource.
         """
-<<<<<<< HEAD
         super().__init__(topic, alias="topic")
         self.topic = topic
 
@@ -52,10 +46,6 @@
             type: The type of the model.
         """
         return TopicResource.TopicModel
-=======
-        super().__init__(about)
-        self.about = about
->>>>>>> 693cc8ed
 
 
 class SentenceResource(BaseResource):
@@ -112,11 +102,7 @@
         Returns:
             SentenceResource: The output resource after performing the task.
         """
-<<<<<<< HEAD
         topic = input_resource.topic.topic
-=======
-        topic = input_resource.about.about
->>>>>>> 693cc8ed
         sentence = f"This is a sentence about {topic}."
         return SentenceResource(SentenceResource.SentenceModel(sentence=sentence))
 
