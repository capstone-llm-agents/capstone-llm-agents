"""OpenAI call LLM model."""

import os
<<<<<<< HEAD
import asyncio
from openai import AsyncOpenAI
from llm_mas.mas.conversation import UserAssistantExample, UserMessage

async def call_llm(prompt: str) -> str:
    client = AsyncOpenAI(api_key=os.environ.get("OPENAI_API_KEY"))
    model = "gpt-4o-mini"
    response = await client.chat.completions.create(
        model=model,
        messages=[{"role": "user", "content": prompt}],
    )
    content =  response.choices[0].message.content
    if not content:
        msg = f"No content returned from {model}."
        raise ValueError(msg)
    return content


async def call_llm_with_messages(messages: list[dict]) -> str:
    client = AsyncOpenAI(api_key=os.environ.get("OPENAI_API_KEY"))
    model = "gpt-4o-mini"
    response = await client.chat.completions.create(
        model=model,
        messages=messages,
    )
    content = response.choices[0].message.content
    if not content:
        msg = f"No content returned from {model}."
        raise ValueError(msg)
    return content


async def call_llm_with_examples(
    examples: list[UserAssistantExample],
    user_message: UserMessage,
) -> str:
    messages = [example.user_message.as_dict() for example in examples]
    messages.append(user_message.as_dict())
    client =  AsyncOpenAI(api_key=os.environ.get("OPENAI_API_KEY"))
    model = "gpt-4o-mini"
    response = await client.chat.completions.create(
        model=model,
        messages=messages,
    )
    content = response.choices[0].message.content
    if not content:
        msg = f"No content returned from {model} with examples."
        raise ValueError(msg)
    return content

async def get_embedding(text: str) -> list[float]:
    """Get the embedding for the given text using openai."""
    model = "text-embedding-3-small"
    client =  AsyncOpenAI(api_key=os.environ.get("OPENAI_API_KEY"))
    response = await client.embeddings.create(
        model=model,
        input=text,
    )
    # as vector
    embeddings = response.data[0].embedding
    if not embeddings or len(embeddings) == 0:
        msg = "No embeddings returned from OpenAI."
        raise ValueError(msg)

    return list(embeddings)
=======

from openai import AsyncOpenAI

from llm_mas.model_providers.provider import ModelProvider


class OpenAIProvider(ModelProvider):
    """OpenAI model provider."""

    def __init__(self) -> None:
        """Initialize the ModelsAPI."""
        super().__init__("openai")

    @staticmethod
    def _init_provided_models() -> list[str]:
        """Initialize the list of provided models."""
        # embedding model: text-embedding-3-small
        return ["gpt-4o-mini"]

    @staticmethod
    def _init_suggested_models() -> list[str]:
        """Initialize the list of suggested models."""
        return ["gpt-4o-mini"]

    @staticmethod
    async def call_llm(prompt: str, model: str) -> str:
        """Call the LLM with the given prompt."""
        client = AsyncOpenAI(api_key=os.environ.get("OPENAI_API_KEY"))
        response = await client.chat.completions.create(
            model=model,
            messages=[{"role": "user", "content": prompt}],
        )
        content = response.choices[0].message.content
        if not content:
            msg = f"No content returned from {model}."
            raise ValueError(msg)
        return content

    @staticmethod
    async def call_llm_with_messages(messages: list[dict], model: str) -> str:
        """Call the LLM with the given chat history."""
        client = AsyncOpenAI(api_key=os.environ.get("OPENAI_API_KEY"))
        response = await client.chat.completions.create(
            model=model,
            messages=messages,  # pyright: ignore[reportArgumentType]
        )
        content = response.choices[0].message.content
        if not content:
            msg = f"No content returned from {model}."
            raise ValueError(msg)
        return content

    @staticmethod
    async def call_llm_with_chat_history(messages: list[dict], model: str) -> str:
        """Call the LLM with the given chat history."""
        client = AsyncOpenAI(api_key=os.environ.get("OPENAI_API_KEY"))
        response = await client.chat.completions.create(
            model=model,
            messages=messages,  # pyright: ignore[reportArgumentType]
        )
        content = response.choices[0].message.content
        if not content:
            msg = f"No content returned from {model}."
            raise ValueError(msg)
        return content

    @staticmethod
    async def get_embedding(text: str, model: str) -> list[float]:
        """Get the embedding for the given text using openai."""
        client = AsyncOpenAI(api_key=os.environ.get("OPENAI_API_KEY"))
        response = await client.embeddings.create(
            model=model,
            input=text,
        )
        # as vector
        embeddings = response.data[0].embedding
        if not embeddings or len(embeddings) == 0:
            msg = "No embeddings returned from OpenAI."
            raise ValueError(msg)

        return list(embeddings)
>>>>>>> 1d6c98fc
<|MERGE_RESOLUTION|>--- conflicted
+++ resolved
@@ -1,73 +1,6 @@
 """OpenAI call LLM model."""
 
 import os
-<<<<<<< HEAD
-import asyncio
-from openai import AsyncOpenAI
-from llm_mas.mas.conversation import UserAssistantExample, UserMessage
-
-async def call_llm(prompt: str) -> str:
-    client = AsyncOpenAI(api_key=os.environ.get("OPENAI_API_KEY"))
-    model = "gpt-4o-mini"
-    response = await client.chat.completions.create(
-        model=model,
-        messages=[{"role": "user", "content": prompt}],
-    )
-    content =  response.choices[0].message.content
-    if not content:
-        msg = f"No content returned from {model}."
-        raise ValueError(msg)
-    return content
-
-
-async def call_llm_with_messages(messages: list[dict]) -> str:
-    client = AsyncOpenAI(api_key=os.environ.get("OPENAI_API_KEY"))
-    model = "gpt-4o-mini"
-    response = await client.chat.completions.create(
-        model=model,
-        messages=messages,
-    )
-    content = response.choices[0].message.content
-    if not content:
-        msg = f"No content returned from {model}."
-        raise ValueError(msg)
-    return content
-
-
-async def call_llm_with_examples(
-    examples: list[UserAssistantExample],
-    user_message: UserMessage,
-) -> str:
-    messages = [example.user_message.as_dict() for example in examples]
-    messages.append(user_message.as_dict())
-    client =  AsyncOpenAI(api_key=os.environ.get("OPENAI_API_KEY"))
-    model = "gpt-4o-mini"
-    response = await client.chat.completions.create(
-        model=model,
-        messages=messages,
-    )
-    content = response.choices[0].message.content
-    if not content:
-        msg = f"No content returned from {model} with examples."
-        raise ValueError(msg)
-    return content
-
-async def get_embedding(text: str) -> list[float]:
-    """Get the embedding for the given text using openai."""
-    model = "text-embedding-3-small"
-    client =  AsyncOpenAI(api_key=os.environ.get("OPENAI_API_KEY"))
-    response = await client.embeddings.create(
-        model=model,
-        input=text,
-    )
-    # as vector
-    embeddings = response.data[0].embedding
-    if not embeddings or len(embeddings) == 0:
-        msg = "No embeddings returned from OpenAI."
-        raise ValueError(msg)
-
-    return list(embeddings)
-=======
 
 from openai import AsyncOpenAI
 
@@ -148,5 +81,4 @@
             msg = "No embeddings returned from OpenAI."
             raise ValueError(msg)
 
-        return list(embeddings)
->>>>>>> 1d6c98fc
+        return list(embeddings)