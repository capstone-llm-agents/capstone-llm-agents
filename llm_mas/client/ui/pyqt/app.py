"""PyQt6 application with full screen navigation and proper QStackedWidget setup."""

import asyncio
import sys

from PyQt6.QtCore import QObject, pyqtSignal
from PyQt6.QtWidgets import QApplication, QStackedWidget
from qasync import QEventLoop
<<<<<<< HEAD

from llm_mas.client.account.client import Client
from llm_mas.client.ui.pyqt.screens.agent_network_screen import AgentNetworkScreen
from llm_mas.client.ui.pyqt.screens.conversation_screen import ConversationsScreen
=======
from llm_mas.mas.agentstate import State
>>>>>>> d2a0289d
from llm_mas.client.ui.pyqt.screens.main_menu import MainMenu
from llm_mas.client.ui.pyqt.screens.mcp_client import MCPClientScreen
from llm_mas.client.ui.pyqt.screens.upload_screen import UploadScreen
from llm_mas.client.ui.pyqt.screens.user_chat_screen import UserChatScreen
from llm_mas.logging.loggers import APP_LOGGER
from llm_mas.utils.background_tasks import BACKGROUND_TASKS


class NavigationManager(QObject):
    """Signal manager to handle navigation requests between screens."""

    navigate = pyqtSignal(str, object)  # screen_name, payload


class PyQtApp(QStackedWidget):
<<<<<<< HEAD
    """Main PyQt application class with navigation and screen management."""

    def __init__(self, client: Client) -> None:
        """Initialize the main application with client and navigation."""
=======
    def __init__(self, client, checkpoint):
>>>>>>> d2a0289d
        super().__init__()
        self.client = client
        self.checkpoint = checkpoint
        self.setWindowTitle(f"Welcome Back - {client.get_username()}")

        # Navigation manager
        self.nav = NavigationManager()
        self.nav.navigate.connect(self._navigate)

        # Screens cache
        self.screens = {}

        # Instantiate MainMenu with nav
        self.main_menu = MainMenu(client, checkpoint, nav=self.nav)
        self._add_screen("main_menu", self.main_menu)

        # Show main menu initially
        self.setCurrentWidget(self.main_menu)
        self.resize(900, 600)

    def _add_screen(self, name: str, widget):
        """Add a screen to the stacked widget and cache it."""
        self.screens[name] = widget
        self.addWidget(widget)

    def closeEvent(self, event) -> None:
        conversations = self.client.mas.conversation_manager.get_all_conversations()
        print(conversations)
        #state: State = {"messages": conversations.message.as_dicts()}
        #print(state)
        #self.checkpoint.save(state)
        print("Closing main menu")
        event.accept()

    def _navigate(self, screen_name: str, payload=None):
        """Handle navigation requests to switch screens."""
        APP_LOGGER.info(f"Navigate to {screen_name} with payload {payload}")

        if screen_name in self.screens:
            screen = self.screens[screen_name]
        else:
            # Dynamically create screens
            if screen_name == "mcp_client":
                screen = MCPClientScreen(self.client, self.nav)
            elif screen_name == "user_chat":
                conversation = payload.get("conversation") if payload else None
<<<<<<< HEAD
                screen = UserChatScreen(self.client, conversation, nav=self.nav)
=======
                screen = UserChatScreen(self.client, conversation,self.checkpoint, nav=self.nav)
            elif screen_name == "agent_list":
                screen = AgentListScreen(self.client, self.nav)
>>>>>>> d2a0289d
            elif screen_name == "conversations":
                conversations = self.client.mas.conversation_manager.get_all_conversations()
                screen = ConversationsScreen(self.client, self.nav, conversations)
            elif screen_name == "agent_network":
                screen = AgentNetworkScreen(self.client, self.nav)
            elif screen_name == "upload_kb":
                screen = UploadScreen(self.client, self.nav)
            else:
                APP_LOGGER.error(f"Unknown screen requested: {screen_name}")
                return
            self._add_screen(screen_name, screen)

        self.setCurrentWidget(screen)

    async def shutdown(self):
        """Cancel background tasks gracefully."""
        APP_LOGGER.info("Shutting down application, cancelling background tasks...")
        for task in list(BACKGROUND_TASKS):
            if not task.done():
                task.cancel()
        if BACKGROUND_TASKS:
            await asyncio.gather(*BACKGROUND_TASKS, return_exceptions=True)


def run_app(client, checkpoint):
    """Run the PyQt6 application with asyncio event loop."""
    app = QApplication(sys.argv)

    with open("llm_mas/client/ui/pyqt/styles.qss") as f:
        qss = f.read()
        app.setStyleSheet(qss)

    loop = QEventLoop(app)
    asyncio.set_event_loop(loop)

    window = PyQtApp(client, checkpoint)
    window.show()

    with loop:
        try:
            loop.run_forever()
        finally:
            loop.run_until_complete(window.shutdown())<|MERGE_RESOLUTION|>--- conflicted
+++ resolved
@@ -6,14 +6,11 @@
 from PyQt6.QtCore import QObject, pyqtSignal
 from PyQt6.QtWidgets import QApplication, QStackedWidget
 from qasync import QEventLoop
-<<<<<<< HEAD
 
 from llm_mas.client.account.client import Client
 from llm_mas.client.ui.pyqt.screens.agent_network_screen import AgentNetworkScreen
 from llm_mas.client.ui.pyqt.screens.conversation_screen import ConversationsScreen
-=======
 from llm_mas.mas.agentstate import State
->>>>>>> d2a0289d
 from llm_mas.client.ui.pyqt.screens.main_menu import MainMenu
 from llm_mas.client.ui.pyqt.screens.mcp_client import MCPClientScreen
 from llm_mas.client.ui.pyqt.screens.upload_screen import UploadScreen
@@ -29,14 +26,10 @@
 
 
 class PyQtApp(QStackedWidget):
-<<<<<<< HEAD
     """Main PyQt application class with navigation and screen management."""
 
     def __init__(self, client: Client) -> None:
         """Initialize the main application with client and navigation."""
-=======
-    def __init__(self, client, checkpoint):
->>>>>>> d2a0289d
         super().__init__()
         self.client = client
         self.checkpoint = checkpoint
@@ -83,13 +76,9 @@
                 screen = MCPClientScreen(self.client, self.nav)
             elif screen_name == "user_chat":
                 conversation = payload.get("conversation") if payload else None
-<<<<<<< HEAD
-                screen = UserChatScreen(self.client, conversation, nav=self.nav)
-=======
                 screen = UserChatScreen(self.client, conversation,self.checkpoint, nav=self.nav)
             elif screen_name == "agent_list":
                 screen = AgentListScreen(self.client, self.nav)
->>>>>>> d2a0289d
             elif screen_name == "conversations":
                 conversations = self.client.mas.conversation_manager.get_all_conversations()
                 screen = ConversationsScreen(self.client, self.nav, conversations)
