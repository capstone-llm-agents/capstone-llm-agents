<<<<<<< HEAD
"""Main menu screen for PyQt6 app."""

import asyncio
=======
"""Main menu screen for PyQt6 app with navigation."""
>>>>>>> 21b92c49

from PyQt6.QtCore import Qt
from PyQt6.QtWidgets import QMessageBox, QPushButton, QVBoxLayout, QWidget

from llm_mas.client.account.client import Client
from llm_mas.mas.agentstate import State
from llm_mas.mas.checkpointer import CheckPointer
from llm_mas.mas.conversation import Conversation


class MainMenu(QWidget):
    """Main menu for PyQt6 app with navigation."""

    def __init__(self, client: Client, checkpoint: CheckPointer, nav) -> None:
        super().__init__()
        self.client = client
        self.checkpoint = checkpoint
        self.nav = nav  # this is NavigationManager now - app.py
        self._init_ui()

    def _init_ui(self) -> None:
        layout = QVBoxLayout()
        layout.addStretch()
        self.setLayout(layout)

        # Buttons
        self.talk_agent_btn = QPushButton("Talk to Assistant Agent")
        self.agent_network_btn = QPushButton("Agent Network")
        self.upload_kb_btn = QPushButton("Upload to Knowledge Base")
        self.mcp_client_btn = QPushButton("MCP Client Info")
        self.view_conversations_btn = QPushButton("View Conversations")
        self.agent_network_btn = QPushButton("Agent Network")
        self.logout_btn = QPushButton("Logout")

        layout.addWidget(self.talk_agent_btn, alignment=Qt.AlignmentFlag.AlignHCenter)
        layout.addWidget(self.agent_network_btn, alignment=Qt.AlignmentFlag.AlignHCenter)
        layout.addWidget(self.upload_kb_btn, alignment=Qt.AlignmentFlag.AlignHCenter)
        layout.addWidget(self.mcp_client_btn, alignment=Qt.AlignmentFlag.AlignHCenter)
        layout.addWidget(self.view_conversations_btn, alignment=Qt.AlignmentFlag.AlignHCenter)
        layout.addWidget(self.agent_network_btn, alignment=Qt.AlignmentFlag.AlignHCenter)
        layout.addWidget(self.logout_btn, alignment=Qt.AlignmentFlag.AlignHCenter)
        layout.addStretch()

        layout.setSpacing(40)

        # width
        for btn in [
            self.talk_agent_btn,
            self.mcp_client_btn,
            self.view_conversations_btn,
            self.agent_network_btn,
            self.logout_btn,
        ]:
            btn.setMaximumWidth(200)

        # Style the logout button differently
        self.logout_btn.setStyleSheet(
            "background-color: #e74c3c; color: white; font-weight: bold;"
        )

        # Connect signals
        self.talk_agent_btn.clicked.connect(self._on_talk_agent)
        self.agent_network_btn.clicked.connect(self._on_agent_network)
        self.upload_kb_btn.clicked.connect(self._on_upload_kb)
        self.mcp_client_btn.clicked.connect(self._on_mcp_client)
        self.view_conversations_btn.clicked.connect(self._on_view_conversations)
<<<<<<< HEAD
        self.agent_network_btn.clicked.connect(self._on_agent_network)
        self.logout_btn.clicked.connect(self._on_logout)
=======
>>>>>>> 21b92c49

    # Navigation handlers
    def _on_talk_agent(self) -> None:
        """Navigate to user chat screen."""

        conversation = self.client.mas.conversation_manager.start_or_get_conversation("User Assistant Chat")

        self.nav.navigate.emit("user_chat", {"conversation": conversation})

    def _on_mcp_client(self) -> None:
        """Navigate to MCP client info screen."""
        self.nav.navigate.emit("mcp_client", None)

    def _on_view_conversations(self) -> None:
        """Navigate to conversations screen."""
        self.nav.navigate.emit("conversations", None)

    def _on_agent_network(self) -> None:
        """Navigate to agent network screen."""
        self.nav.navigate.emit("agent_network", None)

    def _on_logout(self) -> None:
        """Handle logout button click."""
        # Check if user has network client
        if hasattr(self.client, "network_client") and self.client.network_client:
            reply = QMessageBox.question(
                self,
                "Logout",
                "Are you sure you want to logout?",
                QMessageBox.StandardButton.Yes | QMessageBox.StandardButton.No,
            )

            if reply == QMessageBox.StandardButton.Yes:
                # Create async task to logout
                async def do_logout():
                    try:
                        success = await self.client.network_client.logout()
                        if success:
                            # Exit the application after successful logout
                            QMessageBox.information(
                                self, "Logged Out", "You have been logged out successfully.",
                            )
                            import sys
                            sys.exit(0)
                        else:
                            QMessageBox.warning(
                                self, "Logout Failed", "Failed to logout from the network.",
                            )
                    except Exception as e:
                        QMessageBox.critical(
                            self, "Error", f"An error occurred during logout: {str(e)}"
                        )

                asyncio.create_task(do_logout())
        else:
            # Offline mode - just exit
            reply = QMessageBox.question(
                self,
                "Exit",
                "Are you sure you want to exit?",
                QMessageBox.StandardButton.Yes | QMessageBox.StandardButton.No,
            )

            if reply == QMessageBox.StandardButton.Yes:
                import sys
                sys.exit(0)<|MERGE_RESOLUTION|>--- conflicted
+++ resolved
@@ -1,10 +1,6 @@
-<<<<<<< HEAD
 """Main menu screen for PyQt6 app."""
 
 import asyncio
-=======
-"""Main menu screen for PyQt6 app with navigation."""
->>>>>>> 21b92c49
 
 from PyQt6.QtCore import Qt
 from PyQt6.QtWidgets import QMessageBox, QPushButton, QVBoxLayout, QWidget
@@ -71,11 +67,8 @@
         self.upload_kb_btn.clicked.connect(self._on_upload_kb)
         self.mcp_client_btn.clicked.connect(self._on_mcp_client)
         self.view_conversations_btn.clicked.connect(self._on_view_conversations)
-<<<<<<< HEAD
         self.agent_network_btn.clicked.connect(self._on_agent_network)
         self.logout_btn.clicked.connect(self._on_logout)
-=======
->>>>>>> 21b92c49
 
     # Navigation handlers
     def _on_talk_agent(self) -> None:
